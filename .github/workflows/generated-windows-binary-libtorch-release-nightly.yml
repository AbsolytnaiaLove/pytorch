--- conflicted
+++ resolved
@@ -24,10 +24,6 @@
   AWS_DEFAULT_REGION: us-east-1
   BUILD_ENVIRONMENT: windows-binary-libtorch-release
   GITHUB_TOKEN: ${{ secrets.GITHUB_TOKEN }}
-<<<<<<< HEAD
-=======
-  IN_CI: 1
->>>>>>> 49c41b87
   PR_LABELS: ${{ toJson(github.event.pull_request.labels.*.name) }}
   PR_NUMBER: ${{ github.event.pull_request.number }}
   SHA1: ${{ github.event.pull_request.head.sha || github.sha }}
