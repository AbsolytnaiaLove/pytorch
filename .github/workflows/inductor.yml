name: inductor

on:
  push:
    branches:
      - master
    tags:
      - ciflow/inductor/*
  workflow_dispatch:

concurrency:
  group: ${{ github.workflow }}-${{ github.event.pull_request.number || github.ref_name }}-${{ github.ref_type == 'branch' && github.sha }}-${{ github.event_name == 'workflow_dispatch' }}
  cancel-in-progress: true

jobs:
  linux-bionic-cuda11_6-py3_10-gcc7-inductor-build:
    name: cuda11.6-py3.10-gcc7-sm86
    uses: ./.github/workflows/_linux-build.yml
    with:
      build-environment: linux-bionic-cuda11.6-py3.10-gcc7-sm86
      docker-image-name: pytorch-linux-bionic-cuda11.6-cudnn8-py3-gcc7
      cuda-arch-list: 8.6
      test-matrix: |
        { include: [
<<<<<<< HEAD
          { config: "inductor", shard: 1, num_shards: 7, runner: "linux.g5.4xlarge.nvidia.gpu" },
          { config: "inductor", shard: 2, num_shards: 7, runner: "linux.g5.4xlarge.nvidia.gpu" },
          { config: "inductor", shard: 3, num_shards: 7, runner: "linux.g5.4xlarge.nvidia.gpu" },
          { config: "inductor", shard: 4, num_shards: 7, runner: "linux.g5.4xlarge.nvidia.gpu" },
          { config: "inductor", shard: 5, num_shards: 7, runner: "linux.g5.4xlarge.nvidia.gpu" },
          { config: "inductor", shard: 6, num_shards: 7, runner: "linux.g5.4xlarge.nvidia.gpu" },
          { config: "inductor", shard: 7, num_shards: 7, runner: "linux.g5.4xlarge.nvidia.gpu" },
=======
          { config: "inductor", shard: 1, num_shards: 10, runner: "linux.g5.4xlarge.nvidia.gpu" },
          { config: "inductor", shard: 2, num_shards: 10, runner: "linux.g5.4xlarge.nvidia.gpu" },
          { config: "inductor", shard: 3, num_shards: 10, runner: "linux.g5.4xlarge.nvidia.gpu" },
          { config: "inductor", shard: 4, num_shards: 10, runner: "linux.g5.4xlarge.nvidia.gpu" },
          { config: "inductor", shard: 5, num_shards: 10, runner: "linux.g5.4xlarge.nvidia.gpu" },
          { config: "inductor", shard: 6, num_shards: 10, runner: "linux.g5.4xlarge.nvidia.gpu" },
          { config: "inductor", shard: 7, num_shards: 10, runner: "linux.g5.4xlarge.nvidia.gpu" },
          { config: "inductor", shard: 8, num_shards: 10, runner: "linux.g5.4xlarge.nvidia.gpu" },
          { config: "inductor", shard: 9, num_shards: 10, runner: "linux.g5.4xlarge.nvidia.gpu" },
          { config: "inductor", shard: 10, num_shards: 10, runner: "linux.g5.4xlarge.nvidia.gpu" },
>>>>>>> f3ee3ade
        ]}

  linux-bionic-cuda11_6-py3_10-gcc7-inductor-test:
    name: cuda11.6-py3.10-gcc7-sm86
    uses: ./.github/workflows/_linux-test.yml
    needs: linux-bionic-cuda11_6-py3_10-gcc7-inductor-build
    with:
      build-environment: linux-bionic-cuda11.6-py3.10-gcc7-sm86
      docker-image: ${{ needs.linux-bionic-cuda11_6-py3_10-gcc7-inductor-build.outputs.docker-image }}
      test-matrix: ${{ needs.linux-bionic-cuda11_6-py3_10-gcc7-inductor-build.outputs.test-matrix }}<|MERGE_RESOLUTION|>--- conflicted
+++ resolved
@@ -22,26 +22,18 @@
       cuda-arch-list: 8.6
       test-matrix: |
         { include: [
-<<<<<<< HEAD
-          { config: "inductor", shard: 1, num_shards: 7, runner: "linux.g5.4xlarge.nvidia.gpu" },
-          { config: "inductor", shard: 2, num_shards: 7, runner: "linux.g5.4xlarge.nvidia.gpu" },
-          { config: "inductor", shard: 3, num_shards: 7, runner: "linux.g5.4xlarge.nvidia.gpu" },
-          { config: "inductor", shard: 4, num_shards: 7, runner: "linux.g5.4xlarge.nvidia.gpu" },
-          { config: "inductor", shard: 5, num_shards: 7, runner: "linux.g5.4xlarge.nvidia.gpu" },
-          { config: "inductor", shard: 6, num_shards: 7, runner: "linux.g5.4xlarge.nvidia.gpu" },
-          { config: "inductor", shard: 7, num_shards: 7, runner: "linux.g5.4xlarge.nvidia.gpu" },
-=======
-          { config: "inductor", shard: 1, num_shards: 10, runner: "linux.g5.4xlarge.nvidia.gpu" },
-          { config: "inductor", shard: 2, num_shards: 10, runner: "linux.g5.4xlarge.nvidia.gpu" },
-          { config: "inductor", shard: 3, num_shards: 10, runner: "linux.g5.4xlarge.nvidia.gpu" },
-          { config: "inductor", shard: 4, num_shards: 10, runner: "linux.g5.4xlarge.nvidia.gpu" },
-          { config: "inductor", shard: 5, num_shards: 10, runner: "linux.g5.4xlarge.nvidia.gpu" },
-          { config: "inductor", shard: 6, num_shards: 10, runner: "linux.g5.4xlarge.nvidia.gpu" },
-          { config: "inductor", shard: 7, num_shards: 10, runner: "linux.g5.4xlarge.nvidia.gpu" },
-          { config: "inductor", shard: 8, num_shards: 10, runner: "linux.g5.4xlarge.nvidia.gpu" },
-          { config: "inductor", shard: 9, num_shards: 10, runner: "linux.g5.4xlarge.nvidia.gpu" },
-          { config: "inductor", shard: 10, num_shards: 10, runner: "linux.g5.4xlarge.nvidia.gpu" },
->>>>>>> f3ee3ade
+          { config: "inductor", shard: 1, num_shards: 12, runner: "linux.g5.4xlarge.nvidia.gpu" },
+          { config: "inductor", shard: 2, num_shards: 12, runner: "linux.g5.4xlarge.nvidia.gpu" },
+          { config: "inductor", shard: 3, num_shards: 12, runner: "linux.g5.4xlarge.nvidia.gpu" },
+          { config: "inductor", shard: 4, num_shards: 12, runner: "linux.g5.4xlarge.nvidia.gpu" },
+          { config: "inductor", shard: 5, num_shards: 12, runner: "linux.g5.4xlarge.nvidia.gpu" },
+          { config: "inductor", shard: 6, num_shards: 12, runner: "linux.g5.4xlarge.nvidia.gpu" },
+          { config: "inductor", shard: 7, num_shards: 12, runner: "linux.g5.4xlarge.nvidia.gpu" },
+          { config: "inductor", shard: 8, num_shards: 12, runner: "linux.g5.4xlarge.nvidia.gpu" },
+          { config: "inductor", shard: 9, num_shards: 12, runner: "linux.g5.4xlarge.nvidia.gpu" },
+          { config: "inductor", shard: 10, num_shards: 12, runner: "linux.g5.4xlarge.nvidia.gpu" },
+          { config: "inductor", shard: 11, num_shards: 12, runner: "linux.g5.4xlarge.nvidia.gpu" },
+          { config: "inductor", shard: 12, num_shards: 12, runner: "linux.g5.4xlarge.nvidia.gpu" },
         ]}
 
   linux-bionic-cuda11_6-py3_10-gcc7-inductor-test:
