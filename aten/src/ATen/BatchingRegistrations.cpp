--- conflicted
+++ resolved
@@ -1098,11 +1098,7 @@
   m.impl("movedim.int", static_cast<Tensor(*)(const Tensor&,int64_t,int64_t)>(native::movedim)); // composite wrt autograd
   // There is another variant of narrow.  However, we don't
   // want to support the other variant yet bc it isn't documented...
-<<<<<<< HEAD
-  m.impl("narrow", static_cast<Tensor(*)(const Tensor&,int64_t,SymInt,SymInt)>(native::narrow_symint)); // composite wrt autograd
-=======
   m.impl("narrow", native::narrow_symint); // composite wrt autograd
->>>>>>> 0a75c42f
   m.impl("numpy_T", native::numpy_T);   // composite wrt autograd
   m.impl("matrix_H", native::matrix_H); // composite wrt autograd
   m.impl("mT", native::mT);             // composite wrt autograd
