#include <ATen/autocast_mode.h>

#include <iostream>
#include <exception>
#include <mutex>

namespace at {
namespace autocast {

bool is_enabled() {
  return !c10::impl::tls_is_dispatch_key_excluded(DispatchKey::AutocastCUDA);
}

void set_enabled(bool new_enabled) {
  c10::impl::tls_set_dispatch_key_excluded(DispatchKey::AutocastCUDA, !new_enabled);
}

bool is_cpu_enabled() {
  return !c10::impl::tls_is_dispatch_key_excluded(DispatchKey::AutocastCPU);
}

void set_cpu_enabled(bool new_enabled) {
  c10::impl::tls_set_dispatch_key_excluded(DispatchKey::AutocastCPU, !new_enabled);
}

bool is_xpu_enabled() {
  return !c10::impl::tls_is_dispatch_key_excluded(DispatchKey::AutocastXPU);
}

void set_xpu_enabled(bool new_enabled) {
  c10::impl::tls_set_dispatch_key_excluded(DispatchKey::AutocastXPU, !new_enabled);
}

bool is_hpu_enabled() {
  return !c10::impl::tls_is_dispatch_key_excluded(DispatchKey::AutocastHPU);
}

void set_hpu_enabled(bool new_enabled) {
  c10::impl::tls_set_dispatch_key_excluded(DispatchKey::AutocastHPU, !new_enabled);
}

bool is_xla_enabled() {
  return !c10::impl::tls_is_dispatch_key_excluded(DispatchKey::AutocastXLA);
}

void set_xla_enabled(bool new_enabled) {
  c10::impl::tls_set_dispatch_key_excluded(DispatchKey::AutocastXLA, !new_enabled);
}

bool is_privateuseone_enabled() {
  return !c10::impl::tls_is_dispatch_key_excluded(DispatchKey::AutocastPrivateUse1);
}

void set_privateuseone_enabled(bool new_enabled) {
  c10::impl::tls_set_dispatch_key_excluded(DispatchKey::AutocastPrivateUse1, !new_enabled);
}

namespace {
// Imitate Apex and cache some of the casts to streamline parameter reuse.
// Our heuristic is to cache lower_precision_fp casts of fp32 model weights (see cached_cast below).
//
// After discussion with @ezyang, the cache uses the following structure:
// The key is the fp32 source tensor's TensorImpl*, a proxy for a Tensor uuid that's
// unchanged across shallow copies.
// The value is a tuple with a weakref to the source tensor's TensorImpl as the first
// element and the casted tensor as the second element.
//
// The weakref keeps the source's TensorImpl from being deleted.  We need to because we're
// using the source TensorImpl* as the key.  If it were deleted, another random Tensor could
// be allocated whose TensorImpl* happened to have the same value.  This TensorImpl* would
// then mistakenly hit in cache:  a rare, intermittent, unpredictable bug.
//
// I'm not using the weak_intrusive_ptr as the key because it's more difficult to compare
// directly against incoming TensorImpl*s.
using weakref_type = c10::weak_intrusive_ptr<TensorImpl, UndefinedTensorImpl>;
using val_type = std::tuple<weakref_type, Tensor>;
std::unordered_map<TensorImpl*, val_type> cached_casts;
std::mutex cached_casts_mutex;

// nesting tracks the nesting depth of the Python-side context manager.
// When the autocast context manager exits to a nesting level that's outside
// any instance of autocast (which should occur at the end of each forward pass)
// it calls clear_cache() to ensure cached Tensors don't leak outside the autocasting region.
thread_local int nesting = 0;

// autocast_cpu_dtype is the lower_precision_fp used by AutocastCPU.
thread_local at::ScalarType autocast_cpu_dtype = at::kBFloat16;

// autocast_xpu_dtype is the lower_precision_fp used by AutocastXPU.
thread_local at::ScalarType autocast_xpu_dtype = at::kBFloat16;

// autocast_hpu_dtype is the lower_precision_fp used by AutocastHPU.
thread_local at::ScalarType autocast_hpu_dtype = at::kBFloat16;

// autocast_xla_dtype is the lower_precision_fp used by AutocastXLA.
thread_local at::ScalarType autocast_xla_dtype = at::kBFloat16;

// should we enabled the cache inside autocast.
thread_local bool cache_enabled = true;

// autocast_gpu_dtype is the lower_precision_fp used by AutocastGPU.
thread_local at::ScalarType autocast_gpu_dtype = at::kHalf;

// autocast_privateuseone_dtype is the lower_precision_fp used by AutocastPrivateUse1.
thread_local at::ScalarType autocast_privateuseone_dtype = at::kHalf;
}

void clear_cache() {
  const std::lock_guard<std::mutex> lock(cached_casts_mutex);
  cached_casts.clear();
}

int increment_nesting() {
  return ++nesting;
}

int decrement_nesting() {
  return --nesting;
}

at::ScalarType get_autocast_gpu_dtype() {
  return autocast_gpu_dtype;
}

at::ScalarType get_autocast_cpu_dtype() {
  return autocast_cpu_dtype;
}

at::ScalarType get_autocast_xpu_dtype() {
  return autocast_xpu_dtype;
}

at::ScalarType get_autocast_hpu_dtype() {
  return autocast_hpu_dtype;
}

at::ScalarType get_autocast_xla_dtype() {
  return autocast_xla_dtype;
}

at::ScalarType get_autocast_privateuseone_dtype() {
  return autocast_privateuseone_dtype;
}

void set_autocast_cpu_dtype(at::ScalarType dtype) {
  TORCH_CHECK(
      dtype == at::kBFloat16,
      "Currently, AutocastCPU only support Bfloat16 as the autocast_cpu_dtype");
  autocast_cpu_dtype = dtype;
}

void set_autocast_gpu_dtype(at::ScalarType dtype) {
  autocast_gpu_dtype = dtype;
}

void set_autocast_xpu_dtype(at::ScalarType dtype) {
  autocast_xpu_dtype = dtype;
}

void set_autocast_hpu_dtype(at::ScalarType dtype) {
  autocast_hpu_dtype = dtype;
}

void set_autocast_xla_dtype(at::ScalarType dtype) {
  autocast_xla_dtype = dtype;
}

void set_autocast_privateuseone_dtype(at::ScalarType dtype) {
  autocast_privateuseone_dtype = dtype;
}

bool is_autocast_cache_enabled() {
  return cache_enabled;
}

void set_autocast_cache_enabled(bool enabled) {
  cache_enabled = enabled;
}

// Overload to catch Tensor args
// TODO (possible optimization):
// Move cast_cache to an inline function in a header with cached_casts declared as
// extern thread_local in the header.
Tensor cached_cast(at::ScalarType to_type, const Tensor& arg, DeviceType device_type) {
  if (is_eligible(arg, device_type) && (arg.scalar_type() != to_type)) {
    // Heuristic:  Do what Apex does, and cache lower_precision_fp casts of fp32 model weights (leaves).
    // See cached_casts declaration above for detailed strategy.
    bool can_try_cache = (to_type == get_lower_precision_fp_from_device_type(device_type) &&
                         arg.scalar_type() == at::kFloat && arg.requires_grad() &&
                         arg.is_leaf() && !arg.is_view() && cache_enabled);
    if (can_try_cache) {
      const std::lock_guard<std::mutex> lock(cached_casts_mutex);
      auto it = cached_casts.find(arg.unsafeGetTensorImpl());
      if (it != cached_casts.end()) {
        return std::get<1>(it->second);
      } else {
        auto casted_arg = arg.to(to_type);
        cached_casts.emplace(arg.unsafeGetTensorImpl(), val_type{weakref_type(arg.getIntrusivePtr()), casted_arg});
        return casted_arg;
      }
    } else {
      return arg.to(to_type);
    }
  } else {
    return arg;
  }
}

<<<<<<< HEAD
/********************************************************************************************************
Templates to provide wrapper functions

I'm copying the pattern used in core/boxing/impl/WrapFunctionIntoFunctor.h to extract args and return type.
(see also https://stackoverflow.com/questions/46533698/how-to-deduce-argument-list-from-function-pointer)

This strategy uses an exterior "WrapFunction" that extracts arguments on behalf of
(in my case several specializations of) an interior "WrapFunction_".
Interior WrapFunction_ specializations are defined for each CastPolicy.
********************************************************************************************************/

// Base template for WrapFunction_, which is specialized to contain a "call" method each CastPolicy
template<CastPolicy policy, DeviceType device_type, class Redispatch, Redispatch* F, class Ret, class ArgList> struct WrapFunction_ {};

// CastPolicy::lower_precision_fp General_DeviceType
template<DeviceType device_type, class Redispatch, Redispatch* F, class Ret, class... Args>
struct WrapFunction_<CastPolicy::lower_precision_fp, device_type, Redispatch, F, Ret, guts::typelist::typelist<Args...>> {
  static Ret call(Args... args) {
    c10::impl::ExcludeDispatchKeyGuard no_autocast(get_autocast_dispatch_key_from_device_type(device_type));
    return (*F)(cached_cast(get_lower_precision_fp_from_device_type(device_type), args, device_type)...);
  }
};

// CastPolicy::fp32 General_DeviceType
template<DeviceType device_type, class Redispatch, Redispatch* F, class Ret, class... Args>
struct WrapFunction_<CastPolicy::fp32, device_type, Redispatch, F, Ret, guts::typelist::typelist<Args...>> {
  static Ret call(Args... args) {
    c10::impl::ExcludeDispatchKeyGuard no_autocast(get_autocast_dispatch_key_from_device_type(device_type));
    return (*F)(cached_cast(at::kFloat, args, device_type)...);
  }
};

// CastPolicy::fp32_set_opt_dtype DeviceType::CUDA
template<class Redispatch, Redispatch* F, class Ret, class... Args>
struct WrapFunction_<CastPolicy::fp32_set_opt_dtype, DeviceType::CUDA, Redispatch, F, Ret, guts::typelist::typelist<Args...>> {
  static Ret call(Args... args) {
    c10::impl::ExcludeDispatchKeyGuard no_autocast(DispatchKey::Autocast);
    if (firstarg_is_eligible(args...)) {
      return (*F)(set_opt_dtype(at::kFloat, args)...);
    } else {
      // If ineligible, calls F with unaltered args.  Does not set opt dtype, because setting
      // opt dtype explicitly may interfere with internal implicit promotion decisions.
      return (*F)(args...);
    }
  }
};

// CastPolicy::fp32_append_dtype DeviceType::CUDA
template<class Redispatch, Redispatch* F, class Ret, class... Args>
struct WrapFunction_<CastPolicy::fp32_append_dtype, DeviceType::CUDA, Redispatch, F, Ret, guts::typelist::typelist<Args...>> {
  static Ret call(Args... args) {
    c10::impl::ExcludeDispatchKeyGuard no_autocast(DispatchKey::Autocast);
    at::ScalarType out_type = type_from_firstarg(at::kFloat, args...);
    return (*F)(args..., out_type);
  }
};

// CastPolicy::promote General_DeviceType
template<DeviceType device_type, class Redispatch, Redispatch* F, class Ret, class... Args>
struct WrapFunction_<CastPolicy::promote, device_type, Redispatch, F, Ret, guts::typelist::typelist<Args...>> {
  static Ret call(Args... args) {
    c10::impl::ExcludeDispatchKeyGuard no_autocast(get_autocast_dispatch_key_from_device_type(device_type));
    auto to_type = promote_type(get_lower_precision_fp_from_device_type(device_type), device_type, args...);
    return (*F)(cached_cast(to_type, args, device_type)...);
  }
};

// Wrapper to infer return_type and parameter_types for WrapFunction_ (imitating core/boxing/impl/WrapFunctionIntoFunctor.h)
template<CastPolicy policy,
         DeviceType device_type,
         class Registered, // The signature for which we're registering.  The dispatcher's calling code invokes our
                           // registered functions with arguments matching Registered, so we register
                           // WrapFunction_::call methods with a matching signature to properly field those arguments.
                           // guts::function_traits below extracts return_type and parameter_types from Registered,
                           // which WrapFunction_ templates above use to declare their call methods.
         class Redispatch, // The signature for the function we're redispatching to.  In most cases this is the same
                           // as Registered, but for some ops (for example, ops where we append a dtype) it's useful
                           // to redispatch to a function with a different signature.
         Redispatch* F>    // The actual function we're redispatching to.
struct WrapFunction final {
  using type = WrapFunction_<policy,
                             device_type,
                             Redispatch,
                             F,
                             typename guts::function_traits<Registered>::return_type,
                             typename guts::function_traits<Registered>::parameter_types>;
};

=======
>>>>>>> 7d2a18da
/*******************************
Banned functions
*******************************/

Tensor binary_cross_entropy_banned(const Tensor &, const Tensor &, const c10::optional<Tensor>&, int64_t) {
  AT_ERROR("torch.nn.functional.binary_cross_entropy and torch.nn.BCELoss are unsafe to autocast.\n"
           "Many models use a sigmoid layer right before the binary cross entropy layer.\n"
           "In this case, combine the two layers using torch.nn.functional.binary_cross_entropy_with_logits\n"
           "or torch.nn.BCEWithLogitsLoss.  binary_cross_entropy_with_logits and BCEWithLogits are\n"
           "safe to autocast.");
}

namespace {

/*****************************************
Explicit registration for out-of-place ops
*****************************************/
TORCH_LIBRARY_IMPL(_, Autocast, m) {
  m.fallback(torch::CppFunction::makeFallthrough());
}

TORCH_LIBRARY_IMPL(aten, Autocast, m) {
  // lower_precision_fp
  KERNEL_CUDA2(_convolution, deprecated, lower_precision_fp)
  KERNEL_CUDA(_convolution, lower_precision_fp)
  KERNEL_CUDA(conv1d, lower_precision_fp)
  KERNEL_CUDA(conv2d, lower_precision_fp)
  KERNEL_CUDA(conv3d, lower_precision_fp)
  KERNEL_CUDA(conv_tbc, lower_precision_fp)
  KERNEL_CUDA(conv_transpose1d, lower_precision_fp)
  KERNEL_CUDA2(conv_transpose2d, input, lower_precision_fp)
  KERNEL_CUDA2(conv_transpose3d, input, lower_precision_fp)
  KERNEL_CUDA(convolution, lower_precision_fp)
  KERNEL_CUDA(cudnn_convolution, lower_precision_fp)
  KERNEL_CUDA(cudnn_convolution_transpose, lower_precision_fp)
  KERNEL_CUDA(prelu, lower_precision_fp)
  KERNEL_CUDA(addmm, lower_precision_fp)
  KERNEL_CUDA(addmv, lower_precision_fp)
  KERNEL_CUDA(addr, lower_precision_fp)
  KERNEL_CUDA(matmul, lower_precision_fp)
  KERNEL_CUDA(einsum, lower_precision_fp)
  KERNEL_CUDA(mm, lower_precision_fp)
  KERNEL_CUDA(mv, lower_precision_fp)
  KERNEL_CUDA(linear, lower_precision_fp)
  KERNEL_CUDA(addbmm, lower_precision_fp)
  KERNEL_CUDA(baddbmm, lower_precision_fp)
  KERNEL_CUDA(bmm, lower_precision_fp)
  KERNEL_CUDA(chain_matmul, lower_precision_fp)
  KERNEL_CUDA(linalg_multi_dot, lower_precision_fp)
  KERNEL_CUDA(_thnn_fused_lstm_cell, lower_precision_fp)
  KERNEL_CUDA(_thnn_fused_gru_cell, lower_precision_fp)
  KERNEL_CUDA(lstm_cell, lower_precision_fp)
  KERNEL_CUDA(gru_cell, lower_precision_fp)
  KERNEL_CUDA(rnn_tanh_cell, lower_precision_fp)
  KERNEL_CUDA(rnn_relu_cell, lower_precision_fp)
  KERNEL_CUDA(_scaled_dot_product_flash_attention, lower_precision_fp)
  KERNEL_CUDA(scaled_dot_product_attention, lower_precision_fp)

  // fp32
  KERNEL_CUDA(acos, fp32)
  KERNEL_CUDA(asin, fp32)
  KERNEL_CUDA(cosh, fp32)
  KERNEL_CUDA(erfinv, fp32)
  KERNEL_CUDA(exp, fp32)
  KERNEL_CUDA(expm1, fp32)
  KERNEL_CUDA(log, fp32)
  KERNEL_CUDA(log10, fp32)
  KERNEL_CUDA(log2, fp32)
  KERNEL_CUDA(log1p, fp32)
  KERNEL_CUDA(reciprocal, fp32)
  KERNEL_CUDA(rsqrt, fp32)
  KERNEL_CUDA(sinh, fp32)
  KERNEL_CUDA(tan, fp32)
  KERNEL_CUDA2(pow, Tensor_Scalar, fp32)
  KERNEL_CUDA2(pow, Tensor_Tensor, fp32)
  KERNEL_CUDA2(pow, Scalar, fp32)
  KERNEL_CUDA(softplus, fp32)
  KERNEL_CUDA(layer_norm, fp32)
  KERNEL_CUDA(native_layer_norm, fp32)
  KERNEL_CUDA(group_norm, fp32)
  KERNEL_CUDA2(frobenius_norm, dim, fp32)
  KERNEL_CUDA(nuclear_norm, fp32)
  KERNEL_CUDA2(nuclear_norm, dim, fp32)
  KERNEL_CUDA(cosine_similarity, fp32)
  KERNEL_CUDA(poisson_nll_loss, fp32)
  KERNEL_CUDA(cosine_embedding_loss, fp32)
  KERNEL_CUDA(nll_loss, fp32)
  KERNEL_CUDA(nll_loss2d, fp32)
  KERNEL_CUDA(hinge_embedding_loss, fp32)
  KERNEL_CUDA(kl_div, fp32)
  KERNEL_CUDA(l1_loss, fp32)
  KERNEL_CUDA(smooth_l1_loss, fp32)
  KERNEL_CUDA(huber_loss, fp32)
  KERNEL_CUDA(mse_loss, fp32)
  KERNEL_CUDA(margin_ranking_loss, fp32)
  KERNEL_CUDA(multilabel_margin_loss, fp32)
  KERNEL_CUDA(soft_margin_loss, fp32)
  KERNEL_CUDA(triplet_margin_loss, fp32)
  KERNEL_CUDA(multi_margin_loss, fp32)
  KERNEL_CUDA(binary_cross_entropy_with_logits, fp32)
  KERNEL_CUDA(dist, fp32)
  KERNEL_CUDA(pdist, fp32)
  KERNEL_CUDA(cdist, fp32)
  KERNEL_CUDA(renorm, fp32)
  KERNEL_CUDA(logsumexp, fp32)
  // fp32_set_opt_dtype
  KERNEL_CUDA(prod, fp32_set_opt_dtype)
  KERNEL_CUDA2(prod, dim_int, fp32_set_opt_dtype)
  KERNEL_CUDA2(prod, dim_Dimname, fp32_set_opt_dtype)
  KERNEL_CUDA2(softmax, int, fp32_set_opt_dtype)
  KERNEL_CUDA2(softmax, Dimname, fp32_set_opt_dtype)
  KERNEL_CUDA2(log_softmax, int, fp32_set_opt_dtype)
  KERNEL_CUDA2(log_softmax, Dimname, fp32_set_opt_dtype)
  KERNEL_CUDA(cumprod, fp32_set_opt_dtype)
  KERNEL_CUDA2(cumprod, dimname, fp32_set_opt_dtype)
  KERNEL_CUDA(cumsum, fp32_set_opt_dtype)
  KERNEL_CUDA2(cumsum, dimname, fp32_set_opt_dtype)
  KERNEL_CUDA(linalg_vector_norm, fp32_set_opt_dtype)
  KERNEL_CUDA(linalg_matrix_norm, fp32_set_opt_dtype)
  KERNEL_CUDA2(linalg_matrix_norm, str_ord, fp32_set_opt_dtype)
  // commenting these out because they accept an explicit (not-optional) dtype, and we shouldn't try to flip that even
  // when autocasting.
  // KERNEL_CUDA2(norm, ScalarOpt_dtype, fp32_set_opt_dtype)
  // KERNEL_CUDA2(norm, ScalarOpt_dim_dtype, fp32_set_opt_dtype)
  // KERNEL_CUDA2(norm, names_ScalarOpt_dim_dtype, fp32_set_opt_dtype)
  KERNEL_CUDA(sum, fp32_set_opt_dtype)
  KERNEL_CUDA2(sum, dim_IntList, fp32_set_opt_dtype)
  KERNEL_CUDA2(sum, dim_DimnameList, fp32_set_opt_dtype)
  // fp32_append_dtype
  // The fp32_append_dtype wrapper overrides implicit promotion behavior.
  // norm does not implicitly promote, but be aware when adding new ops to this policy.
  KERNEL_DIFFERENT_REDISPATCH_SIGNATURE_CUDA(ADD_NS(norm), "norm.Scalar", Tensor (const Tensor &, const Scalar&), Tensor (const Tensor &, const c10::optional<Scalar>&, ScalarType), fp32_append_dtype)
  KERNEL_DIFFERENT_REDISPATCH_SIGNATURE_CUDA(ADD_NS(norm), "norm.ScalarOpt_dim", Tensor (const Tensor &, const c10::optional<Scalar>&, IntArrayRef, bool), Tensor (const Tensor &, const c10::optional<Scalar>&, IntArrayRef, bool, ScalarType), fp32_append_dtype)
  KERNEL_DIFFERENT_REDISPATCH_SIGNATURE_CUDA(ADD_NS(norm), "norm.names_ScalarOpt_dim", Tensor (const Tensor &, const c10::optional<Scalar>&, DimnameList, bool), Tensor (const Tensor &, const c10::optional<Scalar>&, DimnameList, bool, ScalarType), fp32_append_dtype)
  // promote
  KERNEL_CUDA(addcdiv, promote)
  KERNEL_CUDA(addcmul, promote)
  KERNEL_CUDA(atan2, promote)
  KERNEL_CUDA(bilinear, promote)
  KERNEL_CUDA(cross, promote)
  KERNEL_CUDA(dot, promote)
  KERNEL_CUDA(grid_sampler, promote)
  KERNEL_CUDA(index_put, promote)
  KERNEL_CUDA(tensordot, promote)
  KERNEL_CUDA(scatter_add, promote)

  m.impl(TORCH_SELECTIVE_NAME("aten::binary_cross_entropy"),
         TORCH_FN((&at::autocast::binary_cross_entropy_banned)));
}


TORCH_LIBRARY_IMPL(_, AutocastCPU, m) {
  m.fallback(torch::CppFunction::makeFallthrough());
}


TORCH_LIBRARY_IMPL(aten, AutocastCPU, m) {
  // lower_precision_fp cast policy
  KERNEL_CPU(conv1d, lower_precision_fp)
  KERNEL_CPU2(conv1d, padding, lower_precision_fp)
  KERNEL_CPU(conv2d, lower_precision_fp)
  KERNEL_CPU2(conv2d, padding, lower_precision_fp)
  KERNEL_CPU(conv3d, lower_precision_fp)
  KERNEL_CPU2(conv3d, padding, lower_precision_fp)
  KERNEL_CPU(bmm, lower_precision_fp)
  KERNEL_CPU(mm, lower_precision_fp)
  KERNEL_CPU(baddbmm, lower_precision_fp)
  KERNEL_CPU(addmm, lower_precision_fp)
  KERNEL_CPU(addbmm, lower_precision_fp)
  KERNEL_CPU(linear, lower_precision_fp)
  KERNEL_CPU2(_convolution, deprecated, lower_precision_fp)
  KERNEL_CPU(matmul, lower_precision_fp)
  KERNEL_CPU(conv_tbc, lower_precision_fp)
  KERNEL_CPU(mkldnn_rnn_layer, lower_precision_fp)
  KERNEL_CPU(conv_transpose1d, lower_precision_fp)
  KERNEL_CPU2(conv_transpose2d, input, lower_precision_fp)
  KERNEL_CPU2(conv_transpose3d, input, lower_precision_fp)
  KERNEL_CPU(prelu, lower_precision_fp)

  // fp32 cast policy
  KERNEL_CPU(avg_pool3d, fp32)
  KERNEL_CPU(binary_cross_entropy, fp32)
  KERNEL_CPU(grid_sampler, fp32)
  KERNEL_CPU(polar, fp32)
  KERNEL_CPU(prod, fp32)
  KERNEL_CPU2(prod, dim_int, fp32)
  KERNEL_CPU2(prod, dim_Dimname, fp32)
  KERNEL_CPU(quantile, fp32)
  KERNEL_CPU2(quantile, scalar, fp32)
  KERNEL_CPU(nanquantile, fp32)
  KERNEL_CPU2(nanquantile, scalar, fp32)
  KERNEL_CPU(stft, fp32)
  KERNEL_CPU2(stft, center, fp32)
  KERNEL_CPU(cdist, fp32)
  KERNEL_CPU(grid_sampler_2d, fp32)
  KERNEL_CPU(_grid_sampler_2d_cpu_fallback, fp32)
  KERNEL_CPU(grid_sampler_3d, fp32)
  KERNEL_CPU(trace, fp32)
  KERNEL_CPU(view_as_complex, fp32)
  KERNEL_CPU(cholesky, fp32)
  KERNEL_CPU(cholesky_inverse, fp32)
  KERNEL_CPU(cholesky_solve, fp32)
  KERNEL_CPU(inverse, fp32)
  KERNEL_CPU(lu_solve, fp32)
  KERNEL_CPU(orgqr, fp32)
  KERNEL_CPU(ormqr, fp32)
  KERNEL_CPU(pinverse, fp32)
  KERNEL_CPU(max_pool3d, fp32)
  KERNEL_CPU(max_unpool2d, fp32)
  KERNEL_CPU(max_unpool3d, fp32)
  KERNEL_CPU(adaptive_avg_pool3d, fp32)
  KERNEL_CPU(reflection_pad1d, fp32)
  KERNEL_CPU(reflection_pad2d, fp32)
  KERNEL_CPU(replication_pad1d, fp32)
  KERNEL_CPU(replication_pad2d, fp32)
  KERNEL_CPU(replication_pad3d, fp32)
  KERNEL_CPU(mse_loss, fp32)
  KERNEL_CPU(cosine_embedding_loss, fp32)
  KERNEL_CPU(nll_loss, fp32)
  KERNEL_CPU(nll_loss2d, fp32)
  KERNEL_CPU(hinge_embedding_loss, fp32)
  KERNEL_CPU(poisson_nll_loss, fp32)
  KERNEL_CPU(smooth_l1_loss, fp32)
  KERNEL_CPU(cross_entropy_loss, fp32)
  KERNEL_CPU(l1_loss, fp32)
  KERNEL_CPU(huber_loss, fp32)
  KERNEL_CPU(margin_ranking_loss, fp32)
  KERNEL_CPU(soft_margin_loss, fp32)
  KERNEL_CPU(triplet_margin_loss, fp32)
  KERNEL_CPU(multi_margin_loss, fp32)
  KERNEL_CPU2(ctc_loss, IntList, fp32)
  KERNEL_CPU2(ctc_loss, Tensor, fp32)
  KERNEL_CPU(kl_div, fp32)
  KERNEL_CPU(multilabel_margin_loss, fp32)
  KERNEL_CPU(binary_cross_entropy_with_logits, fp32)
  KERNEL_CPU(fft_fft, fp32)
  KERNEL_CPU(fft_ifft, fp32)
  KERNEL_CPU(fft_fft2, fp32)
  KERNEL_CPU(fft_ifft2, fp32)
  KERNEL_CPU(fft_fftn, fp32)
  KERNEL_CPU(fft_ifftn, fp32)
  KERNEL_CPU(fft_rfft, fp32)
  KERNEL_CPU(fft_irfft, fp32)
  KERNEL_CPU(fft_rfft2, fp32)
  KERNEL_CPU(fft_irfft2, fp32)
  KERNEL_CPU(fft_rfftn, fp32)
  KERNEL_CPU(fft_irfftn, fp32)
  KERNEL_CPU(fft_hfft, fp32)
  KERNEL_CPU(fft_ihfft, fp32)
  KERNEL_CPU(linalg_cond, fp32)
  KERNEL_CPU2(linalg_cond, p_str, fp32)
  KERNEL_CPU(linalg_matrix_rank, fp32)
  KERNEL_CPU2(linalg_matrix_rank, tol_tensor, fp32)
  KERNEL_CPU2(linalg_matrix_rank, atol_rtol_tensor, fp32)
  KERNEL_CPU2(linalg_matrix_rank, atol_rtol_float, fp32)
  KERNEL_CPU(linalg_solve, fp32)
  KERNEL_CPU(linalg_cholesky, fp32)
  KERNEL_CPU(linalg_svdvals, fp32)
  KERNEL_CPU(linalg_eigvals, fp32)
  KERNEL_CPU(linalg_eigvalsh, fp32)
  KERNEL_CPU(linalg_inv, fp32)
  KERNEL_CPU(linalg_householder_product, fp32)
  KERNEL_CPU(linalg_tensorinv, fp32)
  KERNEL_CPU(linalg_tensorsolve, fp32)
  KERNEL_CPU(fake_quantize_per_tensor_affine, fp32)
  KERNEL_CPU(geqrf, fp32)
  KERNEL_CPU(_lu_with_info, fp32)
  KERNEL_CPU(qr, fp32)
  KERNEL_CPU(svd, fp32)
  KERNEL_CPU(triangular_solve, fp32)
  KERNEL_CPU(fractional_max_pool2d, fp32)
  KERNEL_CPU(fractional_max_pool3d, fp32)
  KERNEL_CPU(adaptive_max_pool3d, fp32)
  KERNEL_CPU(multilabel_margin_loss_forward, fp32)
  KERNEL_CPU(linalg_qr, fp32)
  KERNEL_CPU(linalg_cholesky_ex, fp32)
  KERNEL_CPU(linalg_svd, fp32)
  KERNEL_CPU(linalg_eig, fp32)
  KERNEL_CPU(linalg_eigh, fp32)
  KERNEL_CPU(linalg_lstsq, fp32)
  KERNEL_CPU(linalg_inv_ex, fp32)

  // promote
  KERNEL_CPU(stack, promote)
  KERNEL_CPU(cat, promote)
  KERNEL_CPU(index_copy, promote)
  KERNEL_CPU2(index_copy, dimname, promote)

}

} // namespace
} // namespace autocast
} // namespace at<|MERGE_RESOLUTION|>--- conflicted
+++ resolved
@@ -206,97 +206,6 @@
   }
 }
 
-<<<<<<< HEAD
-/********************************************************************************************************
-Templates to provide wrapper functions
-
-I'm copying the pattern used in core/boxing/impl/WrapFunctionIntoFunctor.h to extract args and return type.
-(see also https://stackoverflow.com/questions/46533698/how-to-deduce-argument-list-from-function-pointer)
-
-This strategy uses an exterior "WrapFunction" that extracts arguments on behalf of
-(in my case several specializations of) an interior "WrapFunction_".
-Interior WrapFunction_ specializations are defined for each CastPolicy.
-********************************************************************************************************/
-
-// Base template for WrapFunction_, which is specialized to contain a "call" method each CastPolicy
-template<CastPolicy policy, DeviceType device_type, class Redispatch, Redispatch* F, class Ret, class ArgList> struct WrapFunction_ {};
-
-// CastPolicy::lower_precision_fp General_DeviceType
-template<DeviceType device_type, class Redispatch, Redispatch* F, class Ret, class... Args>
-struct WrapFunction_<CastPolicy::lower_precision_fp, device_type, Redispatch, F, Ret, guts::typelist::typelist<Args...>> {
-  static Ret call(Args... args) {
-    c10::impl::ExcludeDispatchKeyGuard no_autocast(get_autocast_dispatch_key_from_device_type(device_type));
-    return (*F)(cached_cast(get_lower_precision_fp_from_device_type(device_type), args, device_type)...);
-  }
-};
-
-// CastPolicy::fp32 General_DeviceType
-template<DeviceType device_type, class Redispatch, Redispatch* F, class Ret, class... Args>
-struct WrapFunction_<CastPolicy::fp32, device_type, Redispatch, F, Ret, guts::typelist::typelist<Args...>> {
-  static Ret call(Args... args) {
-    c10::impl::ExcludeDispatchKeyGuard no_autocast(get_autocast_dispatch_key_from_device_type(device_type));
-    return (*F)(cached_cast(at::kFloat, args, device_type)...);
-  }
-};
-
-// CastPolicy::fp32_set_opt_dtype DeviceType::CUDA
-template<class Redispatch, Redispatch* F, class Ret, class... Args>
-struct WrapFunction_<CastPolicy::fp32_set_opt_dtype, DeviceType::CUDA, Redispatch, F, Ret, guts::typelist::typelist<Args...>> {
-  static Ret call(Args... args) {
-    c10::impl::ExcludeDispatchKeyGuard no_autocast(DispatchKey::Autocast);
-    if (firstarg_is_eligible(args...)) {
-      return (*F)(set_opt_dtype(at::kFloat, args)...);
-    } else {
-      // If ineligible, calls F with unaltered args.  Does not set opt dtype, because setting
-      // opt dtype explicitly may interfere with internal implicit promotion decisions.
-      return (*F)(args...);
-    }
-  }
-};
-
-// CastPolicy::fp32_append_dtype DeviceType::CUDA
-template<class Redispatch, Redispatch* F, class Ret, class... Args>
-struct WrapFunction_<CastPolicy::fp32_append_dtype, DeviceType::CUDA, Redispatch, F, Ret, guts::typelist::typelist<Args...>> {
-  static Ret call(Args... args) {
-    c10::impl::ExcludeDispatchKeyGuard no_autocast(DispatchKey::Autocast);
-    at::ScalarType out_type = type_from_firstarg(at::kFloat, args...);
-    return (*F)(args..., out_type);
-  }
-};
-
-// CastPolicy::promote General_DeviceType
-template<DeviceType device_type, class Redispatch, Redispatch* F, class Ret, class... Args>
-struct WrapFunction_<CastPolicy::promote, device_type, Redispatch, F, Ret, guts::typelist::typelist<Args...>> {
-  static Ret call(Args... args) {
-    c10::impl::ExcludeDispatchKeyGuard no_autocast(get_autocast_dispatch_key_from_device_type(device_type));
-    auto to_type = promote_type(get_lower_precision_fp_from_device_type(device_type), device_type, args...);
-    return (*F)(cached_cast(to_type, args, device_type)...);
-  }
-};
-
-// Wrapper to infer return_type and parameter_types for WrapFunction_ (imitating core/boxing/impl/WrapFunctionIntoFunctor.h)
-template<CastPolicy policy,
-         DeviceType device_type,
-         class Registered, // The signature for which we're registering.  The dispatcher's calling code invokes our
-                           // registered functions with arguments matching Registered, so we register
-                           // WrapFunction_::call methods with a matching signature to properly field those arguments.
-                           // guts::function_traits below extracts return_type and parameter_types from Registered,
-                           // which WrapFunction_ templates above use to declare their call methods.
-         class Redispatch, // The signature for the function we're redispatching to.  In most cases this is the same
-                           // as Registered, but for some ops (for example, ops where we append a dtype) it's useful
-                           // to redispatch to a function with a different signature.
-         Redispatch* F>    // The actual function we're redispatching to.
-struct WrapFunction final {
-  using type = WrapFunction_<policy,
-                             device_type,
-                             Redispatch,
-                             F,
-                             typename guts::function_traits<Registered>::return_type,
-                             typename guts::function_traits<Registered>::parameter_types>;
-};
-
-=======
->>>>>>> 7d2a18da
 /*******************************
 Banned functions
 *******************************/
