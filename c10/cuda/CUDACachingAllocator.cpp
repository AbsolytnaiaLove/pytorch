#include <c10/cuda/CUDACachingAllocator.h>

#include <c10/core/impl/GPUTrace.h>
#include <c10/cuda/CUDAException.h>
#include <c10/cuda/CUDAFunctions.h>
#include <c10/cuda/CUDAGuard.h>
#include <c10/util/UniqueVoidPtr.h>
#include <c10/util/irange.h>
#include <c10/util/llvmMathExtras.h>

#include <cuda_runtime_api.h>
#include <algorithm>
#include <bitset>
<<<<<<< HEAD
#include <cstddef>
=======
#include <cstdint>
>>>>>>> 2df20652
#include <deque>
#include <iostream>
#include <iterator>
#include <map>
#include <memory>
#include <mutex>
#include <regex>
#include <set>
#include <utility>
#include <vector>

namespace c10 {

C10_DEFINE_REGISTRY(FreeCudaMemoryCallbacksRegistry, FreeMemoryCallback);

namespace cuda {
namespace CUDACachingAllocator {
namespace Native {

//
// Yet another caching allocator for CUDA device allocations.
//
// - Allocations are associated with a stream. Once freed, blocks can be
//   re-allocated on the same stream, but not on any other stream.
// - The allocator attempts to find the smallest cached block that will fit the
//   requested size. If the block is larger than the requested size, it may be
//   split. If no block is found, the allocator will delegate to cudaMalloc.
// - If the cudaMalloc fails, the allocator will attempt to free one cached
//   block of sufficient size that is not split and retry the allocation.
//   If this also fails, the allocator will attempt to free all cached blocks
//   that are not split and retry the allocation.
// - Large (>1MB) and small allocations are stored in separate pools.
//   Small requests are packed into 2MB buffers. Large requests will use the
//   smallest available free block or allocate a new block using cudaMalloc.
// - To reduce fragmentation, requests between 1MB and 10MB will allocate and
//   split a 20MB block, if no free block of sufficient size is available.
// - To further reduce fragmentation, blocks >= 200MB are not allowed to be
//   split. These oversize cached blocks will still satisfy requests within
//   20MB of the oversize cached block size.
//
// With this allocator, allocations and frees should logically be considered
// "usages" of the memory segment associated with streams, just like kernel
// launches. The programmer must insert the proper synchronization if memory
// segments are used from multiple streams.
//
// The library provides a recordStream() function to help insert the correct
// synchronization when allocations are used on multiple streams. This will
// ensure that the block is not reused before each recorded stream completes
// work.
//

/**
 * Note [Interaction with CUDA graph capture]
 * ~~~~~~~~~~~~~~~~~~~~~~~~~~~~~~~~~~~~~~~~~~
 * Graph capture performs a dry run of a region of execution, freezing all CUDA
 * work (and virtual addresses used during that work) into a "graph." The graph
 * may be "replayed" like a single giant kernel, with greatly reduced CPU
 * overhead as well as modestly improved GPU performance.
 *
 * Because capture bakes in memory addresses, the memory used during capture
 * must be available for the graph to use during replay. DeviceCachingAllocator
 * assigns and frees memory eagerly and dynamically, so if we're not careful
 * about managing graphs' memory, at replay time those memory addresses could be
 * used by other tensors.
 *
 * To guarantee a graph's baked in addresses are safe to reuse in replay,
 * DeviceAllocator satisfies allocations from a graph-private memory pool during
 * capture, and doesn't begin cudaFreeing those addresses until the graph is
 * destroyed.
 *
 * Within the private pool, allocations are freed and reassigned as usual during
 * capture. Memory regions will be used in a consistent order during replay. So
 * a private pool doesn't use memory more wastefully than the default pools
 * during capture, but it does reserve its high-water mark of used memory away
 * from the default pools as long as the capture(s) it served survive
 * (regardless whether those captures are idle or replaying).
 *
 * CUDAGraph's requests for private pools are mediated by
 * DeviceAllocator::notifyCaptureBegin,
 *                  notifyCaptureAboutToEnd,
 *                  notifyCaptureEnded,
 *                  notifyCaptureDestroy.
 */

constexpr size_t kMinBlockSize =
    512; // all sizes are rounded to at least 512 bytes
constexpr size_t kSmallSize = 1048576; // largest "small" allocation is 1 MiB
constexpr size_t kSmallBuffer =
    2097152; // "small" allocations are packed in 2 MiB blocks
constexpr size_t kLargeBuffer =
    20971520; // "large" allocations may be packed in 20 MiB blocks
constexpr size_t kMinLargeAlloc =
    10485760; // allocations between 1 and 10 MiB may use kLargeBuffer
constexpr size_t kRoundLarge = 2097152; // round up large allocations to 2 MiB
constexpr size_t kRoundUpPowerOfTwoIntervals = 16;

void local_raw_delete(void* ptr);

namespace {

using StatTypes = std::array<bool, static_cast<size_t>(StatType::NUM_TYPES)>;

void update_stat(Stat& stat, int64_t amount) {
  stat.current += amount;

  TORCH_INTERNAL_ASSERT_DEBUG_ONLY(
      stat.current >= 0,
      "Negative tracked stat in CUDA allocator (likely logic error).");

  stat.peak = std::max(stat.current, stat.peak);
  if (amount > 0) {
    stat.allocated += amount;
  }
  if (amount < 0) {
    stat.freed += -amount;
  }
}

void reset_accumulated_stat(Stat& stat) {
  stat.allocated = 0;
  stat.freed = 0;
}

void reset_peak_stat(Stat& stat) {
  stat.peak = stat.current;
}

template <typename Func>
void for_each_selected_stat_type(const StatTypes& stat_types, Func f) {
  for (const auto stat_type : c10::irange(stat_types.size())) {
    if (stat_types[stat_type]) {
      f(stat_type);
    }
  }
}

void update_stat_array(
    StatArray& stat_array,
    int64_t amount,
    const StatTypes& stat_types) {
  for_each_selected_stat_type(
      stat_types, [&stat_array, amount](size_t stat_type) {
        update_stat(stat_array[stat_type], amount);
      });
}

struct Block;
struct PrivatePool;
typedef bool (*Comparison)(const Block*, const Block*);

struct BlockPool {
  BlockPool(
      Comparison comparator,
      bool small,
      PrivatePool* private_pool = nullptr)
      : blocks(comparator), is_small(small), owner_PrivatePool(private_pool) {}
  std::set<Block*, Comparison> blocks;
  const bool is_small;
  PrivatePool* owner_PrivatePool;
};

struct HistoryChain {
  History h;
  std::unique_ptr<HistoryChain> next; // when blocks are merged we keep records
                                      // of what used to be in the block
};

struct Block {
  int device; // gpu
  cudaStream_t stream; // allocation stream
  stream_set stream_uses; // streams on which the block was used
  size_t size; // block size in bytes
  size_t requested_size; // memory originally requested
  BlockPool* pool{nullptr}; // owning memory pool
  void* ptr{nullptr}; // memory address
  bool allocated{false}; // in-use flag
  Block* prev{nullptr}; // prev block if split from a larger allocation
  Block* next{nullptr}; // next block if split from a larger allocation
  int event_count{0}; // number of outstanding CUDA events
  int gc_count{0}; // counter for prioritizing older / less useful blocks for
                   // garbage collection
  std::unique_ptr<HistoryChain> history;
  HistoryChain* history_last{nullptr};

  Block(
      int device,
      cudaStream_t stream,
      size_t size,
      BlockPool* pool,
      void* ptr)
      : device(device),
        stream(stream),
        stream_uses(),
        size(size),
        requested_size(0),
        pool(pool),
        ptr(ptr) {}

  // constructor for search key
  Block(int device, cudaStream_t stream, size_t size)
      : device(device),
        stream(stream),
        stream_uses(),
        size(size),
        requested_size(0) {}

  bool is_split() const {
    return (prev != nullptr) || (next != nullptr);
  }
};

static bool BlockComparator(const Block* a, const Block* b) {
  if (a->stream != b->stream) {
    return (uintptr_t)a->stream < (uintptr_t)b->stream;
  }
  if (a->size != b->size) {
    return a->size < b->size;
  }
  return (uintptr_t)a->ptr < (uintptr_t)b->ptr;
}

struct AllocParams {
  AllocParams(
      int device,
      size_t size,
      cudaStream_t stream,
      BlockPool* pool,
      size_t alloc_size,
      DeviceStats& stats)
      : search_key(device, stream, size),
        pool(pool),
        alloc_size(alloc_size),
        block(nullptr),
        err(cudaSuccess) {}

  int device() const {
    return search_key.device;
  }
  cudaStream_t stream() const {
    return search_key.stream;
  }
  size_t size() const {
    return search_key.size;
  }

  Block search_key;
  BlockPool* pool;
  size_t alloc_size;
  Block* block;
  StatTypes stat_types = {false};
  cudaError_t err;
};

int trimHistoryBefore(Block* block, void* point) {
  int n = 0;
  while (block->history && block->history->h.addr < point) {
    block->history = std::move(block->history->next);
    ++n;
  }
  if (!block->history) {
    block->history_last = nullptr;
  }
  return n;
}

// Note: cudaEventCreate when concurrently invoked from multiple threads can be
// very expensive (at least on certain device/driver combinations). Thus, we a)
// serialize event creation at a per-device level, and b) pool the events to
// avoid constantly calling cudaEventCreate/cudaEventDestroy. This results in
// significant improvements in multithreaded workloads with high allocation
// rates.
class EventPool {
 public:
  using Event = std::unique_ptr<cudaEvent_t, std::function<void(cudaEvent_t*)>>;
  // TODO: Explicit device count
  EventPool() : pools_(at::cuda::device_count()) {}

  Event get(int device) {
    TORCH_INTERNAL_ASSERT(0 <= device);
    TORCH_INTERNAL_ASSERT(device < static_cast<int>(pools_.size()));
    auto& pool = pools_[device];
    auto destructor = [&pool](cudaEvent_t* event) {
      std::lock_guard<std::mutex> g(pool.mutex_);
      pool.event_pool_.push_back(std::unique_ptr<cudaEvent_t>(event));
    };

    // Try to acquire an event from the per-device pool.
    {
      std::lock_guard<std::mutex> g(pool.mutex_);
      if (!pool.event_pool_.empty()) {
        auto* event = pool.event_pool_.back().release();
        pool.event_pool_.pop_back();
        return Event(event, destructor);
      }
    }
    // otherwise, allocate a new event that will be returned to the pool on
    // destruction.
    auto new_ptr = std::make_unique<cudaEvent_t>();
    C10_CUDA_CHECK(
        cudaEventCreateWithFlags(new_ptr.get(), cudaEventDisableTiming));

    return Event(new_ptr.release(), destructor);
  }

  void empty_cache() {
    for (auto& pool : pools_) {
      std::lock_guard<std::mutex> g(pool.mutex_);
      pool.event_pool_.clear();
    }
  }

 private:
  struct PerDevicePool {
    alignas(64) std::mutex mutex_;
    std::vector<std::unique_ptr<cudaEvent_t>> event_pool_;
  };
  std::vector<PerDevicePool> pools_;
};

// CUDA graphs helper
struct PrivatePool {
  PrivatePool()
      : use_count(1),
        cudaMalloc_count(0),
        large_blocks(BlockComparator, /*is_small=*/false, this),
        small_blocks(BlockComparator, /*is_small=*/true, this) {}
  PrivatePool(const PrivatePool&) = delete;
  PrivatePool(PrivatePool&&) = delete;
  PrivatePool& operator=(const PrivatePool&) = delete;
  // Number of live graphs using this pool
  int use_count;
  // Number of unfreed cudaMallocs made for this pool. When use_count and
  // cudaMalloc_count drop to zero, we can delete this PrivatePool from
  // graph_pools.
  int cudaMalloc_count;
  // Instead of maintaining private BlockPools here, I could stuff all blocks
  // (private or no) into the top-level large_blocks and small_blocks, and
  // distinguish private blocks by adding a "pool id" check above the stream
  // check in BlockComparator. BlockComparator is performance- critial though,
  // I'd rather not add more logic to it.
  BlockPool large_blocks;
  BlockPool small_blocks;
};

std::shared_ptr<BlockState> constructBlockState(Block* block) {
  TORCH_CHECK(
      block->event_count == 0,
      "Events should have synchronized when checkpointing block");
  std::shared_ptr<BlockState> bs = std::make_shared<BlockState>();
  bs->stream = block->stream;
  bs->stream_uses = block->stream_uses;
  bs->size = block->size;
  bs->ptr = block->ptr;
  bs->allocated = block->allocated;
  bs->gc_count = block->gc_count;
  return bs;
};

BlockPoolState constructBlockPoolState(
    BlockPool* block_pool,
    MempoolId_t pool_id,
    const std::vector<Block*>& pool_blocks) {
  BlockPoolState bps;
  bps.is_small = block_pool->is_small;
  bps.owner_id = bps.owner_id;

  std::unordered_map<Block*, BlockState*> mappings;

  for (Block* block : pool_blocks) {
    if (block->pool != block_pool) {
      continue;
    }

    bps.blocks.emplace_back(constructBlockState(block));
    mappings[block] = bps.blocks.back().get();

    if (block->prev && mappings.count(block->prev)) {
      BlockState* prev = mappings[block->prev];
      prev->next = bps.blocks.back().get();
      bps.blocks.back()->prev = prev;
    }

    if (block->next && mappings.count(block->next)) {
      BlockState* next = mappings[block->next];
      next->prev = bps.blocks.back().get();
      bps.blocks.back()->next = next;
    }
  }

  return bps;
}

PrivatePoolState constructPrivatePoolState(
    PrivatePool* pool,
    MempoolId_t pool_id,
    const std::vector<Block*>& pool_blocks) {
  PrivatePoolState pps;
  pps.cudaMalloc_count = pool->cudaMalloc_count;
  pps.id = pool_id;
  pps.large_blocks =
      constructBlockPoolState(&pool->large_blocks, pool_id, pool_blocks);
  pps.small_blocks =
      constructBlockPoolState(&pool->small_blocks, pool_id, pool_blocks);
  return pps;
}

struct MempoolIdHash {
  std::size_t operator()(const MempoolId_t& mempool_id) const noexcept {
    return mempool_id.first != 0 ? mempool_id.first : mempool_id.second;
  }
};

cudaError_t cudaMallocMaybeCapturing(void** p, size_t size) {
// TODO: ideally we'd replace this with something like
// !defined(TORCH_HIP_VERSION) as CUDA <= 10 support was dropped and really
// this is only a workaround for TORCH_HIP_VERSION not being a sufficient guard
// to prevent ROCM build breakage.
#if defined(CUDA_VERSION) && CUDA_VERSION >= 11000
  if (at::cuda::currentStreamCaptureStatusMayInitCtx() ==
      at::cuda::CaptureStatus::None) {
#endif
    return C10_CUDA_ERROR_HANDLED(cudaMalloc(p, size));
#if defined(CUDA_VERSION) && CUDA_VERSION >= 11000
  } else {
    // It's ok to capture cudaMallocs, as long as we never cudaFree those
    // addresses before replay.
    // Capturing cudaMalloc behaves nicely: it gives the graph new VA,
    // but is ignored (won't leakily allocate new memory) in replays.
    at::cuda::CUDAStreamCaptureModeGuard g{cudaStreamCaptureModeRelaxed};
    return C10_CUDA_ERROR_HANDLED(cudaMalloc(p, size));
  }
#endif
}

} // anonymous namespace
} // namespace Native

// Environment config parser
// Defined here, rather than its own .cpp file,
// because parseArgs needs to know kLargeBuffer.
// Defined outside namespace Native because it's not Native-specific.
class CachingAllocatorConfig {
 public:
  static size_t max_split_size() {
    return instance().m_max_split_size;
  }
  static double garbage_collection_threshold() {
    return instance().m_garbage_collection_threshold;
  }

  // This is used to round-up allocation size to nearest power of 2 divisions.
  // More description below in function roundup_power2_next_division
  // As ane example, if we want 4 divisions between 2's power, this can be done
  // using env variable: PYTORCH_CUDA_ALLOC_CONF=roundup_power2_divisions:4
  static size_t roundup_power2_divisions(size_t size) {
    size_t log_size = (63 - llvm::countLeadingZeros(size));

    // Our intervals start at 1MB and end at 64GB
    const size_t interval_start =
        63 - llvm::countLeadingZeros(static_cast<size_t>(1048576));
    const size_t interval_end =
        63 - llvm::countLeadingZeros(static_cast<size_t>(68719476736));
    TORCH_CHECK(
        (interval_end - interval_start == Native::kRoundUpPowerOfTwoIntervals),
        "kRoundUpPowerOfTwoIntervals mismatch");

    int index = static_cast<int>(log_size) - static_cast<int>(interval_start);

    index = std::max(0, index);
    index = std::min(
        index, static_cast<int>(Native::kRoundUpPowerOfTwoIntervals) - 1);
    return instance().m_roundup_power2_divisions[index];
  }

  static CachingAllocatorConfig& instance() {
    static CachingAllocatorConfig* s_instance = ([]() {
      auto inst = new CachingAllocatorConfig();
      const char* env = getenv("PYTORCH_CUDA_ALLOC_CONF");
      inst->parseArgs(env);
      return inst;
    })();
    return *s_instance;
  }

  void parseArgs(const char* env);

 private:
  CachingAllocatorConfig()
      : m_max_split_size(std::numeric_limits<size_t>::max()),
        m_garbage_collection_threshold(0) {
    m_roundup_power2_divisions.assign(Native::kRoundUpPowerOfTwoIntervals, 0);
  }

  void lexArgs(const char* env, std::vector<std::string>& config);
  void consumeToken(
      const std::vector<std::string>& config,
      size_t i,
      const char c);
  size_t parseMaxSplitSize(const std::vector<std::string>& config, size_t i);
  size_t parseGarbageCollectionThreshold(
      const std::vector<std::string>& config,
      size_t i);
  size_t parseRoundUpPower2Divisions(
      const std::vector<std::string>& config,
      size_t i);
  size_t parseAllocatorConfig(
      const std::vector<std::string>& config,
      size_t i,
      bool& used_cudaMallocAsync);

  std::atomic<size_t> m_max_split_size;
  std::vector<size_t> m_roundup_power2_divisions;
  std::atomic<double> m_garbage_collection_threshold;
};

void CachingAllocatorConfig::lexArgs(
    const char* env,
    std::vector<std::string>& config) {
  std::vector<char> buf;

  size_t env_length = strlen(env);
  for (size_t i = 0; i < env_length; i++) {
    if (env[i] == ',' || env[i] == ':' || env[i] == '[' || env[i] == ']') {
      if (buf.size() != 0) {
        config.emplace_back(buf.begin(), buf.end());
        buf.clear();
      }
      config.emplace_back(1, env[i]);
    } else if (env[i] != ' ') {
      buf.emplace_back(static_cast<char>(env[i]));
    }
  }
  if (!buf.empty()) {
    config.emplace_back(buf.begin(), buf.end());
  }
}

void CachingAllocatorConfig::consumeToken(
    const std::vector<std::string>& config,
    size_t i,
    const char c) {
  TORCH_CHECK(
      i < config.size() && config[i].compare(std::string(1, c)) == 0,
      "Error parsing CachingAllocator settings, expected ",
      c,
      "");
}

size_t CachingAllocatorConfig::parseMaxSplitSize(
    const std::vector<std::string>& config,
    size_t i) {
  consumeToken(config, ++i, ':');
  if (++i < config.size()) {
    size_t val1 = stoi(config[i]);
    TORCH_CHECK(
        val1 > Native::kLargeBuffer / (1024 * 1024),
        "CachingAllocator option max_split_size_mb too small, must be > ",
        Native::kLargeBuffer / (1024 * 1024),
        "");
    val1 = std::max(val1, Native::kLargeBuffer / (1024 * 1024));
    val1 = std::min(val1, (std::numeric_limits<size_t>::max() / (1024 * 1024)));
    m_max_split_size = val1 * 1024 * 1024;
  } else {
    TORCH_CHECK(false, "Error, expecting max_split_size_mb value", "");
  }
  return i;
}

size_t CachingAllocatorConfig::parseGarbageCollectionThreshold(
    const std::vector<std::string>& config,
    size_t i) {
  consumeToken(config, ++i, ':');
  if (++i < config.size()) {
    double val1 = stod(config[i]);
    TORCH_CHECK(
        val1 > 0, "garbage_collect_threshold too small, set it 0.0~1.0", "");
    TORCH_CHECK(
        val1 < 1.0, "garbage_collect_threshold too big, set it 0.0~1.0", "");
    m_garbage_collection_threshold = val1;
  } else {
    TORCH_CHECK(
        false, "Error, expecting garbage_collection_threshold value", "");
  }
  return i;
}

size_t CachingAllocatorConfig::parseRoundUpPower2Divisions(
    const std::vector<std::string>& config,
    size_t i) {
  consumeToken(config, ++i, ':');
  bool first_value = true;

  if (++i < config.size()) {
    if (config[i].compare("[") == 0) {
      size_t last_index = 0;
      while (++i < config.size() && config[i].compare("]") != 0) {
        std::string val1 = config[i];
        size_t val2 = 0;

        consumeToken(config, ++i, ':');
        if (++i < config.size()) {
          val2 = stoi(config[i]);
        } else {
          TORCH_CHECK(
              false, "Error parsing roundup_power2_divisions value", "");
        }
        TORCH_CHECK(
            llvm::isPowerOf2_64(val2),
            "For roundups, the divisons has to be power of 2 ",
            "");

        if (val1.compare(">") == 0) {
          std::fill(
              std::next(
                  m_roundup_power2_divisions.begin(),
                  static_cast<std::vector<unsigned long>::difference_type>(
                      last_index)),
              m_roundup_power2_divisions.end(),
              val2);
        } else {
          size_t val1_long = stoul(val1);
          TORCH_CHECK(
              llvm::isPowerOf2_64(val1_long),
              "For roundups, the intervals have to be power of 2 ",
              "");

          size_t index = 63 - llvm::countLeadingZeros(val1_long);
          index = std::max((size_t)0, index);
          index = std::min(index, m_roundup_power2_divisions.size() - 1);

          if (first_value) {
            std::fill(
                m_roundup_power2_divisions.begin(),
                std::next(
                    m_roundup_power2_divisions.begin(),
                    static_cast<std::vector<unsigned long>::difference_type>(
                        index)),
                val2);
            first_value = false;
          }
          if (index < m_roundup_power2_divisions.size()) {
            m_roundup_power2_divisions[index] = val2;
          }
          last_index = index;
        }

        if (config[i + 1].compare("]") != 0) {
          consumeToken(config, ++i, ',');
        }
      }
    } else { // Keep this for backwards compatibility
      size_t val1 = stoi(config[i]);
      TORCH_CHECK(
          llvm::isPowerOf2_64(val1),
          "For roundups, the divisons has to be power of 2 ",
          "");
      std::fill(
          m_roundup_power2_divisions.begin(),
          m_roundup_power2_divisions.end(),
          val1);
    }
  } else {
    TORCH_CHECK(false, "Error, expecting roundup_power2_divisions value", "");
  }
  return i;
}

size_t CachingAllocatorConfig::parseAllocatorConfig(
    const std::vector<std::string>& config,
    size_t i,
    bool& used_cudaMallocAsync) {
  consumeToken(config, ++i, ':');
  if (++i < config.size()) {
    TORCH_CHECK(
        ((config[i] == "native") || (config[i] == "cudaMallocAsync")),
        "Unknown allocator backend, "
        "options are native and cudaMallocAsync");
    used_cudaMallocAsync = (config[i] == "cudaMallocAsync");
    if (used_cudaMallocAsync) {
#if CUDA_VERSION >= 11040
      int version;
      C10_CUDA_CHECK(cudaDriverGetVersion(&version));
      TORCH_CHECK(
          version >= 11040,
          "backend:cudaMallocAsync requires CUDA runtime "
          "11.4 or newer, but cudaDriverGetVersion returned ",
          version);
#else
      TORCH_CHECK(
          false,
          "backend:cudaMallocAsync requires PyTorch to be built with "
          "CUDA 11.4 or newer, but CUDA_VERSION is ",
          CUDA_VERSION);
#endif
    }
    TORCH_INTERNAL_ASSERT(
        config[i] == get()->name(),
        "Allocator backend parsed at runtime != "
        "allocator backend parsed at load time");
  } else {
    TORCH_CHECK(false, "Error parsing backend value", "");
  }
  return i;
}

void CachingAllocatorConfig::parseArgs(const char* env) {
  // If empty, set the default values
  m_max_split_size = std::numeric_limits<size_t>::max();
  m_roundup_power2_divisions.assign(Native::kRoundUpPowerOfTwoIntervals, 0);
  m_garbage_collection_threshold = 0;
  bool used_cudaMallocAsync = false;
  bool used_native_specific_option = false;

  if (env == nullptr) {
    return;
  }

  std::vector<std::string> config;
  lexArgs(env, config);

  for (size_t i = 0; i < config.size(); i++) {
    if (config[i].compare("max_split_size_mb") == 0) {
      i = parseMaxSplitSize(config, i);
      used_native_specific_option = true;
    } else if (config[i].compare("garbage_collection_threshold") == 0) {
      i = parseGarbageCollectionThreshold(config, i);
      used_native_specific_option = true;
    } else if (config[i].compare("roundup_power2_divisions") == 0) {
      i = parseRoundUpPower2Divisions(config, i);
      used_native_specific_option = true;
    } else if (config[i].compare("backend") == 0) {
      i = parseAllocatorConfig(config, i, used_cudaMallocAsync);
    } else {
      TORCH_CHECK(false, "Unrecognized CachingAllocator option: ", config[i]);
    }

    if (i + 1 < config.size()) {
      consumeToken(config, ++i, ',');
    }
  }

  if (used_cudaMallocAsync && used_native_specific_option) {
    TORCH_WARN(
        "backend:cudaMallocAsync ignores max_split_size_mb, roundup_bypass_threshold_mb,"
        "roundup_power2_divisions, and garbage_collect_threshold.");
  }
}

namespace Native {

class DeviceCachingAllocator {
 private:
  // lock around all operations
  mutable std::recursive_mutex mutex;

  // device statistics
  DeviceStats stats;

  // unallocated cached blocks larger than 1 MB
  BlockPool large_blocks;

  // unallocated cached blocks 1 MB or smaller
  BlockPool small_blocks;

  // allocated or in use by a stream. Holds all active allocations,
  // whether they came from graph_pools or one of the BlockPools above.
  ska::flat_hash_set<Block*> active_blocks;

  // captures_underway tracks if a capture might be underway on any stream.
  // Most of the time it's zero, in which case malloc can avoid calling
  // cudaStreamGetCaptureInfo in the hot path.
  int captures_underway = 0;
  // See free() for this thing's purpose
  std::vector<Block*> needs_events_deferred_until_no_capture;
  // outstanding cuda events
  ska::flat_hash_map<
      cuda::CUDAStream,
      std::deque<std::pair<EventPool::Event, Block*>>>
      cuda_events;

  // record used memory.
  size_t total_allocated_memory = 0;

  size_t allowed_memory_maximum = 0;

  bool set_fraction = false;

  bool record_history = false;
  std::atomic<CreateContextFn> context_recorder_;
  size_t alloc_trace_next = 0;
  bool alloc_trace_record_context_ = false;
  size_t alloc_trace_max_entries_ = 1;
  std::vector<TraceEntry>*
      alloc_trace; // pointer because we need to intentionally leak this on
                   // deallocation it can hold references to Python state which
                   // will already be destroyed when we are in exit handlers

  // Members specific to CUDA graphs

  // Private pools for CUDA graphs
  ska::flat_hash_map<MempoolId_t, std::unique_ptr<PrivatePool>, MempoolIdHash>
      graph_pools;
  // Pools no longer referenced by any graph. Their BlockPools are eligible for
  // free_blocks. Can't be a vector or deque because we might erase entries in
  // any order. Could be an std::list, but we don't care much, access and
  // insert/erase are rare.
  ska::flat_hash_map<MempoolId_t, PrivatePool*, MempoolIdHash>
      graph_pools_freeable;

  // Maps a capturing stream to its assigned private pool,
  // in case we want multiple captures to share the same pool
  ska::flat_hash_map<CaptureId_t, MempoolId_t> capture_to_pool_map;

  // XXX - maybe we should generalize and have multiple events
  std::vector<OutOfMemoryObserver> oom_observers_;

  void allocator_add_allocated_block(Block* block);

 public:
  DeviceCachingAllocator()
      : large_blocks(BlockComparator, /*is_small=*/false),
        small_blocks(BlockComparator, /*is_small=*/true),
        alloc_trace(new std::vector<TraceEntry>()) {
    stats.max_split_size = CachingAllocatorConfig::max_split_size();
    context_recorder_.store(nullptr);
  }

  void recordHistory(
      bool enabled,
      CreateContextFn context_recorder,
      size_t alloc_trace_max_entries,
      bool alloc_trace_record_context) {
    std::unique_lock<std::recursive_mutex> lock(mutex);
    record_history = enabled;
    context_recorder_.store(context_recorder);
    alloc_trace_max_entries_ = std::max(size_t(1), alloc_trace_max_entries);
    alloc_trace_record_context_ = alloc_trace_record_context;
    alloc_trace_next = 0;
    alloc_trace->clear();
  }

  void attachOutOfMemoryObserver(OutOfMemoryObserver observer) {
    oom_observers_.emplace_back(std::move(observer));
  }

  // All public methods (except the above) acquire the allocator mutex.
  // Thus, do not call a public method from another public method.

  Block* malloc(int device, size_t orig_size, cudaStream_t stream) {
    // done outside the lock because we don't know what locks the recorder needs
    // to have...
    CreateContextFn context_recorder = context_recorder_.load();
    std::shared_ptr<Context> context =
        context_recorder ? context_recorder() : nullptr;

    std::unique_lock<std::recursive_mutex> lock(mutex);

    if (C10_LIKELY(captures_underway == 0)) {
      // Processes end-of-life events for outstanding allocations used on
      // multiple streams (checks if their GPU-side uses are complete and
      // recycles their memory if so)
      //
      // Q. Why skip process_events if a capture might be underway?
      // A. process_events involves cudaEventQueries, illegal during CUDA graph
      //    capture.
      //    Dumb simple solution: defer reclaiming these allocations until after
      //    capture. Cross-stream memory use is uncommon, so the deferral's
      //    effect on memory use during capture should be small.
      process_events();
    }
    size_t size = round_size(orig_size);
    auto& pool = get_pool(size, stream);
    const size_t alloc_size = get_allocation_size(size);
    AllocParams params(device, size, stream, &pool, alloc_size, stats);
    params.stat_types[static_cast<size_t>(StatType::AGGREGATE)] = true;
    params.stat_types[static_cast<size_t>(get_stat_type_for_pool(pool))] = true;

    // First, try to get a block from the existing pool.
    bool block_found =
        // Search pool
        get_free_block(params)
        // Trigger callbacks and retry search
        || (trigger_free_memory_callbacks(params) && get_free_block(params));

    // Can't reuse an existing block; try to get a new one.
    if (!block_found) {
      // Do garbage collection if the flag is set.
      if (C10_UNLIKELY(
              set_fraction &&
              CachingAllocatorConfig::garbage_collection_threshold() > 0.0)) {
        garbage_collect_cached_blocks();
      }
      // Attempt allocate
      block_found = alloc_block(params, false)
          // Free enough available cached blocks to satisfy alloc and retry
          // alloc.
          || (release_available_cached_blocks(params) &&
              alloc_block(params, false))
          // Free all non-split cached blocks and retry alloc.
          || (C10_LIKELY(captures_underway == 0) && release_cached_blocks() &&
              alloc_block(params, true));
      if (record_history && block_found) {
        record_trace(
            TraceEntry::SEGMENT_ALLOC,
            int64_t(params.block->ptr),
            params.block->size,
            params.stream(),
            context);
      }
    }

    if (!block_found) {
      // For any error code other than cudaErrorMemoryAllocation,
      // alloc_block should have thrown an exception already.
      TORCH_INTERNAL_ASSERT(params.err == cudaErrorMemoryAllocation);

      size_t device_free;
      size_t device_total;
      C10_CUDA_CHECK(cudaMemGetInfo(&device_free, &device_total));
      std::string allowed_info;

      if (set_fraction) {
        allowed_info = format_size(allowed_memory_maximum) + " allowed; ";
      }

      if (record_history) {
        record_trace(
            TraceEntry::OOM,
            device_free,
            params.size(),
            params.stream(),
            std::move(context));
      }
      stats.num_ooms += 1;

      c10::reportOutOfMemoryToProfiler(
          size,
          stats.allocated_bytes[static_cast<int64_t>(StatType::AGGREGATE)]
              .current,
          stats.reserved_bytes[static_cast<int64_t>(StatType::AGGREGATE)]
              .current,
          c10::Device(c10::DeviceType::CUDA, static_cast<DeviceIndex>(device)));
      for (const auto& obs : oom_observers_) {
        obs(device,
            alloc_size,
            set_fraction ? allowed_memory_maximum : device_total,
            device_free);
      }
      // "total capacity": total global memory on GPU
      // "allowed": memory is allowed to use, which set by fraction.
      // "already allocated": memory allocated by the program using the
      //                      caching allocator
      // "free": free memory as reported by the CUDA API
      // "cached": memory held by the allocator but not used by the program
      //
      // The "allocated" amount  does not include memory allocated outside
      // of the caching allocator, such as memory allocated by other programs
      // or memory held by the driver.
      //
      // The sum of "allocated" + "free" + "cached" may be less than the
      // total capacity due to memory held by the driver and usage by other
      // programs.
      //
      // Note that at this point free_cached_blocks has already returned all
      // possible "cached" memory to the driver. The only remaining "cached"
      // memory is split from a larger block that is partially in-use.
      TORCH_CHECK_WITH(
          OutOfMemoryError,
          false,
          "CUDA out of memory. Tried to allocate ",
          format_size(alloc_size),
          " (GPU ",
          device,
          "; ",
          format_size(device_total),
          " total capacity; ",
          format_size(
              stats.allocated_bytes[static_cast<size_t>(StatType::AGGREGATE)]
                  .current),
          " already allocated; ",
          format_size(device_free),
          " free; ",
          allowed_info,
          format_size(
              stats.reserved_bytes[static_cast<size_t>(StatType::AGGREGATE)]
                  .current),
          " reserved in total by PyTorch)",
          " If reserved memory is >> allocated memory try setting max_split_size_mb to avoid"
          " fragmentation.  See documentation for Memory Management and PYTORCH_CUDA_ALLOC_CONF",
          "");
    }

    return alloc_found_block(std::move(params), orig_size, std::move(context));
  }

  Block* alloc_found_block(
      AllocParams params,
      size_t orig_size,
      std::shared_ptr<Context> context) {
    auto size = params.size();
    auto device = params.device();
    auto pool = params.pool;
    auto stream = params.stream();

    TORCH_INTERNAL_ASSERT(
        params.err == cudaSuccess && params.block != nullptr &&
        params.block->ptr != nullptr);
    Block* block = params.block;
    Block* remaining = nullptr;

    const bool already_split = block->is_split();
    if (should_split(block, size)) {
      remaining = block;

      block = new Block(device, stream, size, pool, block->ptr);
      block->prev = remaining->prev;
      if (block->prev) {
        block->prev->next = block;
      }
      block->next = remaining;

      remaining->prev = block;
      remaining->ptr = static_cast<char*>(remaining->ptr) + size;
      remaining->size -= size;
      bool inserted = pool->blocks.insert(remaining).second;
      TORCH_INTERNAL_ASSERT_DEBUG_ONLY(inserted);

      if (record_history) {
        trimHistoryBefore(remaining, (char*)block->ptr + size);
      }

      if (already_split) {
        // An already-split inactive block is being shrunk by size bytes.
        update_stat_array(
            stats.inactive_split_bytes,
            -static_cast<std::int64_t>(block->size),
            params.stat_types);
      } else {
        // A new split inactive block is being created from a previously unsplit
        // block, size remaining->size bytes.
        for_each_selected_stat_type(params.stat_types, [&](size_t stat_type) {
          update_stat(
              stats.inactive_split_bytes[stat_type],
              static_cast<std::int64_t>(remaining->size));
          update_stat(stats.inactive_split[stat_type], 1);
        });
      }

    } else if (already_split) {
      // An already-split block is becoming active
      for_each_selected_stat_type(params.stat_types, [&](size_t stat_type) {
        update_stat(
            stats.inactive_split_bytes[stat_type],
            -static_cast<std::int64_t>(block->size));
        update_stat(stats.inactive_split[stat_type], -1);
      });
    }

    block->allocated = true;
    block->requested_size = orig_size;
    if (record_history) {
      trimHistoryBefore(block, (char*)block->ptr + size);
      block->history = std::make_unique<HistoryChain>(HistoryChain{
          History{block->ptr, orig_size, std::move(context)},
          std::move(block->history)});
      if (!block->history_last) {
        block->history_last = block->history.get();
      }
      record_trace(
          TraceEntry::ALLOC,
          int64_t(block->ptr),
          orig_size,
          block->stream,
          block->history->h.context);
    }

    bool inserted = active_blocks.insert(block).second;
    TORCH_INTERNAL_ASSERT_DEBUG_ONLY(inserted);

    for_each_selected_stat_type(params.stat_types, [&](size_t stat_type) {
      update_stat(stats.allocation[stat_type], 1);
      update_stat(
          stats.allocated_bytes[stat_type],
          static_cast<std::int64_t>(block->size));
      update_stat(stats.active[stat_type], 1);
      update_stat(
          stats.active_bytes[stat_type],
          static_cast<std::int64_t>(block->size));
      update_stat(
          stats.requested_bytes[stat_type],
          static_cast<std::int64_t>(block->requested_size));
    });
    if (block->size >= CachingAllocatorConfig::max_split_size())
      update_stat(stats.oversize_allocations, 1);

    c10::reportMemoryUsageToProfiler(
        block->ptr,
        block->size,
        stats.allocated_bytes[static_cast<size_t>(StatType::AGGREGATE)].current,
        stats.reserved_bytes[static_cast<size_t>(StatType::AGGREGATE)].current,
        c10::Device(c10::DeviceType::CUDA, device));

    return block;
  }

  void free(Block* block) {
    std::lock_guard<std::recursive_mutex> lock(mutex);

    block->allocated = false;

    // following logic might modifying underlaying Block, causing the size
    // changed. We store ahead for reporting
    auto orig_block_ptr = block->ptr;
    auto orig_block_size = block->size;

    StatTypes stat_types = {false};
    stat_types[static_cast<size_t>(StatType::AGGREGATE)] = true;
    stat_types[static_cast<size_t>(get_stat_type_for_pool(*(block->pool)))] =
        true;
    for_each_selected_stat_type(stat_types, [&](size_t stat_type) {
      update_stat(stats.allocation[stat_type], -1);
      update_stat(
          stats.allocated_bytes[stat_type],
          -static_cast<std::int64_t>(block->size));
    });
    if (block->history) {
      record_trace(
          TraceEntry::FREE_REQUESTED,
          int64_t(block->ptr),
          block->history->h.real_size,
          block->stream,
          block->history->h.context);
    }
    if (block->size >= CachingAllocatorConfig::max_split_size())
      update_stat(stats.oversize_allocations, -1);

    if (!block->stream_uses.empty()) {
      if (C10_UNLIKELY(captures_underway)) {
        // It's forbidden to cudaEventQuery an event recorded during CUDA graph
        // capture. We conservatively defer recording end-of-life events until
        // the next call to process_events() (which won't happen until no
        // captures are underway)
        needs_events_deferred_until_no_capture.push_back(block);
      } else {
        insert_events(block);
      }
    } else {
      free_block(block);
    }

    c10::reportMemoryUsageToProfiler(
        orig_block_ptr,
        -orig_block_size,
        stats.allocated_bytes[static_cast<size_t>(StatType::AGGREGATE)].current,
        stats.reserved_bytes[static_cast<size_t>(StatType::AGGREGATE)].current,
        c10::Device(c10::DeviceType::CUDA, block->device));
  }

  void* getBaseAllocation(Block* block, size_t* outSize) {
    std::lock_guard<std::recursive_mutex> lock(mutex);
    while (block->prev) {
      block = block->prev;
    }
    void* basePtr = block->ptr;
    if (outSize) {
      size_t size = 0;
      while (block) {
        size += block->size;
        block = block->next;
      }
      *outSize = size;
    }
    return basePtr;
  }

  void recordStream(Block* block, cuda::CUDAStream stream) {
    std::lock_guard<std::recursive_mutex> lock(mutex);
    if (stream.stream() == block->stream) {
      // ignore uses on the allocation stream, since those don't require any
      // special synchronization
      return;
    }
    block->stream_uses.insert(stream);
  }

  /** set memory fraction to limit maximum allocated memory **/
  void setMemoryFraction(double fraction) {
    size_t device_free;
    size_t device_total;
    C10_CUDA_CHECK(cudaMemGetInfo(&device_free, &device_total));
    allowed_memory_maximum = static_cast<size_t>(fraction * device_total);
    set_fraction = true;
  }

  /** returns cached blocks to the system allocator **/
  void emptyCache() {
    std::lock_guard<std::recursive_mutex> lock(mutex);
    release_cached_blocks();
  }

  /** Retrieves size of largest unused block held by the memory cache **/
  void cacheInfo(size_t* largest) {
    std::lock_guard<std::recursive_mutex> lock(mutex);
    if (*largest ==
        0) { // make an initial guess if a zero *largest is passed in
      size_t tmp_bytes;
      C10_CUDA_CHECK(cudaMemGetInfo(
          largest, // Use free memory as an optimistic initial guess of *largest
          &tmp_bytes));
    }
    cache_info_aux(large_blocks, largest);
    cache_info_aux(small_blocks, largest);
    for (const auto& gp : graph_pools) {
      cache_info_aux(gp.second->large_blocks, largest);
      cache_info_aux(gp.second->small_blocks, largest);
    }
  }

  /** Returns a copy of the memory allocator stats **/
  DeviceStats getStats() {
    std::lock_guard<std::recursive_mutex> lock(mutex);
    return stats;
  }

  /** Resets the historical accumulation stats for the device **/
  void resetAccumulatedStats() {
    std::lock_guard<std::recursive_mutex> lock(mutex);

    for (const auto statType :
         c10::irange(static_cast<size_t>(StatType::NUM_TYPES))) {
      reset_accumulated_stat(stats.allocation[statType]);
      reset_accumulated_stat(stats.segment[statType]);
      reset_accumulated_stat(stats.active[statType]);
      reset_accumulated_stat(stats.inactive_split[statType]);
      reset_accumulated_stat(stats.allocated_bytes[statType]);
      reset_accumulated_stat(stats.reserved_bytes[statType]);
      reset_accumulated_stat(stats.active_bytes[statType]);
      reset_accumulated_stat(stats.inactive_split_bytes[statType]);
      reset_accumulated_stat(stats.requested_bytes[statType]);
    }

    stats.num_alloc_retries = 0;
    stats.num_ooms = 0;
    reset_accumulated_stat(stats.oversize_allocations);
    reset_accumulated_stat(stats.oversize_segments);
  }

  /** Resets the historical peak stats for the device **/
  void resetPeakStats() {
    std::lock_guard<std::recursive_mutex> lock(mutex);

    for (const auto statType :
         c10::irange(static_cast<size_t>(StatType::NUM_TYPES))) {
      reset_peak_stat(stats.allocation[statType]);
      reset_peak_stat(stats.segment[statType]);
      reset_peak_stat(stats.active[statType]);
      reset_peak_stat(stats.inactive_split[statType]);
      reset_peak_stat(stats.allocated_bytes[statType]);
      reset_peak_stat(stats.reserved_bytes[statType]);
      reset_peak_stat(stats.active_bytes[statType]);
      reset_peak_stat(stats.inactive_split_bytes[statType]);
      reset_peak_stat(stats.requested_bytes[statType]);
    }
    reset_peak_stat(stats.oversize_allocations);
    reset_peak_stat(stats.oversize_segments);
  }

  /* Checkpoint the state of a private pool necessary to return it to its
   * current state */
  PrivatePoolState getCheckpointState(MempoolId_t id) {
    std::lock_guard<std::recursive_mutex> lock(mutex);

    auto pool = graph_pools.find(id);
    if (pool != graph_pools.end()) {
      auto pool_blocks = get_pool_blocks(pool->second.get());
      return constructPrivatePoolState(pool->second.get(), id, pool_blocks);
    } else if (graph_pools_freeable.count(id)) {
      TORCH_CHECK(false, "Not expected to checkpoint freeable graph");
    } else {
      TORCH_CHECK(false, "Could not find pool of id");
    }
  }

  void freeBlocksAllocatedToPool(PrivatePool* private_pool) {
    std::unordered_map<void*, Block*> orig_ptrs_to_blocks;

    auto pool_blocks = get_pool_blocks(private_pool);

    std::vector<Block*> head_blocks;
    for (Block* block : pool_blocks) {
      if (block->prev == nullptr) {
        head_blocks.push_back(block);
      }
    }

    for (Block* block : head_blocks) {
      Block* curr = block;

      while (curr) {
        // When we free a block, its pointer should never change
        // only its adjacent blocks, so free, then look at pointer
        if (curr->allocated) {
          TORCH_CHECK(
              curr->event_count == 0,
              "Events should have synchronized when setting checkpointed block");
          local_raw_delete(curr->ptr);
          TORCH_CHECK(!curr->allocated)
        }
        curr = curr->next;
      }
    }

    for (Block* b : get_pool_blocks(private_pool)) {
      TORCH_CHECK(!b->allocated);
    }
  }

  // checkpoint the state of an allocation that may have been
  // split into multiple blocks
  void checkpointSegmentState(
      Block* block,
      BlockState* checkpoint_head,
      BlockPool& pool,
      std::shared_ptr<Context> context) {
    TORCH_CHECK(checkpoint_head->prev == nullptr);
    BlockState* curr_checkpoint_block = checkpoint_head;
    Block* curr_block = block;
    Block* last_block = block;

    // allocate all blocks in the segment
    while (curr_checkpoint_block != nullptr) {
      AllocParams params(
          checkpoint_head->device,
          curr_checkpoint_block->size,
          checkpoint_head->stream,
          &pool,
          curr_checkpoint_block->size,
          stats);
      pool.blocks.erase(curr_block);
      params.block = curr_block;
      params.stat_types[static_cast<size_t>(StatType::AGGREGATE)] = true;
      params.stat_types[static_cast<size_t>(get_stat_type_for_pool(pool))] =
          true;

      // curr_block will become next pointer if it is split, so reassign with
      // the returned value
      Block* curr_block = alloc_found_block(
          std::move(params), curr_checkpoint_block->size, context);

      // the block is added to NativeCachingAllocator in malloc, which we need
      // to recreate

      allocator_add_allocated_block(curr_block);

      TORCH_CHECK(curr_block->ptr == curr_checkpoint_block->ptr);
      TORCH_CHECK(curr_block->size == curr_checkpoint_block->size);

      last_block = curr_block;

      curr_block = curr_block->next;
      curr_checkpoint_block = curr_checkpoint_block->next;

      TORCH_CHECK(
          (curr_block == nullptr) == (curr_checkpoint_block == nullptr));
    }

    while (last_block->prev) {
      last_block = last_block->prev;
    }

    // free blocks that are not allocated in the checkpoint
    for (curr_checkpoint_block = checkpoint_head, curr_block = last_block;
         curr_checkpoint_block != nullptr;
         curr_checkpoint_block = curr_checkpoint_block->next,
        curr_block = curr_block->next) {
      if (curr_checkpoint_block->allocated) {
        continue;
      }

      local_raw_delete(curr_block->ptr);

      TORCH_CHECK(curr_block->ptr == curr_checkpoint_block->ptr);
      TORCH_CHECK(curr_block->allocated == curr_checkpoint_block->allocated);
      TORCH_CHECK(curr_block->size == curr_checkpoint_block->size);
    }
  }

  /**
   * Note [Checkpointing PrivatePoolState]
   *
   * Refer above to Note [Interaction with CUDA graph capture]. Allocations made
   * during graph capture are made from a separate private pool. During graph
   * capture allocations behave as usual. During graph replay the allocator
   * state does not change even as new tensors are created. The private pool
   * will not free its blocks to the main caching allocator until cuda graph use
   * is finished to prevent an allocation from eager clobbering the memory from
   * a live but unaccounted for tensor that was created during replay.
   *
   * `make_graphed_callables`, a series of separate callables chained in
   * successive cuda graphs, can share a memory pool because after a cuda graph
   * recording the allocations in the shared private pool exactly reflect the
   * tensors that are allocated.
   *
   * We would like to extend callable chaining to support a graphed callable
   * tree. In this scenario, we have a tree of callable chains which will be
   * captured with cuda graphs. In the diagram below, we have a tree with four
   * callables, A, B, C, and D. Suppose we have captured, and subsequently
   * replayed, A, B, and C. Then on a new invocation, we replay A and B, but
   * would now like to record D. At this point the private pool will not reflect
   * any of the live tensors created during graph replay. Allocations made
   * during a new recording with the pool could overwrite those live tensors.
   *
   * In order to record a new graph capture after replaying prior callables in
   * the tree, we need the allocator to reflect the state of the live tensors.
   * We checkpoint the state of the private pool after each recording, and then
   * reapply it when we are starting a new recording chain. Additionally, we
   * must free the allocations for any tensors that died between the end of our
   * previous graph replaying and our new recording (TODO). All of the allocated
   * segments that existed in the checkpointed state must still exist in the
   * pool. There may also exist new segments, which we will free (TODO : link
   * note [live tensors between iterations] when it exists).
   *
   *
   *  ---------------> A ---------------> B ---------------> C
   *                                      |
   *                                      |
   *                                      |
   *                                      |
   *                                      ╰ ---------------> D
   */
  void setCheckpointPoolState(PrivatePoolState& pps) {
    // To reset the caching allocator state we will
    // - Free all the blocks currently allocated to the pool (see [live tensors
    // between iterations])
    // - Allocate all the blocks in a checkpointed segment, whether they are
    // live or not
    // - Free the blocks in a checkpointed segment which are not live
    // This could be optimized, but it nicely reuses exiting apis, and this
    // is not on the hot path.

    // following `done outside the lock because we don't know what locks the
    // recorder needs to have...`

    CreateContextFn context_recorder = context_recorder_.load();
    std::shared_ptr<Context> context =
        context_recorder ? context_recorder() : nullptr;

    // TODO - lock_guard vs unique_guard ??
    std::lock_guard<std::recursive_mutex> lock(mutex);

    TORCH_CHECK(
        !graph_pools_freeable.count(pps.id),
        "Not expected to checkpoint freeable graph");

    auto pool = graph_pools.find(pps.id);
    TORCH_CHECK(pool != graph_pools.end(), "Could not find private pool id");

    PrivatePool* private_pool = pool->second.get();

    freeBlocksAllocatedToPool(private_pool);

    auto checkpoint_pool = [&](BlockPoolState& bps, BlockPool& pool) {
      std::vector<BlockState*> head_blocks;

      std::unordered_map<void*, Block*> ptrs_to_blocks;
      // at this point, all of the blocks should be free, so they will all be in
      // the block set
      for (Block* block : pool.blocks) {
        ptrs_to_blocks[block->ptr] = block;
      }

      for (auto bs : bps.blocks) {
        if (bs->prev == nullptr) {
          head_blocks.push_back(bs.get());
        }
      }

      for (BlockState* head_block : head_blocks) {
        auto ptr = head_block->ptr;
        TORCH_CHECK(ptrs_to_blocks.count(ptr), " could not find ", ptr)
        auto block = ptrs_to_blocks[ptr];

        checkpointSegmentState(block, head_block, pool, context);
      }
    };

    checkpoint_pool(pps.small_blocks, private_pool->small_blocks);
    checkpoint_pool(pps.large_blocks, private_pool->large_blocks);

    private_pool->cudaMalloc_count = pps.cudaMalloc_count;
  }

  /** Dump a complete snapshot of the memory held by the allocator. Potentially
   * VERY expensive. **/
  std::vector<SegmentInfo> snapshot() {
    std::lock_guard<std::recursive_mutex> lock(mutex);

    std::unordered_map<PrivatePool*, MempoolId_t> pool_to_id;
    pool_to_id.reserve(graph_pools.size() + graph_pools_freeable.size());
    for (const auto& pair : graph_pools) {
      pool_to_id[pair.second.get()] = pair.first;
    }
    for (const auto& pair : graph_pools_freeable) {
      pool_to_id[pair.second] = pair.first;
    }

    size_t total_active = 0;
    std::vector<SegmentInfo> result;
    const auto all_blocks = get_all_blocks();
    size_t num_cudagraph_live_blocks = 0;

    for (const Block* const head_block : all_blocks) {
      if (head_block->prev != nullptr) {
        continue;
      }
      result.emplace_back();
      SegmentInfo& segment_info = result.back();
      segment_info.device = head_block->device;
      segment_info.address = reinterpret_cast<int64_t>(head_block->ptr);
      segment_info.stream = head_block->stream;
      segment_info.is_large = (!head_block->pool->is_small);

      auto mempool_id = pool_to_id.find(head_block->pool->owner_PrivatePool);
      if (mempool_id != pool_to_id.end()) {
        segment_info.owner_private_pool_id = mempool_id->second;
      }

      const Block* block = head_block;
      while (block != nullptr) {
        segment_info.blocks.emplace_back();
        BlockInfo& block_info = segment_info.blocks.back();

        block_info.size = block->size;
        block_info.requested_size = block->requested_size;
        block_info.allocated = block->allocated;
        block_info.active = block->allocated || (block->event_count > 0) ||
            !block->stream_uses.empty();

        if (block->pool->owner_PrivatePool) {
          num_cudagraph_live_blocks +=
              (block_info.active || block_info.allocated);
        }

        segment_info.total_size += block_info.size;
        if (block_info.allocated) {
          segment_info.allocated_size += block_info.size;
        }
        if (block_info.active) {
          segment_info.active_size += block_info.size;
          segment_info.requested_size += block_info.requested_size;
        }
        HistoryChain* h = block->history.get();
        while (h) {
          block_info.history.push_back(h->h);
          h = h->next.get();
        }
        block = block->next;
      }
      total_active += segment_info.active_size;
    }

    std::sort(
        result.begin(),
        result.end(),
        [](const SegmentInfo& a, const SegmentInfo& b) {
          return a.address < b.address;
        });

    if (record_history) {
      record_trace(TraceEntry::SNAPSHOT, 0, total_active, 0, nullptr);
    }
    return result;
  }

  std::vector<TraceEntry> trace() {
    std::lock_guard<std::recursive_mutex> lock(mutex);
    std::vector<TraceEntry> result;
    result.reserve(alloc_trace->size());
    result.insert(
        result.end(),
        alloc_trace->begin() + alloc_trace_next,
        alloc_trace->end());
    result.insert(
        result.end(),
        alloc_trace->begin(),
        alloc_trace->begin() + alloc_trace_next);
    return result;
  }

  // This function takes the size and number of divisions argument and rounds
  // up the size argument for the nearest power-of-2 division.
  // For example, if we need to round-up 1200 and number of divisions is 4,
  // the size 1200 lies between 1024 and 2048 and if we do 4 divisions between
  // them, the values are 1024, 1280, 1536, and 1792. So the function will
  // return 1280 as the nearest ceiling of power-2 divison.
  static size_t roundup_power2_next_division(size_t size, size_t divisions) {
    if (C10_UNLIKELY(size <= 4 || divisions <= 1)) {
      return size;
    }
    if (llvm::isPowerOf2_64(size)) {
      return size;
    }

    // divide the space between these 2's power into equal divisions
    // If division is zero, return the power-of-2 ceiling.
    size_t power2_floor = llvm::PowerOf2Floor(size);
    size_t power2_divison =
        power2_floor >> (63 - llvm::countLeadingZeros(divisions));
    if (C10_UNLIKELY(power2_divison == 0)) {
      return (power2_floor << 1);
    }
    size_t round_size_floor = size & (~(power2_divison - 1));
    return (round_size_floor == size) ? size
                                      : round_size_floor + power2_divison;
  }

  static size_t round_size(size_t size) {
    if (size < kMinBlockSize) {
      return kMinBlockSize;
    } else {
      auto divisions = CachingAllocatorConfig::roundup_power2_divisions(size);
      if (divisions > 0 && size > (kMinBlockSize * divisions)) {
        return roundup_power2_next_division(size, divisions);
      } else {
        return kMinBlockSize * ((size + kMinBlockSize - 1) / kMinBlockSize);
      }
    }
  }

  // See Note [Interaction with CUDA graph capture]

  // Called by CUDAGraph::capture_begin
  void notifyCaptureBegin(CaptureId_t graph_id, MempoolId_t mempool_id) {
    std::lock_guard<std::recursive_mutex> lock(mutex);
    captures_underway++;
    auto it = graph_pools.find(mempool_id);
    if (it == graph_pools.end()) {
      // mempool_id does not reference an existing pool. Make a new pool for
      // this capture.
      graph_pools.emplace(mempool_id, std::make_unique<PrivatePool>());
    } else {
      // mempool_id references an existing pool, which the current capture will
      // share. Check this pool is live (at least one other capture already
      // references it).
      TORCH_INTERNAL_ASSERT(it->second->use_count > 0);
      it->second->use_count++;
    }
    // Maps this graph_id to mempool_id and makes sure this graph_id wasn't
    // somehow assigned a mempool_id already. Keeps essential effect (insert)
    // out of macro.
    bool inserted = capture_to_pool_map.insert({graph_id, mempool_id}).second;
    TORCH_INTERNAL_ASSERT(inserted);
  }

  // Called by CUDAGraph::capture_end
  void notifyCaptureAboutToEnd(CaptureId_t graph_id) {
    std::lock_guard<std::recursive_mutex> lock(mutex);
    captures_underway--;
    auto it = capture_to_pool_map.find(graph_id);
    TORCH_INTERNAL_ASSERT(it != capture_to_pool_map.end());
    capture_to_pool_map.erase(it);
  }

  // Called by CUDAGraph::reset
  void notifyCaptureDestroy(MempoolId_t mempool_id) {
    std::lock_guard<std::recursive_mutex> lock(mutex);
    // The instantiated cudaGraphExec_t has been destroyed. We can't blindly
    // delete and cudaFree the mempool its capture used, because
    //  1. other graph(s) might share the same pool
    //  2. the user might still hold references to output tensors allocated
    //  during capture.
    // To handle 1 and 2, we track the number of graphs using this particular
    // mempool. When the count reaches 0, we tell free_cached_blocks it may now
    // cudaFree blocks from this graph's pool when it discovers they're unused
    // (unsplit).
    auto it = graph_pools.find(mempool_id);
    TORCH_INTERNAL_ASSERT(it != graph_pools.end());
    auto uc = --(it->second->use_count);
    TORCH_INTERNAL_ASSERT(uc >= 0);
    if (uc == 0) {
      // Allows free_cached_blocks to begin cudaFreeing this pool's memory,
      // and makes sure this pool wasn't somehow made freeable already.
      bool inserted =
          graph_pools_freeable.insert({mempool_id, it->second.get()}).second;
      TORCH_INTERNAL_ASSERT(inserted);
    }
  }

 private:
  // All private methods do not acquire the allocator mutex.

  std::vector<const Block*> get_all_blocks() const {
    std::vector<const Block*> blocks;
    blocks.insert(
        blocks.end(), small_blocks.blocks.begin(), small_blocks.blocks.end());
    blocks.insert(
        blocks.end(), large_blocks.blocks.begin(), large_blocks.blocks.end());
    for (const auto& gp : graph_pools) {
      blocks.insert(
          blocks.end(),
          gp.second->small_blocks.blocks.begin(),
          gp.second->small_blocks.blocks.end());
      blocks.insert(
          blocks.end(),
          gp.second->large_blocks.blocks.begin(),
          gp.second->large_blocks.blocks.end());
    }
    blocks.insert(blocks.end(), active_blocks.begin(), active_blocks.end());
    return blocks;
  }

  std::vector<Block*> get_pool_blocks(PrivatePool* pool) const {
    std::vector<Block*> blocks;
    for (Block* b : active_blocks) {
      if (b->pool == &pool->small_blocks || b->pool == &pool->large_blocks) {
        blocks.push_back(b);
      }
    }

    blocks.insert(
        blocks.end(),
        pool->small_blocks.blocks.begin(),
        pool->small_blocks.blocks.end());
    blocks.insert(
        blocks.end(),
        pool->large_blocks.blocks.begin(),
        pool->large_blocks.blocks.end());
    return blocks;
  }

  /** moves a block into a pool of cached free blocks */
  void free_block(Block* block) {
    TORCH_INTERNAL_ASSERT(
        !block->allocated && block->event_count == 0 &&
        block->stream_uses.empty());
    if (block->history) {
      record_trace(
          TraceEntry::FREE_COMPLETED,
          int64_t(block->ptr),
          block->history->h.real_size,
          block->stream,
          block->history->h.context);
    }
    size_t original_block_size = block->size;
    size_t requested_size = block->requested_size;

    auto& pool = *block->pool;
    int64_t net_change_inactive_split_blocks = 0;
    int64_t net_change_inactive_split_size = 0;

    const std::array<Block*, 2> merge_candidates = {block->prev, block->next};
    for (Block* merge_candidate : merge_candidates) {
      const int64_t subsumed_size =
          try_merge_blocks(block, merge_candidate, pool);
      if (subsumed_size > 0) {
        net_change_inactive_split_blocks -= 1;
        net_change_inactive_split_size -= subsumed_size;
      }
    }

    active_blocks.erase(block);
    // Makes sure the Block* isn't already present in the pool we're freeing it
    // back into.
    bool inserted = pool.blocks.insert(block).second;
    TORCH_INTERNAL_ASSERT(inserted);

    if (block->is_split()) {
      net_change_inactive_split_blocks += 1;
      net_change_inactive_split_size += block->size;
    }

    StatTypes stat_types = {false};
    stat_types[static_cast<size_t>(StatType::AGGREGATE)] = true;
    stat_types[static_cast<size_t>(get_stat_type_for_pool(pool))] = true;
    for_each_selected_stat_type(stat_types, [&](size_t stat_type) {
      update_stat(
          stats.inactive_split[stat_type], net_change_inactive_split_blocks);
      update_stat(
          stats.inactive_split_bytes[stat_type],
          net_change_inactive_split_size);
      update_stat(stats.active[stat_type], -1);
      update_stat(
          stats.active_bytes[stat_type],
          -static_cast<std::int64_t>(original_block_size));
      update_stat(
          stats.requested_bytes[stat_type],
          -static_cast<std::int64_t>(requested_size));
    });
  }

  /** combine previously split blocks. returns the size of the subsumed block,
   * or 0 on failure. */
  size_t try_merge_blocks(Block* dst, Block* src, BlockPool& pool) {
    if (!src || src->allocated || src->event_count > 0 ||
        !src->stream_uses.empty()) {
      return 0;
    }

    AT_ASSERT(dst->is_split() && src->is_split());

    if (dst->prev == src) { // [src dst]
      dst->ptr = src->ptr;
      dst->prev = src->prev;
      if (dst->prev) {
        dst->prev->next = dst;
      }
      if (!dst->history) {
        dst->history = std::move(src->history);
        dst->history_last = src->history_last;
      } else if (src->history) {
        src->history_last->next = std::move(dst->history);
        dst->history = std::move(src->history);
      }
      src->history_last = nullptr;
    } else { // [dest src]
      dst->next = src->next;
      if (dst->next) {
        dst->next->prev = dst;
      }

      if (!dst->history) {
        dst->history = std::move(src->history);
        dst->history_last = src->history_last;
      } else if (src->history) {
        dst->history_last->next = std::move(src->history);
        dst->history_last = src->history_last;
      }
      src->history_last = nullptr;
    }
    const size_t subsumed_size = src->size;
    dst->size += subsumed_size;
    auto erased = pool.blocks.erase(src);
    TORCH_INTERNAL_ASSERT_DEBUG_ONLY(erased == 1);
    delete src;

    return subsumed_size;
  }

  BlockPool& get_pool(size_t size, cudaStream_t stream) {
#if defined(CUDA_VERSION) && CUDA_VERSION >= 11000
    // captures_underway is a conservative guess that the current stream may be
    // capturing. It's only > 0 if some thread has begun and not yet ended a
    // capture, so it's usually 0, and we can short-circuit
    // cudaStreamCaptureStatus (which does a TLS lookup).
    if (C10_UNLIKELY(captures_underway)) {
      CaptureId_t id;
      cudaStreamCaptureStatus status;
      C10_CUDA_CHECK(cudaStreamGetCaptureInfo(stream, &status, &id));
      if (status != cudaStreamCaptureStatus::cudaStreamCaptureStatusNone) {
        TORCH_INTERNAL_ASSERT(
            status !=
            cudaStreamCaptureStatus::cudaStreamCaptureStatusInvalidated);
        // Retrieves the private pool assigned to this capture.
        auto it0 = capture_to_pool_map.find(id);
        TORCH_INTERNAL_ASSERT(it0 != capture_to_pool_map.end());
        auto it1 = graph_pools.find(it0->second);
        TORCH_INTERNAL_ASSERT(it1 != graph_pools.end());
        if (size <= kSmallSize) {
          return it1->second->small_blocks;
        } else {
          return it1->second->large_blocks;
        }
      }
    }
#endif
    if (size <= kSmallSize) {
      return small_blocks;
    } else {
      return large_blocks;
    }
  }

  StatType get_stat_type_for_pool(const BlockPool& pool) {
    return pool.is_small ? StatType::SMALL_POOL : StatType::LARGE_POOL;
  }

  bool should_split(const Block* block, size_t size) {
    size_t remaining = block->size - size;
    if (block->pool->is_small) {
      return remaining >= kMinBlockSize;
    } else {
      return (size < CachingAllocatorConfig::max_split_size()) &&
          (remaining > kSmallSize);
    }
  }

  static size_t get_allocation_size(size_t size) {
    if (size <= kSmallSize) {
      return kSmallBuffer;
    } else if (size < kMinLargeAlloc) {
      return kLargeBuffer;
    } else {
      return kRoundLarge * ((size + kRoundLarge - 1) / kRoundLarge);
    }
  }

  bool get_free_block(AllocParams& p) {
    BlockPool& pool = *p.pool;

    if (C10_UNLIKELY(
            set_fraction &&
            CachingAllocatorConfig::garbage_collection_threshold() > 0.0)) {
      // Track block reuse interval only when garbage collection is enabled.
      for (auto& b : pool.blocks) {
        ++b->gc_count;
      }
    }
    auto it = pool.blocks.lower_bound(&p.search_key);
    if (it == pool.blocks.end() || (*it)->stream != p.stream())
      return false;
    // Do not return an oversized block for a large request
    if ((p.size() < CachingAllocatorConfig::max_split_size()) &&
        ((*it)->size >= CachingAllocatorConfig::max_split_size()))
      return false;
    // Allow oversized block size to be rounded up but within a limit
    if ((p.size() >= CachingAllocatorConfig::max_split_size()) &&
        ((*it)->size >= p.size() + kLargeBuffer))
      return false;
    p.block = *it;
    (*it)->gc_count = 0; // Denote this block has been used
    pool.blocks.erase(it);
    return true;
  }

  bool trigger_free_memory_callbacks(AllocParams& p) {
    bool freed_memory = false;
    for (const auto& name : FreeCudaMemoryCallbacksRegistry()->Keys()) {
      freed_memory |=
          FreeCudaMemoryCallbacksRegistry()->Create(name)->Execute();
    }
    return freed_memory;
  }

  void garbage_collect_cached_blocks() {
    // Free unused cached blocks to reclaim GPU memory.
    // Unlike release_cached_blocks(), this does not enforce synchronization and
    // therefore should be of less overheads.

    size_t gc_threshold = static_cast<size_t>(
        CachingAllocatorConfig::garbage_collection_threshold() *
        allowed_memory_maximum);
    // No need to trigger GC yet
    if (total_allocated_memory <= gc_threshold) {
      return;
    }
    const auto target_size = total_allocated_memory - gc_threshold;
    size_t gc_reclaimed = 0;

    // Calculate the total age of the free-able blocks. We'll use it later to
    // get "avg age" threshold.
    double total_age = 0.0;
    int freeable_block_count = 0;
    for (auto& b : large_blocks.blocks) {
      if (!b->is_split()) {
        total_age += b->gc_count;
        ++freeable_block_count;
      }
    }
    // No free-able blocks?
    if (freeable_block_count == 0) {
      return;
    }

    // Repeat GC until we reach reclaim > target size.
    bool block_freed = true;
    while (gc_reclaimed < target_size && block_freed == true &&
           freeable_block_count > 0) {
      // Free blocks exceeding this age threshold first.
      double age_threshold = total_age / freeable_block_count;
      // Stop iteration if we can no longer free a block.
      block_freed = false;

      // Free blocks of > avg age. Don't stop upon reaching the target_size,
      // we don't want this GC to be triggered frequently.
      auto it = large_blocks.blocks.begin();
      while (it != large_blocks.blocks.end()) {
        Block* block = *it;
        ++it;
        if (!block->is_split() && block->gc_count >= age_threshold) {
          block_freed = true;
          gc_reclaimed += block->size;
          total_age -= block->gc_count; // Decrement the age
          freeable_block_count--; // One less block that can be freed
          release_block(block);
        }
      }
    }
  }

  bool alloc_block(AllocParams& p, bool isRetry) {
    // Defensively checks for preexisting CUDA error state.
    C10_CUDA_CHECK(cudaGetLastError());

    size_t size = p.alloc_size;
    void* ptr;

    if (isRetry) {
      stats.num_alloc_retries += 1;
    }

    if (set_fraction &&
        total_allocated_memory + size > allowed_memory_maximum) {
      p.err = cudaErrorMemoryAllocation;
      return false;
    } else {
      p.err = cudaMallocMaybeCapturing(&ptr, size);
      if (p.err != cudaSuccess) {
        if (p.err == cudaErrorMemoryAllocation) {
          // If this is the first attempt (!isRetry), we can forgive and clear
          // CUDA's internal error state.
          //
          // If this is the second attempt (isRetry), malloc's TORCH_CHECK_WITH
          // will take over to throw a helpful exception. The user can choose
          // to catch the exception, free some stuff in their script, and
          // attempt the allocation again. In this case, we can also forgive and
          // clear CUDA's internal error state.
          cudaGetLastError();
        } else {
          // If the error's unrelated to memory allocation, we should throw
          // immediately.
          C10_CUDA_CHECK(p.err);
        }
        return false;
      }
    }

    if (p.pool->owner_PrivatePool) {
      // The block is for a CUDA graph's PrivatePool.
      p.pool->owner_PrivatePool->cudaMalloc_count++;
    }

    total_allocated_memory += size;
    p.block = new Block(p.device(), p.stream(), size, p.pool, (char*)ptr);
    for_each_selected_stat_type(p.stat_types, [&](size_t stat_type) {
      update_stat(stats.segment[stat_type], 1);
      update_stat(stats.reserved_bytes[stat_type], size);
    });
    if (size >= CachingAllocatorConfig::max_split_size())
      update_stat(stats.oversize_segments, 1);

    // p.block came from new, not cudaMalloc. It should not be nullptr here.
    TORCH_INTERNAL_ASSERT(p.block != nullptr && p.block->ptr != nullptr);
    return true;
  }

  /** Free one or more oversize blocks to the system allocator.  But only enough
   * **/
  /** to satisfy the target size **/
  bool release_available_cached_blocks(const AllocParams& p) {
    if (CachingAllocatorConfig::max_split_size() ==
        std::numeric_limits<size_t>::max())
      return false;
    BlockPool& pool = *p.pool;

    // because of std::unique_ptr, block cannot be trivially copied
    Block key(
        p.search_key.device,
        p.search_key.stream,
        p.search_key.size,
        p.search_key.pool,
        p.search_key.ptr);
    key.size = (key.size < CachingAllocatorConfig::max_split_size())
        ? CachingAllocatorConfig::max_split_size()
        : key.size;
    auto it = pool.blocks.lower_bound(&key);
    if (it == pool.blocks.end() || (*it)->stream != p.stream()) {
      // No single block is large enough; free multiple oversize blocks,
      // starting with the largest
      if (it == pool.blocks.begin())
        return false;
      size_t totalReleased = 0;
      --it; // Back up one item.  Now on the largest block for the correct
            // stream
      while ((totalReleased < key.size) &&
             ((*it)->size >= CachingAllocatorConfig::max_split_size()) &&
             ((*it)->stream == p.stream())) {
        auto cur = it;
        totalReleased += (*it)->size;
        if (it != pool.blocks.begin()) {
          --it;
          release_block(*cur);
        } else {
          release_block(*cur);
          break;
        }
      }
      if (totalReleased < key.size)
        return false;
    } else {
      release_block(*it);
    }
    return true;
  }

  bool release_cached_blocks() {
    // First ensure that all blocks that can't currently be allocated due to
    // outstanding events are returned to the pool.
    synchronize_and_free_events();

    // Free all non-split cached blocks to system allocator
    release_blocks(large_blocks);
    release_blocks(small_blocks);

    for (auto it = graph_pools_freeable.begin();
         it != graph_pools_freeable.end();) {
      // See notifyCaptureDestroy for the strategy here.
      TORCH_INTERNAL_ASSERT(it->second->use_count == 0);
      release_blocks(it->second->small_blocks);
      release_blocks(it->second->large_blocks);
      if (it->second->cudaMalloc_count == 0) {
        auto erase_count = graph_pools.erase(it->first);
        TORCH_INTERNAL_ASSERT(erase_count == 1);
        it = graph_pools_freeable.erase(it);
      } else {
        ++it;
      }
    }

    return true;
  }

  void release_block(Block* block) {
    C10_CUDA_CHECK(cudaFree((void*)block->ptr));
    total_allocated_memory -= block->size;

    auto* pool = block->pool;
    if (pool->owner_PrivatePool) {
      // The cudaFreed block belonged to a CUDA graph's PrivatePool.
      TORCH_INTERNAL_ASSERT(pool->owner_PrivatePool->cudaMalloc_count > 0);
      pool->owner_PrivatePool->cudaMalloc_count--;
    }

    StatTypes stat_types = {false};
    stat_types[static_cast<size_t>(StatType::AGGREGATE)] = true;
    stat_types[static_cast<size_t>(get_stat_type_for_pool(*pool))] = true;
    for_each_selected_stat_type(stat_types, [&](size_t stat_type) {
      update_stat(stats.segment[stat_type], -1);
      update_stat(
          stats.reserved_bytes[stat_type],
          -static_cast<std::int64_t>(block->size));
    });
    if (block->size >= CachingAllocatorConfig::max_split_size())
      update_stat(stats.oversize_segments, -1);
    if (block->history) {
      record_trace(
          TraceEntry::SEGMENT_FREE,
          int64_t(block->ptr),
          block->size,
          block->stream,
          block->history->h.context);
    }
    pool->blocks.erase(block);
    delete block;
  }

  void release_blocks(BlockPool& pool) {
    // Frees all non-split blocks
    auto it = pool.blocks.begin();
    while (it != pool.blocks.end()) {
      Block* block = *it;
      ++it;
      if (!block->prev && !block->next) {
        release_block(block);
      }
    }
  }

  EventPool::Event create_event_internal(int idx) {
    // Leak the event pool to avoid shutdown issues.
    static auto* event_pool = new EventPool();
    return event_pool->get(idx);
  }

  void synchronize_and_free_events() {
    // Synchronize on outstanding events and then free associated blocks.

    // This function syncs, so capture should not be underway. Might as well
    // make sure capture-deferred end of life events get processed too.
    TORCH_INTERNAL_ASSERT(captures_underway == 0);
    insert_events_deferred_until_no_capture();

    for (auto& st : cuda_events) {
      for (auto& e : st.second) {
        EventPool::Event event = std::move(e.first);
        Block* block = e.second;

        C10_CUDA_CHECK(cudaEventSynchronize(*event));

        block->event_count--;
        if (block->event_count == 0) {
          free_block(block);
        }
      }
    }

    cuda_events.clear();
  }

  void insert_events(Block* block) {
    int prev_device;
    C10_CUDA_CHECK(cudaGetDevice(&prev_device));

    stream_set streams(std::move(block->stream_uses));
    AT_ASSERT(block->stream_uses.empty());
    for (auto& stream : streams) {
      C10_CUDA_CHECK(cudaSetDevice(stream.device_index()));

      EventPool::Event event =
          create_event_internal(static_cast<int>(stream.device_index()));
      C10_CUDA_CHECK(cudaEventRecord(*event, stream.stream()));

      block->event_count++;
      cuda_events[stream].emplace_back(std::move(event), block);
    }

    C10_CUDA_CHECK(cudaSetDevice(prev_device));
  }

  void insert_events_deferred_until_no_capture() {
    if (C10_UNLIKELY(needs_events_deferred_until_no_capture.size() > 0)) {
      for (auto* block : needs_events_deferred_until_no_capture) {
        TORCH_INTERNAL_ASSERT(!block->stream_uses.empty());
        insert_events(block);
      }
      needs_events_deferred_until_no_capture.clear();
    }
  }

  void process_events() {
    insert_events_deferred_until_no_capture();

    // Process outstanding cudaEvents. Events that are completed are
    // removed from the queue, and the 'event_count' for the
    // corresponding allocation is decremented. We maintain a separate
    // list of events per stream to avoid head-of-line delays if one
    // or more streams has long-running operations.

    // Iterate over different streams.
    for (auto it = cuda_events.begin(); it != cuda_events.end();) {
      // Iterate over this stream's (event, block) pairs.
      while (!it->second.empty()) {
        auto& e = it->second.front();
        EventPool::Event event = std::move(e.first);
        Block* block = e.second;

        cudaError_t err = C10_CUDA_ERROR_HANDLED(cudaEventQuery(*event));
        if (err == cudaErrorNotReady) {
          // ignore and clear the error if not ready
          cudaGetLastError();
          // Return the ownership of the Event (unique ptr)
          e.first = std::move(event);
          break;
        } else if (err != cudaSuccess) {
          C10_CUDA_CHECK(err);
        }

        block->event_count--;
        if (block->event_count == 0) {
          free_block(block);
        }
        it->second.pop_front();
      }

      if (it->second.empty()) {
        it = cuda_events.erase(it);
      } else {
        it++;
      }
    }
  }

  // Iterates over sizes of all memory blocks for given device in given pool
  void cache_info_aux(const BlockPool& pool, size_t* largest) {
    for (const auto& block : pool.blocks) {
      const auto blocksize = block->size;
      if (blocksize > *largest) {
        *largest = blocksize;
      }
    }
  }

  void record_trace(
      TraceEntry::Action action,
      int64_t addr,
      size_t size,
      cudaStream_t stream,
      std::shared_ptr<Context> context) {
    auto te = TraceEntry(
        action,
        addr,
        size,
        stream,
        alloc_trace_record_context_ ? std::move(context) : nullptr);
    if (alloc_trace->size() < alloc_trace_max_entries_) {
      alloc_trace->emplace_back(te);
    } else {
      (*alloc_trace)[alloc_trace_next++] = te;
      if (alloc_trace_next == alloc_trace_max_entries_) {
        alloc_trace_next = 0;
      }
    }
  }
};

// Returns whether to force all allocations to bypass the caching allocator and
// go straight to cudaMalloc.  This setting is useful when debugging GPU memory
// errors, since the caching allocator foils cuda-memcheck.
bool forceUncachedAllocator() {
  static bool force_uncached =
      getenv("PYTORCH_NO_CUDA_MEMORY_CACHING") != nullptr;
  return force_uncached;
}

static void uncached_delete(void* ptr) {
  const c10::impl::PyInterpreter* interp = c10::impl::GPUTrace::get_trace();
  if (C10_UNLIKELY(interp)) {
    (*interp)->trace_gpu_memory_deallocation(reinterpret_cast<uintptr_t>(ptr));
  }
  C10_CUDA_CHECK(cudaFree(ptr));
}

class NativeCachingAllocator : public CUDAAllocator {
 private:
  std::mutex mutex;

  // allocated blocks by device pointer
  ska::flat_hash_map<void*, Block*> allocated_blocks;

  void add_allocated_block(Block* block) {
    std::lock_guard<std::mutex> lock(mutex);
    allocated_blocks[block->ptr] = block;
  }

  void remove_allocated_block(Block* block) {
    std::lock_guard<std::mutex> lock(mutex);
    allocated_blocks.erase(block->ptr);
  }

  friend DeviceCachingAllocator;

 public:
  std::vector<std::unique_ptr<DeviceCachingAllocator>> device_allocator;

  Block* get_allocated_block(void* ptr, bool remove = false) {
    std::lock_guard<std::mutex> lock(mutex);
    auto it = allocated_blocks.find(ptr);
    if (it == allocated_blocks.end()) {
      return nullptr;
    }
    Block* block = it->second;
    if (remove) {
      allocated_blocks.erase(it);
    }
    return block;
  }

  void init(int device_count) override {
    const auto size = static_cast<int64_t>(device_allocator.size());
    if (size < device_count) {
      device_allocator.resize(device_count);
      for (const auto i : c10::irange(size, device_count)) {
        device_allocator[i] = std::make_unique<DeviceCachingAllocator>();
      }
    }
  }

  bool initialized() override {
    return device_allocator.size() > 0;
  }

  /** allocates a block which is safe to use from the provided stream */
  void malloc(void** devPtr, int device, size_t size, cudaStream_t stream) {
    TORCH_INTERNAL_ASSERT(
        0 <= device && static_cast<size_t>(device) < device_allocator.size(),
        "Allocator not initialized for device ",
        device,
        ": did you call init?");
    Block* block = device_allocator[device]->malloc(device, size, stream);
    add_allocated_block(block);
    *devPtr = (void*)block->ptr;
    const c10::impl::PyInterpreter* interp = c10::impl::GPUTrace::get_trace();
    if (C10_UNLIKELY(interp)) {
      (*interp)->trace_gpu_memory_allocation(
          reinterpret_cast<uintptr_t>(*devPtr));
    }
  }

  void free(void* ptr) {
    if (!ptr) {
      return;
    }
    Block* block = get_allocated_block(ptr, true /* remove */);
    if (!block) {
      // TODO - dont throw on blocks we free'd early on
      TORCH_CHECK(false, "invalid device pointer: ", ptr);
    }
    const c10::impl::PyInterpreter* interp = c10::impl::GPUTrace::get_trace();
    if (C10_UNLIKELY(interp)) {
      (*interp)->trace_gpu_memory_deallocation(
          reinterpret_cast<uintptr_t>(block->ptr));
    }
    device_allocator[block->device]->free(block);
  }

  void setMemoryFraction(double fraction, int device) override {
    TORCH_INTERNAL_ASSERT(
        0 <= device && static_cast<size_t>(device) < device_allocator.size(),
        "Allocator not initialized for device ",
        device,
        ": did you call init?");
    TORCH_INTERNAL_ASSERT(
        0 <= fraction && fraction <= 1,
        "invalid fraction:",
        fraction,
        ". Please set within (0, 1).");
    int activated_device;
    C10_CUDA_CHECK(cudaGetDevice(&activated_device));
    if (activated_device != device) {
      C10_CUDA_CHECK(cudaSetDevice(device));
    }
    device_allocator[device]->setMemoryFraction(fraction);
  }

  void recordHistory(
      bool enabled,
      CreateContextFn context_recorder,
      size_t alloc_trace_max_entries,
      bool alloc_trace_record_context) override {
    int device;
    C10_CUDA_CHECK(cudaGetDevice(&device));
    device_allocator[device]->recordHistory(
        enabled,
        std::move(context_recorder),
        alloc_trace_max_entries,
        alloc_trace_record_context);
  }

  void attachOutOfMemoryObserver(OutOfMemoryObserver observer) override {
    int device;
    C10_CUDA_CHECK(cudaGetDevice(&device));
    device_allocator[device]->attachOutOfMemoryObserver(std::move(observer));
  }

  void emptyCache() override {
    for (auto& da : device_allocator)
      da->emptyCache();
  }

  void* getBaseAllocation(void* ptr, size_t* outSize) override {
    Block* block = get_allocated_block(ptr);
    if (!block) {
      TORCH_CHECK(false, "invalid device pointer: ", ptr);
    }
    return device_allocator[block->device]->getBaseAllocation(block, outSize);
  }

  void recordStream(const DataPtr& ptr, cuda::CUDAStream stream) override {
    // Empty tensor's storage().data() might be a null ptr. As there is no
    // blocks associated with those tensors, it is fine to do nothing here.
    if (!ptr.get()) {
      return;
    }

    // If a tensor is not allocated by this instance, simply skip
    // This usually happens when CUDA tensors are shared across processes,
    // we have implemented reference counting based sharing mechanism to
    // guarantee tensors won't be accidentally freed by one process while
    // they are still being used in another
    if (ptr.get_deleter() != &local_raw_delete)
      return;

    Block* block = get_allocated_block(ptr.get());
    // block must not be null reaching here
    TORCH_INTERNAL_ASSERT(block != nullptr, "No allocated block can be found");
    device_allocator[block->device]->recordStream(block, stream);
  }

  SnapshotInfo snapshot() override {
    SnapshotInfo result;
    for (auto& da : device_allocator) {
      result.device_traces.emplace_back(da->trace());
      auto snap = da->snapshot();
      result.segments.insert(result.segments.end(), snap.begin(), snap.end());
    }
    return result;
  }

  PrivatePoolState getCheckpointState(int device, MempoolId_t id) override {
    return device_allocator[device]->getCheckpointState(id);
  }

  void setCheckpointPoolState(int device, PrivatePoolState& pps) override {
    device_allocator[device]->setCheckpointPoolState(pps);
  }

  DataPtr allocate(size_t size) const override {
    constexpr size_t one_exa_bytes = 1152921504606846976ULL;
    TORCH_CHECK_WITH(
        OutOfMemoryError,
        size < one_exa_bytes,
        "CUDA out of memory. Tried to allocate more than 1EB memory.");
    int device;
    C10_CUDA_CHECK(cudaGetDevice(&device));
    void* r = nullptr;
    if (forceUncachedAllocator()) {
      // Deliberately don't use cudaMallocMaybeCapturing here, to force an error
      // if someone tries to use forceUncachedAllocator while capturing.
      C10_CUDA_CHECK(cudaMalloc(&r, size));
      const c10::impl::PyInterpreter* interp = c10::impl::GPUTrace::get_trace();
      if (C10_UNLIKELY(interp)) {
        (*interp)->trace_gpu_memory_allocation(reinterpret_cast<uintptr_t>(r));
      }
      return {r, r, &uncached_delete, Device(DeviceType::CUDA, device)};
    }
    if (size != 0) {
      // Allocator declars allocate const!?
      const_cast<NativeCachingAllocator*>(this)->malloc(
          &r, device, size, cuda::getCurrentCUDAStream(device));
    }
    return {r, r, &local_raw_delete, Device(DeviceType::CUDA, device)};
  }
  DeleterFnPtr raw_deleter() const override {
    if (forceUncachedAllocator()) {
      return &uncached_delete;
    } else {
      return &local_raw_delete;
    }
  }
  void cacheInfo(int dev_id, size_t* largestBlock) override {
    device_allocator[dev_id]->cacheInfo(largestBlock);
  }
  void assertValidDevice(int device) {
    const auto device_num = device_allocator.size();
    TORCH_CHECK(
        0 <= device && device < static_cast<int64_t>(device_num),
        "Invalid device argument ",
        device,
        ": did you call init?");
  }

  DeviceStats getDeviceStats(int device) override {
    assertValidDevice(device);
    return device_allocator[device]->getStats();
  }

  void resetAccumulatedStats(int device) override {
    assertValidDevice(device);
    device_allocator[device]->resetAccumulatedStats();
  }

  void resetPeakStats(int device) override {
    assertValidDevice(device);
    device_allocator[device]->resetPeakStats();
  }
  // CUDAGraph interactions
  void notifyCaptureBegin(
      int device,
      CaptureId_t graph_id,
      MempoolId_t mempool_id) override {
    assertValidDevice(device);
    device_allocator[device]->notifyCaptureBegin(
        graph_id, std::move(mempool_id));
  }

  void notifyCaptureAboutToEnd(int device, CaptureId_t graph_id) override {
    assertValidDevice(device);
    device_allocator[device]->notifyCaptureAboutToEnd(graph_id);
  }

  void notifyCaptureEnded(int device, CaptureId_t graph_id) override {} // no-op

  void notifyCaptureDestroy(int device, MempoolId_t mempool_id) override {
    assertValidDevice(device);
    device_allocator[device]->notifyCaptureDestroy(std::move(mempool_id));
  }

  void* raw_alloc(size_t nbytes) override {
    if (nbytes == 0) {
      return nullptr;
    }
    int device;
    C10_CUDA_CHECK(cudaGetDevice(&device));
    void* r = nullptr;
    malloc(&r, device, nbytes, cuda::getCurrentCUDAStream(device));
    return r;
  }

  void* raw_alloc_with_stream(size_t nbytes, cudaStream_t stream) override {
    if (nbytes == 0) {
      return nullptr;
    }
    int device;
    C10_CUDA_CHECK(cudaGetDevice(&device));
    void* r = nullptr;
    malloc(&r, device, nbytes, stream);
    return r;
  }
  bool needsPoolSpecificPeerAccess() override {
    return false;
  }
  void raw_delete(void* ptr) override {
    this->free(ptr);
  }

  // In CUDA IPC, sender sends a tensor to receiver, getIpcDevPtr
  // is called by the receiving process to map the CUDA memory from the sending
  // process into its own address space.
  //
  // CUDA IPC only allows sharing a big memory block associated with a
  // cudaIpcMemHandle_t and it can be opened only **once** per context per
  // process. There can be multiple types of storage in the same IPC mem block,
  // so we must cache the device ptr to construct typed storage as it comes.
  //
  // ipcMemHandle_to_devptr maps a cudaIpcMemHandle_t to a device pointer in the
  // process that can be used to access the memory block in the sender process.
  // It only saves a weak_ptr of the device pointer in the map, the shared_ptr
  // will be used to reconstruct all storages in this CudaMalloc allocation. And
  // it will deleted in cudaIpcCloseMemHandle when its reference count is 0.
  //
  std::mutex IpcMutex;
  ska::flat_hash_map<std::string, std::weak_ptr<void>> ipcMemHandle_to_devptr;
  std::shared_ptr<void> getIpcDevPtr(std::string handle) override {
    std::lock_guard<std::mutex> lock(IpcMutex);

    auto iter = ipcMemHandle_to_devptr.find(handle);
    if (iter != ipcMemHandle_to_devptr.end()) {
      auto devptr = iter->second.lock();
      if (devptr)
        return devptr;
    }
    // This ipcMemHandle hasn't been opened, or already expired, open it to
    // enable IPC access to that mem block.
    void* dev = nullptr;
    auto ipc_handle =
        reinterpret_cast<const cudaIpcMemHandle_t*>(handle.c_str());
    C10_CUDA_CHECK(cudaIpcOpenMemHandle(
        &dev, *ipc_handle, cudaIpcMemLazyEnablePeerAccess));
    // devPtr has to be deleted in same device when created.
    int curr_device;
    C10_CUDA_CHECK(cudaGetDevice(&curr_device));
    auto sp =
        std::shared_ptr<void>(dev, [handle, curr_device, this](void* ptr) {
          cuda::CUDAGuard device_guard(curr_device);
          std::lock_guard<std::mutex> deleter_lock(IpcMutex);
          C10_CUDA_CHECK(cudaIpcCloseMemHandle(ptr));
          ipcMemHandle_to_devptr.erase(handle);
        });
    std::weak_ptr<void> wp = sp;
    // To eliminate an additional search, we can use insert().
    // It doesn't overwrite when key already exists(ptr expired).
    // But in the deleter for sp we erased the entry,
    // this should be safe to do now.
    ipcMemHandle_to_devptr.insert(iter, {handle, wp});

    return sp;
  }
  std::string name() override {
    return "native";
  }
};

NativeCachingAllocator allocator;

void DeviceCachingAllocator::allocator_add_allocated_block(Block* block) {
  allocator.add_allocated_block(block);
}

void local_raw_delete(void* ptr) {
  allocator.free(ptr);
}

void setAllocatorSettings(const std::string& env) {
  CachingAllocatorConfig::instance().parseArgs(env.c_str());
}

} // namespace Native

// General caching allocator utilities
void setAllocatorSettings(const std::string& env) {
  CachingAllocatorConfig::instance().parseArgs(env.c_str());
}

// Size pretty-printer
inline std::string format_size(uint64_t size) {
  std::ostringstream os;
  os.precision(2);
  os << std::fixed;
  if (size <= 1024) {
    os << size << " bytes";
  } else if (size <= 1048576) {
    os << (size / 1024.0);
    os << " KiB";
  } else if (size <= 1073741824ULL) {
    os << size / 1048576.0;
    os << " MiB";
  } else {
    os << size / 1073741824.0;
    os << " GiB";
  }
  return os.str();
}

namespace CudaMallocAsync {
// If this is put in its own header file, it gets incorrectly renamed in HIPify.
CUDAAllocator* allocator();

} // namespace CudaMallocAsync

struct BackendStaticInitializer {
  // Parses env for backend at load time, duplicating some logic from
  // CachingAllocatorConfig. CachingAllocatorConfig double-checks it later (at
  // runtime). Defers verbose exceptions and error checks, including Cuda
  // version checks, to CachingAllocatorConfig's runtime doublecheck. If this
  // works, maybe we should move all of CachingAllocatorConfig here?
  CUDAAllocator* parseEnvForBackend() {
    const char* val = getenv("PYTORCH_CUDA_ALLOC_CONF");
    if (val != nullptr) {
      const std::string config(val);

      std::regex exp("[\\s,]+");
      std::sregex_token_iterator it(config.begin(), config.end(), exp, -1);
      std::sregex_token_iterator end;
      std::vector<std::string> options(it, end);

      for (auto option : options) {
        std::regex exp2("[:]+");
        std::sregex_token_iterator it2(option.begin(), option.end(), exp2, -1);
        std::sregex_token_iterator end2;
        std::vector<std::string> kv(it2, end2);
        if (kv.size() >= 2) {
          if (kv[0] == "backend") {
            if (kv[1] == "cudaMallocAsync")
              return CudaMallocAsync::allocator();
            if (kv[1] == "native")
              return &Native::allocator;
          }
        }
      }
    }
    return &Native::allocator;
  }

  BackendStaticInitializer() {
    auto r = parseEnvForBackend();
    allocator.store(r);
  }
};

std::atomic<CUDAAllocator*> allocator{};
BackendStaticInitializer backend_static_initializer;

} // namespace CUDACachingAllocator
} // namespace cuda
} // namespace c10<|MERGE_RESOLUTION|>--- conflicted
+++ resolved
@@ -11,11 +11,7 @@
 #include <cuda_runtime_api.h>
 #include <algorithm>
 #include <bitset>
-<<<<<<< HEAD
-#include <cstddef>
-=======
 #include <cstdint>
->>>>>>> 2df20652
 #include <deque>
 #include <iostream>
 #include <iterator>
@@ -377,31 +373,39 @@
 BlockPoolState constructBlockPoolState(
     BlockPool* block_pool,
     MempoolId_t pool_id,
-    const std::vector<Block*>& pool_blocks) {
+    const std::vector<Block*>& private_pool_blocks) {
   BlockPoolState bps;
   bps.is_small = block_pool->is_small;
   bps.owner_id = bps.owner_id;
 
-  std::unordered_map<Block*, BlockState*> mappings;
-
-  for (Block* block : pool_blocks) {
+  for (Block* block : private_pool_blocks) {
+    // private pool blocks include both large & small pool blocks - need to
+    // distinguish
     if (block->pool != block_pool) {
       continue;
     }
 
-    bps.blocks.emplace_back(constructBlockState(block));
-    mappings[block] = bps.blocks.back().get();
-
-    if (block->prev && mappings.count(block->prev)) {
-      BlockState* prev = mappings[block->prev];
-      prev->next = bps.blocks.back().get();
-      bps.blocks.back()->prev = prev;
-    }
-
-    if (block->next && mappings.count(block->next)) {
-      BlockState* next = mappings[block->next];
-      next->prev = bps.blocks.back().get();
-      bps.blocks.back()->next = next;
+    if (block->prev != nullptr) {
+      continue;
+    }
+
+    size_t bps_size_init = bps.blocks.size();
+    Block* curr = block;
+
+    while (curr) {
+      bps.blocks.emplace_back(constructBlockState(curr));
+      curr = curr->next;
+    }
+
+    for (size_t i = bps_size_init; i < bps.blocks.size(); ++i) {
+      auto block_state = bps.blocks[i];
+
+      if (i > bps_size_init) {
+        block_state->prev = bps.blocks[i - 1].get();
+      }
+      if (i + 1 < bps.blocks.size()) {
+        block_state->next = bps.blocks[i + 1].get();
+      }
     }
   }
 
@@ -411,14 +415,14 @@
 PrivatePoolState constructPrivatePoolState(
     PrivatePool* pool,
     MempoolId_t pool_id,
-    const std::vector<Block*>& pool_blocks) {
+    const std::vector<Block*>& private_pool_blocks) {
   PrivatePoolState pps;
   pps.cudaMalloc_count = pool->cudaMalloc_count;
   pps.id = pool_id;
-  pps.large_blocks =
-      constructBlockPoolState(&pool->large_blocks, pool_id, pool_blocks);
-  pps.small_blocks =
-      constructBlockPoolState(&pool->small_blocks, pool_id, pool_blocks);
+  pps.large_blocks = constructBlockPoolState(
+      &pool->large_blocks, pool_id, private_pool_blocks);
+  pps.small_blocks = constructBlockPoolState(
+      &pool->small_blocks, pool_id, private_pool_blocks);
   return pps;
 }
 
@@ -1290,8 +1294,9 @@
 
     auto pool = graph_pools.find(id);
     if (pool != graph_pools.end()) {
-      auto pool_blocks = get_pool_blocks(pool->second.get());
-      return constructPrivatePoolState(pool->second.get(), id, pool_blocks);
+      auto private_pool_blocks = get_private_pool_blocks(pool->second.get());
+      return constructPrivatePoolState(
+          pool->second.get(), id, private_pool_blocks);
     } else if (graph_pools_freeable.count(id)) {
       TORCH_CHECK(false, "Not expected to checkpoint freeable graph");
     } else {
@@ -1302,7 +1307,7 @@
   void freeBlocksAllocatedToPool(PrivatePool* private_pool) {
     std::unordered_map<void*, Block*> orig_ptrs_to_blocks;
 
-    auto pool_blocks = get_pool_blocks(private_pool);
+    auto pool_blocks = get_private_pool_blocks(private_pool);
 
     std::vector<Block*> head_blocks;
     for (Block* block : pool_blocks) {
@@ -1328,7 +1333,7 @@
       }
     }
 
-    for (Block* b : get_pool_blocks(private_pool)) {
+    for (Block* b : get_private_pool_blocks(private_pool)) {
       TORCH_CHECK(!b->allocated);
     }
   }
@@ -1727,7 +1732,7 @@
     return blocks;
   }
 
-  std::vector<Block*> get_pool_blocks(PrivatePool* pool) const {
+  std::vector<Block*> get_private_pool_blocks(PrivatePool* pool) const {
     std::vector<Block*> blocks;
     for (Block* b : active_blocks) {
       if (b->pool == &pool->small_blocks || b->pool == &pool->large_blocks) {
