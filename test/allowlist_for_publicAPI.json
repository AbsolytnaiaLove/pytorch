--- conflicted
+++ resolved
@@ -737,11 +737,7 @@
     "QuantWrapper",
     "RecordingObserver",
     "_add_module_to_qconfig_obs_ctr",
-<<<<<<< HEAD
     "_add_observer_",
-=======
-    "add_observer_",
->>>>>>> 495e7b1c
     "add_quant_dequant",
     "_assert_valid_qconfig",
     "convert",
