# Owner(s): ["module: functorch"]

# Copyright (c) Facebook, Inc. and its affiliates.
# All rights reserved.
#
# This source code is licensed under the BSD-style license found in the
# LICENSE file in the root directory of this source tree.

import copy
from torch.testing._internal.common_utils import (
    TestCase, run_tests, parametrize, subtest, instantiate_parametrized_tests,
    IS_FBCODE, freeze_rng_state,
)
import torch
import torch.nn as nn
import torch.nn.functional as F
import os
import subprocess
import sys
import unittest
import warnings
import math
from torch.testing._internal.common_device_type import instantiate_device_type_tests, onlyCPU
from torch.testing._internal.common_dtype import get_all_fp_dtypes
from torch._subclasses.fake_tensor import FakeTensorMode
from functools import partial
from functorch.experimental import replace_all_batch_norm_modules_

import functorch
from functorch import (
    grad, vjp, vmap, jacrev, jacfwd, grad_and_value, hessian,
    jvp, make_functional, make_functional_with_buffers,
    combine_state_for_ensemble, make_fx
)
from functorch._src.make_functional import (
    functional_init, functional_init_with_buffers,
)
from functorch._src.eager_transforms import enable_fwd_grad, _slice_argnums
from functorch.experimental import functionalize
from torch._ops import PyOperator
from torch._functorch.utils import enable_autograd_function

torch._C._set_autograd_function_extension_enabled(True)

# NB: numpy is a testing dependency!
import numpy as np

USE_TORCHVISION = False
try:
    import torchvision  # noqa: F401
    USE_TORCHVISION = True
except ImportError:
    warnings.warn("Couldn't import torchvision. Some of our tests use it, try "
                  "to install it with commands from pytorch.org, post-fixed with "
                  "`--no-deps` to avoid overwriting the pytorch installation",
                  UserWarning)

# TestCase for _slice_argnums, an important helper funciton


class TestSliceArgnums(TestCase):
    def test_invalid_argnum_type(self):
        x = torch.randn(3)
        args = (x,)
        with self.assertRaisesRegex(RuntimeError, "int or Tuple"):
            _slice_argnums(args, 0.0)
        with self.assertRaisesRegex(RuntimeError, "int or Tuple"):
            _slice_argnums(args, [0])
        with self.assertRaisesRegex(RuntimeError, "must be int"):
            _slice_argnums(args, (0.0,))

        args = (0.1, 1.1, 2.1, 3.1, 4.1)

        with self.assertRaisesRegex(RuntimeError, "must be int"):
            _slice_argnums(args, ((0, 1), 2))

    def test_out_of_bounds_argnum_values(self):
        x = torch.randn(3)
        args = (x,)
        with self.assertRaisesRegex(RuntimeError, "positional inputs"):
            _slice_argnums(args, 1)
        with self.assertRaisesRegex(RuntimeError, "positional inputs"):
            _slice_argnums(args, -2)
        with self.assertRaisesRegex(RuntimeError, "positional inputs"):
            _slice_argnums(args, (-2,))

    def test_not_enough_argnums(self):
        x = torch.randn(3)
        args = (x,)
        with self.assertRaisesRegex(RuntimeError, "must be non-empty"):
            _slice_argnums(args, ())

    def test_duplicate_argnums(self):
        x = torch.randn(3)
        args = (x, x)
        with self.assertRaisesRegex(RuntimeError, "must be unique"):
            _slice_argnums(args, (0, 0))
        with self.assertRaisesRegex(RuntimeError, "must be unique"):
            _slice_argnums(args, (0, -2))

    def test_flat_args_with_positive_int_argnum(self):
        args = (0.1, 1.1, 2.1, 3.1, 4.1)

        res = _slice_argnums(args, 0)
        self.assertEqual(res, (0.1,))

        res = _slice_argnums(args, 4)
        self.assertEqual(res, (4.1,))

    def test_flat_args_with_negative_int_argnum(self):
        args = (0.1, 1.1, 2.1, 3.1, 4.1)

        res = _slice_argnums(args, -1)
        self.assertEqual(res, (4.1,))

        res = _slice_argnums(args, -5)
        self.assertEqual(res, (0.1,))

    def test_flat_args_with_tuple_argnum(self):
        args = (0.1, 1.1, 2.1, 3.1, 4.1)

        res = _slice_argnums(args, (0, 1, 2, 3, 4))
        self.assertEqual(res, args)

        res = _slice_argnums(args, (0, -3))
        self.assertEqual(res, (0.1, 2.1))

    def test_pytree_args(self):
        args = ((0.1, 1.1), 2.0, [3.1])

        res = _slice_argnums(args, 0)
        self.assertEqual(res, args[0:1])

        res = _slice_argnums(args, (0,))
        self.assertEqual(res, args[0:1])

        res = _slice_argnums(args, -1)
        self.assertEqual(res, args[-1:])

        res = _slice_argnums(args, (0, -2))
        self.assertEqual(res, args[0:2])

    def test_argnums_reorders(self):
        args = ((0.1, 1.1, 2.1), 3.1, 4.1)

        res = _slice_argnums(args, (1, 0))
        self.assertEqual(res, (args[1], args[0]))


class TestGradTransform(TestCase):
    def test_primitive(self, device):
        x = torch.randn([], device=device)
        result = grad(torch.sin)(x)
        self.assertEqual(result, torch.cos(x))

    def test_composite_simple(self, device):
        x = torch.randn(2, 3, 4, device=device)
        result = grad(lambda x: torch.flatten(x).sum())(x)
        self.assertEqual(result, torch.ones_like(x))

    def test_fn_with_kwargs(self, device):
        def foo(x, y):
            return (x * y).sum()

        x = torch.randn(3, device=device)
        y = torch.randn(3, device=device)
        expected = grad(foo)(x, y)
        result = grad(foo)(x, y=y)
        self.assertEqual(result, expected)

    def test_composite_complicated(self, device):
        x = torch.randn(3, device=device)
        y = torch.randn(3, 5, device=device)

        def foo(x, y):
            result = x @ y
            return result.sum()

        result = grad(foo)(x, y)

        x.requires_grad_()
        out = foo(x, y)
        expected, = torch.autograd.grad(out, x)

        self.assertEqual(result, expected)

    def test_composite_two_ops(self, device):
        N, C = 2, 5
        y = torch.randn(N, C, device=device)
        targets = torch.randint(0, C, (N,), device=device)

        def foo(y, targets):
            return F.cross_entropy(y, targets)

        result = grad(foo)(y, targets)

        y.requires_grad_()
        expected, = torch.autograd.grad(foo(y, targets), y)

        self.assertEqual(result, expected)

    def _test_attributes(self, get_attr_lambda, device):
        x = torch.randn(2, 3, 5, dtype=torch.double, device=device)
        expected = get_attr_lambda(x)

        def foo(x):
            self.assertEqual(get_attr_lambda(x), expected)
            return x.sum()

        grad(foo)(x)

    def test_shape(self, device):
        self._test_attributes(lambda x: x.shape, device)

    def test_dtype(self, device):
        self._test_attributes(lambda x: x.dtype, device)

    def test_is_cuda(self, device):
        self._test_attributes(lambda x: x.is_cuda, device)

    def test_numel(self, device):
        self._test_attributes(lambda x: x.numel(), device)

    def test_inplace(self, device):
        x = torch.randn([], device=device)

        def foo(x):
            return x.clone().sin_()

        result = grad(foo)(x)
        self.assertEqual(result, x.cos())

    def test_inplace_on_view(self, device):
        x = torch.randn(3, device=device)

        def foo(x):
            y = x.clone()
            y0 = y[0]
            y0.sin_()
            return y.sum()

        result = grad(foo)(x)

        x.requires_grad_()
        out = foo(x)
        expected, = torch.autograd.grad(out, x)

        self.assertEqual(result, expected)

    def test_inplace_on_view_base(self, device):
        x = torch.randn(3, device=device)

        def foo(x):
            y = x.clone()
            y0 = y[0]
            y.sin_()
            return y0

        result = grad(foo)(x)

        x.requires_grad_()
        out = foo(x)
        expected, = torch.autograd.grad(out, x)

        self.assertEqual(result, expected)

    def test_inplace_on_captures(self, device):
        x = torch.tensor([1., 2., 3.], device=device)
        captured = torch.randn(3, device=device)

        def foo(x):
            captured.copy_(x)
            return (x * captured).sum()

        with self.assertRaisesRegex(RuntimeError, 'mutate a captured Tensor'):
            grad(foo)(x)

    def test_nesting_simple(self, device):
        x = torch.randn([], device=device)
        result = grad(grad(torch.sin))(x)
        self.assertEqual(result, -torch.sin(x))

    def test_escaped_wrappers_are_marked_as_dead(self, device):
        x = torch.randn([], device=device)
        escaped = []

        def foo(x):
            y = x.sin()
            escaped.append(y)
            return y

        grad(foo)(x)
        self.assertEqual(torch._C._functorch.dlevel(escaped[0]), -1)

    def test_escaped_wrappers_are_ignored(self, device):
        x = torch.randn([], device=device)
        escaped = []

        def foo(x):
            y = x.sin()
            escaped.append(y)
            return y

        grad(foo)(x)

        something = escaped[0].sum()
        self.assertEqual(torch._C._functorch.dlevel(something), 0)
        self.assertEqual(something, x.sin().sum())

    def test_manual_seed_inside_grad(self, device):
        x = torch.randn([], device=device)

        def f(x):
            torch.manual_seed(0)
            return x * torch.randn_like(x)

        with freeze_rng_state():
            result = grad(f)(x)
            x.requires_grad_()
            expected, = torch.autograd.grad(f(x), x)
            self.assertEqual(result, expected)

    def test_vjp(self, device):
        x = torch.randn([], device=device)
        out, vjp_fn = vjp(torch.sin, x)
        self.assertEqual(out, x.sin())

        v = torch.randn([], device=device)
        result, = vjp_fn(v)
        self.assertEqual(result, v * x.cos())

    def test_vjp_two_outputs(self, device):
        def f(x):
            return x, x
        result, vjp_fn = vjp(f, torch.tensor(1.))
        vjp_fn(result)

    def test_conj_bit(self):
        x = torch.tensor(1 + 1j)

        def foo(x):
            assert not x.is_conj()
            y = x.conj()
            assert y.is_conj()
            return y
        res = grad(foo)(x)
        self.assertEqual(res, torch.ones_like(res))

    def test_composed_with_autograd(self, device):
        x = torch.randn([], requires_grad=True, device=device)

        y = grad(torch.sin)(x)
        result, = torch.autograd.grad(y, x)
        self.assertEqual(result, -x.sin())

    def test_grad_of_vjp_composition(self, device):
        x = torch.randn([], device=device)
        y = torch.randn([], device=device)

        def foo(x, y):
            out, vjp_fn = vjp(torch.sin, x)
            return grad(lambda y: vjp_fn(y)[0])(y)

        result = foo(x, y)
        expected = x.cos()
        self.assertEqual(result, expected)

    def test_vjp_of_grad_composition(self, device):
        x = torch.randn([], device=device)
        y = torch.randn([], device=device)

        def foo(x, y):
            out, vjp_fn = vjp(grad(torch.sin), x)
            return vjp_fn(y)[0]

        result = foo(x, y)
        expected = -y * x.sin()
        self.assertEqual(result, expected)

    def test_grad_of_vjp_of_grad_composition(self, device):
        x = torch.randn([], device=device)
        y = torch.randn([], device=device)

        def foo(x, y):
            df, vjp_fn = vjp(grad(lambda x: -torch.cos(x)), x)
            return grad(lambda y: vjp_fn(y)[0])(y)

        result = foo(x, y)
        expected = x.cos()
        self.assertEqual(result, expected)

    def test_views(self, device):
        x = torch.randn([], requires_grad=True, device=device)
        y = torch.randn([], requires_grad=True, device=device)

        def silly_sin(x):
            x = x.view([])
            x = x.sin()
            return x

        def foo(x, y):
            z1 = grad(silly_sin)(x)
            z2 = torch.cos(y)
            return z1 + z2

        result = foo(x, y)
        grads = torch.autograd.grad(result, [x, y])
        self.assertEqual(grads[0], -x.sin())
        self.assertEqual(grads[1], -y.sin())

    def test_view_inplace_simple(self, device):
        def foo(x):
            x = x.clone()
            x.view([]).sin_()
            return x

        x = torch.randn([], requires_grad=True, device=device)
        result = grad(foo)(x)
        self.assertEqual(result, x.cos())

    def test_invalid_argnums(self, device):
        x = torch.randn([])
        y = torch.randn([])
        with self.assertRaisesRegex(RuntimeError, 'but only'):
            grad(torch.mul, argnums=-3)(x, y)
        with self.assertRaisesRegex(RuntimeError, 'but only'):
            grad(torch.mul, argnums=2)(x, y)
        with self.assertRaisesRegex(RuntimeError, 'int or Tuple'):
            grad(torch.mul, argnums=[0])(x, y)
        with self.assertRaisesRegex(RuntimeError, 'must be int'):
            grad(torch.mul, argnums=('0',))(x, y)
        with self.assertRaisesRegex(RuntimeError, 'must be unique'):
            grad(torch.mul, argnums=(0, 0))(x, y)
        with self.assertRaisesRegex(RuntimeError, 'must be unique'):
            grad(torch.mul, argnums=(0, -2))(x, y)

    def test_argnums(self, device):
        x = torch.randn([])
        y = torch.randn([])
        gx = grad(torch.mul, argnums=0)(x, y)
        self.assertEqual(gx, y)

        gy = grad(torch.mul, argnums=1)(x, y)
        self.assertEqual(gy, x)

        gx, = grad(torch.mul, argnums=(0,))(x, y)
        self.assertEqual(gx, y)

        gx, gy = grad(torch.mul, argnums=(0, 1))(x, y)
        self.assertEqual(gx, y)
        self.assertEqual(gy, x)

    def test_out_of_order_argnums(self, device):
        x = torch.randn([])
        y = torch.randn([])
        gy, gx = grad(torch.mul, argnums=(1, 0))(x, y)
        self.assertEqual(gx, y)
        self.assertEqual(gy, x)

    def test_negative_argnums(self, device):
        x = torch.randn([])
        y = torch.randn([])
        gx = grad(torch.mul, argnums=-2)(x, y)
        self.assertEqual(gx, y)

        gy = grad(torch.mul, argnums=-1)(x, y)
        self.assertEqual(gy, x)

        gx, = grad(torch.mul, argnums=(-2,))(x, y)
        self.assertEqual(gx, y)

        gx, gy = grad(torch.mul, argnums=(-2, -1))(x, y)
        self.assertEqual(gx, y)
        self.assertEqual(gy, x)

    def test_grad_pytree_inputs(self, device):
        x = torch.randn([], device=device)

        def f(a, b):
            x, y = a
            return 1 * x + 2 * y + 3 * b['foo']

        args = ((x, x), {'foo': x})

        gx, gy = grad(f)(*args)
        self.assertEqual(gx, torch.tensor(1., device=device))
        self.assertEqual(gy, torch.tensor(2., device=device))

        (gx, gy), = grad(f, argnums=(0,))(*args)
        self.assertEqual(gx, torch.tensor(1., device=device))
        self.assertEqual(gy, torch.tensor(2., device=device))

        (gx, gy), gz = grad(f, argnums=(0, 1))(*args)
        self.assertEqual(gx, torch.tensor(1., device=device))
        self.assertEqual(gy, torch.tensor(2., device=device))
        self.assertEqual(gz['foo'], torch.tensor(3., device=device))

    def test_grad_aux_tensor(self, device):

        x = torch.randn(3, device=device)

        with self.assertRaisesRegex(
            RuntimeError,
            r'grad_and_value\(f\)\(\*args\): output of function f should be a tuple'
        ):
            grad(lambda t: [t, t], has_aux=True)(x)

        with self.assertRaisesRegex(
            RuntimeError,
            r'grad_and_value\(f\)\(\*args\): output of function f should be a tuple'
        ):
            grad(lambda t: (t, t + 2, t + 3), has_aux=True)(x)

        def f(t):
            y = t.sin()
            return y.sum(), t.cos()

        out, aux = grad(f, has_aux=True)(x)
        self.assertEqual(aux, x.cos())
        self.assertEqual(out, x.cos())

    def test_grad_aux_pytree(self, device):
        def f(x):
            y = x.sin()
            return y.sum(), {'a': x.cos(), 'b': [x.tan()]}

        x = torch.randn(3, device=device)

        out, aux = grad(f, has_aux=True)(x)
        _, expected_aux = f(x)
        self.assertEqual(aux, expected_aux)
        self.assertEqual(out, x.cos())

        for aux in [1, 1.0, "abc"]:
            with self.assertRaisesRegex(RuntimeError, r"Expected tensors, got unsupported type"):
                _ = grad(lambda x: (x.sum(), aux), has_aux=True)(x)
            with self.assertRaisesRegex(RuntimeError, r"Expected tensors, got unsupported type"):
                _ = grad(lambda x: (x.sum(), [x, aux]), has_aux=True)(x)

    def test_zero_grad(self, device):
        def f(x):
            return (x['a']**2.0).sum()
        inps = ({'a': torch.randn(10, device=device) + 3, 'b': torch.randn(10, device=device)})
        grads = grad(f)(inps)
        self.assertNotEqual(grads['a'].sum(), 0.0)
        self.assertEqual(grads['b'].sum(), 0.0)

    def test_unrelated_grad(self, device):
        x = torch.tensor(1., device=device)
        y = torch.tensor(2., device=device)

        def unrelated(x):
            return y

        result = grad(unrelated)(x)
        self.assertEqual(result, torch.zeros_like(x))

    def test_unrelated_vjp(self, device):
        x = torch.tensor(1., device=device)
        y = torch.tensor(2., device=device)
        v = torch.tensor(1., device=device)

        def unrelated(x):
            return y

        out, vjp_fn = vjp(unrelated, x)
        result = vjp_fn(v)
        expected = (torch.zeros_like(x),)
        self.assertEqual(result, expected)

    def test_unrelated_vjp_multiple_inputs_outputs(self, device):
        w = torch.tensor(3., device=device)
        x = torch.tensor(4., device=device)
        y = torch.tensor(2., device=device)
        v = torch.tensor(1., device=device)

        def unrelated(w, x):
            return y, y, x

        out, vjp_fn = vjp(unrelated, w, x)
        result = vjp_fn((v, v, v))
        expected = (torch.zeros_like(x), torch.ones_like(x))
        self.assertEqual(result, expected)

    # TODO: https://github.com/zou3519/functorch/issues/12
    @onlyCPU
    def test_unrelated_hessian(self, device):
        N = 5
        M = 3
        W = torch.randn(N, M, device=device)

        def f(x):
            return W @ x

        x = torch.randn(M)
        result = jacrev(jacrev(f))(x)
        expected = torch.zeros(N, M, M, device=device)
        self.assertEqual(result, expected)

    def test_vjp_pytree_input(self, device):
        def f(x):
            return x[0] * x[1][0]

        x = torch.randn([], device=device)
        v = torch.randn([], device=device)
        out, vjp_fn = vjp(f, (x, (x, x)))
        self.assertEqual(out, x * x)
        result = vjp_fn(v)
        self.assertEqual(result, ((x * v, (x * v, 0.)),))

    def test_vjp_pytree_output(self, device):
        def f(x):
            return x, (x, x)

        x = torch.randn([], device=device)
        v1 = torch.randn([], device=device)
        v2 = torch.randn([], device=device)
        v3 = torch.randn([], device=device)
        _, vjp_fn = vjp(f, x)
        result, = vjp_fn((v1, (v2, v3)))
        self.assertEqual(result, v1 + v2 + v3)

    def test_vjp_outputs_can_any_pytree(self, device):
        x = torch.randn(2, 3, device=device)
        t = torch.randn(2, 3, device=device)

        for output in [None, ()]:
            with self.assertRaisesRegex(
                RuntimeError, r"vjp\(f, \*primals\): Expected f to be a function that has non-empty output"
            ):
                _, vjp_fn = vjp(lambda _: output, x)
                vjp_fn(t)

        for output in [1, True, 12.2, "abc"]:
            with self.assertRaisesRegex(
                RuntimeError, r"vjp\(f, \*primals\): expected f\(\*primals\) to return only tensors"
            ):
                _, vjp_fn = vjp(lambda _: output, x)
                vjp_fn(t)

        # Check list output
        output, vjp_fn = vjp(lambda x: [x, x.sum()], x)
        vjp_out, = vjp_fn([t, t.sum()])
        assert isinstance(output, list) and len(output) == 2
        assert isinstance(vjp_out, torch.Tensor)

        # Check dict output
        output, vjp_fn = vjp(lambda x: {"x": x, "xsum": x.sum()}, x)
        vjp_out, = vjp_fn({"x": t, "xsum": t.sum()})
        assert isinstance(output, dict) and len(output) == 2 and "xsum" in output
        assert isinstance(vjp_out, torch.Tensor)

        def composite_output(x):
            out = x.sum()
            return [
                (out, {"a": x, "out": [x, out]}),
            ]

        output, vjp_fn = vjp(composite_output, x)
        vjp_out, = vjp_fn([(t.sum(), {"a": t, "out": [t, t.sum()]}), ])
        assert isinstance(output, list)
        assert isinstance(output[0], tuple) and isinstance(output[0][1], dict)
        assert isinstance(vjp_out, torch.Tensor)

    def test_vjp_pytree_error(self, device):
        def f(x):
            return x, (x, x)

        x = torch.randn([], device=device)
        v1 = torch.randn([], device=device)
        v2 = torch.randn([], device=device)
        v3 = torch.randn([], device=device)
        _, vjp_fn = vjp(f, x)
        with self.assertRaisesRegex(RuntimeError, 'Expected pytree structure'):
            result, = vjp_fn(((v1, (v2, v3)),))

    def test_vjp_aux_tensor(self, device):

        x = torch.randn(3, device=device)

        with self.assertRaisesRegex(RuntimeError, r'vjp\(f, \*primals\): output of function f should be a tuple'):
            vjp(lambda t: [t, t], x, has_aux=True)

        with self.assertRaisesRegex(RuntimeError, r'vjp\(f, \*primals\): output of function f should be a tuple'):
            vjp(lambda t: (t, t + 2, t + 3), x, has_aux=True)

        def f(t):
            y = t.sin()
            return y, t.cos()

        out, vjp_fn, aux = vjp(f, x, has_aux=True)
        self.assertEqual(aux, x.cos())
        self.assertEqual(out, x.sin())

        v = torch.randn(3, device=device)
        grad_x, = vjp_fn(v)
        self.assertEqual(grad_x, v * x.cos())

    def test_vjp_aux_pytree(self, device):
        def f(x):
            y = x.sin()
            return y, {'a': x.cos(), 'b': [x.tan()]}

        x = torch.randn(3, device=device)

        out, vjp_fn, aux = vjp(f, x, has_aux=True)
        expected_out, expected_aux = f(x)
        self.assertEqual(out, expected_out)
        self.assertEqual(aux, expected_aux)

        v = torch.randn(3, device=device)
        grad_x, = vjp_fn(v)
        self.assertEqual(grad_x, v * x.cos())

        for aux in [1, 1.0, "abc"]:
            with self.assertRaisesRegex(RuntimeError, r"Expected tensors, got unsupported type"):
                _ = vjp(lambda x: (x, aux), x, has_aux=True)
            with self.assertRaisesRegex(RuntimeError, r"Expected tensors, got unsupported type"):
                _ = vjp(lambda x: (x, [x, aux]), x, has_aux=True)

    def test_functional_init(self, device):
        class MLPClassifier(nn.Module):
            def __init__(self, hidden_dim=32, n_classes=2):
                super().__init__()
                self.hidden_dim = hidden_dim
                self.n_classes = n_classes

                self.fc1 = nn.Linear(2, self.hidden_dim)
                self.fc2 = nn.Linear(self.hidden_dim, self.n_classes)

            def forward(self, x):
                x = self.fc1(x)
                x = F.relu(x)
                x = self.fc2(x)
                x = F.log_softmax(x, -1)
                return x

        B = 10
        weights, fn, _ = functional_init(MLPClassifier, (B,), device=device)(32, 2)
        inputs = torch.randn(B, 7, 2, device=device)
        vmap(fn)(weights, (inputs,))

    def test_functional_init_with_buffers(self, device):
        class MLPClassifier(nn.Module):
            def __init__(self, hidden_dim=32, n_classes=2):
                super().__init__()
                self.hidden_dim = hidden_dim
                self.n_classes = n_classes

                self.fc1 = nn.Linear(2, self.hidden_dim)
                self.bn = nn.BatchNorm1d(self.hidden_dim, affine=True)
                self.fc2 = nn.Linear(self.hidden_dim, self.n_classes)

            def forward(self, x):
                x = self.fc1(x)
                x = F.relu(x)
                x = self.bn(x)
                x = self.fc2(x)
                x = F.log_softmax(x, -1)
                return x

        B = 10
        weights, buffers, fn, _, _ = \
            functional_init_with_buffers(MLPClassifier, [B], device=device)(32, 2)
        inputs = torch.randn(B, 7, 2, device=device)
        vmap(fn)(weights, buffers, (inputs,))

    def test_advanced_indexing(self, device):
        def f(value):
            log_prob = torch.ones((), device=device)
            val = (torch.zeros(()) > 0)
            log_prob[val] = 0
            return value

        result = grad(f)(torch.randn((), device=device))
        self.assertEqual(result, torch.ones_like(result))

        def f2(value):
            value = value.clone()
            value[value > 0] = 0
            return value.sum()

        x = torch.randn(100, device=device)
        result = grad(f2)(x)
        self.assertEqual(result, (x <= 0).type_as(x))

    def test_tensor_ctor_inside_grad(self, device):
        def foo(x):
            return x * torch.tensor(2., device=device)

        x = torch.tensor(3.14, device=device)
        functorch.grad(foo)(x)

    @parametrize("op_list_data", [
        subtest(([vmap, ], [(4, 2), (64, 3, 32, 32)]), name='vmap'),
        subtest(([vmap, vmap], [(4, 3, 2), (64, 3, 32, 32)]), name='vmap_vmap'),
        subtest(([grad, ], [(0, ), [], (4, 2), (64, 3, 32, 32)]), name='grad'),
        subtest(([grad, grad], [[], ]), name='grad_grad'),
        subtest(([vmap, grad], [(4, 2)]), name='vmap_grad'),
    ])
    def test_tensor_print(self, device, op_list_data):

        op_list, shapes = op_list_data

        for dt in get_all_fp_dtypes():
            data = [torch.randn(s, dtype=dt, device=device) for s in shapes]

            for x in data:
                buf = None

                def foo(t):
                    nonlocal buf
                    buf = repr(t)
                    return t.mean()

                fn = foo
                bdim = 0
                for op in reversed(op_list):
                    if op == vmap:
                        fn = op(fn, in_dims=bdim)
                        bdim += 1
                    else:
                        fn = op(fn)

                expected = f"{repr(x)}"
                level = 0
                for op in op_list:
                    level += 1
                    if op == grad:
                        expected = f"GradTrackingTensor(lvl={level}, value={expected})"
                    elif op == vmap:
                        bdim -= 1
                        expected = f"BatchedTensor(lvl={level}, bdim={bdim}, value={expected})"

                fn(x)
                buf = buf.replace("\n", "").replace("  ", "")
                expected = expected.replace("\n", "").replace("  ", "")
                self.assertEqual(expected, buf)

    def test_print_captured_tensor_inside_transform(self, device):
        x = torch.tensor([1., 2., 3.], device=device)
        out = None

        def f(y):
            nonlocal out
            out = repr(x)
            return y

        vjp(f, torch.randn(4, device=device))
        self.assertEqual(out, repr(x))

    def test_no_grad_outside(self, device):
        x = torch.randn([], device=device, requires_grad=True)
        with torch.no_grad():
            y = grad(torch.sin)(x)
        self.assertEqual(y, x.cos())
        self.assertFalse(y.requires_grad)

    def test_no_grad_inside(self, device):
        def f(x):
            with torch.no_grad():
                shift = x ** 2
            return x ** 2 - shift

        x = torch.randn([], device=device)
        y = grad(f)(x)
        self.assertEqual(y, 2 * x)
        y = grad(grad(f))(x)
        self.assertEqual(y, 2)

        x = torch.randn([], device=device, requires_grad=True)
        y = grad(f)(x)
        z, = torch.autograd.grad(y, x)
        self.assertEqual(z, 2)

    def test_no_grad_mixed(self, device):
        def f(x):
            with torch.no_grad():
                shift = x ** 2
            return x ** 2 - shift

        x = torch.randn([], device=device, requires_grad=True)
        with torch.no_grad():
            y = grad(f)(x)

        self.assertEqual(y, 2 * x)
        self.assertFalse(y.requires_grad)

    def test_no_grad_nested_simple(self, device):
        def h(x):
            with torch.no_grad():
                shift = grad(lambda x: 0.25 * x ** 4)(x)
            return x ** 3 - shift

        x = torch.tensor(1.5, device=device, requires_grad=True)
        y = grad(h)(x)
        self.assertEqual(y, 3 * x ** 2)

        z, = torch.autograd.grad(y, x)
        self.assertEqual(z, 6 * x)

    def test_no_grad_nested_complicated(self, device):
        def f(x):
            with torch.no_grad():
                shift = x ** 3
            return x ** 3 - shift

        def g(x):
            r1 = grad(f)(x)
            with torch.no_grad():
                shift = grad(f)(x)
            return r1 - shift

        x = torch.randn([], requires_grad=True, device=device)
        y = grad(g)(x)
        # The only differential part of g is x ** 3
        self.assertEqual(y, 6 * x)

        z, = torch.autograd.grad(y, x)
        self.assertEqual(z, 6)

    def test_no_grad_value(self, device):
        def h(x):
            with torch.no_grad():
                gvalue, value = grad_and_value(lambda x: x ** 3)(x)
            return x ** 3 - value

        x = torch.tensor(1.6, device=device, requires_grad=True)
        y = grad(h)(x)
        self.assertEqual(y, 3 * x ** 2)

        z, = torch.autograd.grad(y, x)
        self.assertEqual(z, 6 * x)

    def test_no_grad_outside_vjp(self, device):
        def h(x):
            return x ** 2

        x = torch.tensor(2., requires_grad=True, device=device)
        with torch.no_grad():
            out, vjp_fn = vjp(h, x)
            y, = vjp_fn(torch.tensor(1., device=device))

        self.assertEqual(y, 2 * x)
        self.assertFalse(y.requires_grad)
        self.assertFalse(out.requires_grad)

    def test_no_grad_outside_vjp_fn(self, device):
        def h(x):
            return x ** 2

        x = torch.tensor(3.14, requires_grad=True, device=device)
        out, vjp_fn = vjp(h, x)
        with torch.no_grad():
            y, = vjp_fn(torch.tensor(1., device=device))

        self.assertEqual(y, 2 * x)
        self.assertFalse(y.requires_grad)
        self.assertTrue(out.requires_grad)

        z, = torch.autograd.grad(out, x)
        self.assertEqual(z, 2 * x)

    def test_no_grad_outside_vjp_only(self, device):
        def h(x):
            return x ** 2

        x = torch.tensor(3.14, requires_grad=True, device=device)
        with torch.no_grad():
            out, vjp_fn = vjp(h, x)
        y, = vjp_fn(torch.tensor(1., device=device))

        self.assertEqual(y, 2 * x)
        self.assertFalse(out.requires_grad)

        # This one is a little weird...
        self.assertTrue(y.requires_grad)

        z, = torch.autograd.grad(y, x)
        self.assertEqual(z, 2)


<<<<<<< HEAD
class TestAutogradFunctionVmapAPI(TestCase):
    def test_no_vmap_staticmethod(self, device):
        class NumpyCube(torch.autograd.Function):
            @staticmethod
            def forward(input):
                input_np = to_numpy(input)
                dinput = torch.tensor(3 * input_np ** 2, device=input.device)
                return torch.tensor(input_np ** 3, device=input.device), dinput

            @staticmethod
            def setup_context(ctx, outputs, input):
                ctx.save_for_backward(input, outputs[1])

            @staticmethod
            def backward(ctx, grad_output, grad_saved):
                raise RuntimeError("foobar")

        x = torch.randn(3, device=device)
        with self.assertRaisesRegex(RuntimeError, 'does not have a vmap rule defined'):
            vmap(NumpyCube.apply)(x)

    def test_info_object(self, device):
        batch_size = 10

        class Id(torch.autograd.Function):
            @staticmethod
            def forward(input):
                pass

            @staticmethod
            def setup_context(ctx, outputs, input):
                pass

            @staticmethod
            def backward(ctx, grad_output, grad_saved):
                pass

            @staticmethod
            def vmap(info, in_dims, input):
                self.assertEqual(info.batch_size, batch_size)
                return input, in_dims[0]

        x = torch.randn(batch_size, 3, device=device)
        vmap(Id.apply)(x)

    def test_in_dims_single_input(self, device):
        class Id(torch.autograd.Function):
            @staticmethod
            def forward(input):
                pass

            @staticmethod
            def setup_context(ctx, outputs, input):
                pass

            @staticmethod
            def backward(ctx, grad_output, grad_saved):
                pass

            @staticmethod
            def vmap(info, in_dims, input):
                self.assertEqual(in_dims, (1,))
                return input, in_dims[0]

        B = 10
        x = torch.randn(3, B, device=device)
        vmap(Id.apply, in_dims=1)(x)
        vmap(Id.apply, in_dims=(1,))(x)

    def test_in_dims_multiple_inputs(self, device):
        class Id(torch.autograd.Function):
            @staticmethod
            def forward(input):
                pass

            @staticmethod
            def setup_context(ctx, outputs, x, y):
                pass

            @staticmethod
            def backward(ctx, grad_output, grad_saved):
                pass

            @staticmethod
            def vmap(info, in_dims, x, y):
                self.assertEqual(in_dims, (0, [0, 0]))
                self.assertTrue(isinstance(in_dims, tuple))
                self.assertTrue(isinstance(in_dims[1], list))
                return (x, y), in_dims

        x = torch.randn(2, device=device)
        vmap(Id.apply)(x, [x, x])

    def test_skips_empty_layer(self, device):
        class Id(torch.autograd.Function):
            @staticmethod
            def forward(input):
                return input

            @staticmethod
            def setup_context(ctx, outputs, input):
                pass

            @staticmethod
            def backward(ctx, grad_output, grad_saved):
                pass

            @staticmethod
            def vmap(info, in_dims, input):
                raise RuntimeError("expected to not be called")

        def f(x):
            y = torch.tensor(1.)
            y = Id.apply(y)
            return x * 1

        x = torch.randn(2, 3)
        vmap(f)(x)
=======
class TestAutogradFunction(TestCase):
    def test_set_materialize_grads(self, device):
        class A(torch.autograd.Function):
            @staticmethod
            def forward(x, y):
                return x, y

            @staticmethod
            def setup_context(ctx, outputs, x, y):
                ctx.set_materialize_grads(False)

            @staticmethod
            def backward(ctx, gx, gy):
                self.assertIsNotNone(gx)
                self.assertIsNone(gy)
                return gx, gy

        def f(y, x):
            x, y = A.apply(x, y)
            return x ** 2

        x = torch.tensor(2., device=device)
        y = torch.tensor(3., device=device)
        # grad differentiates w.r.t. arg 0 by default
        grad(f)(y, x)
        grad(grad(f))(y, x)

    def test_needs_input_grads(self, device):
        class A(torch.autograd.Function):
            @staticmethod
            def forward(x, y):
                return x * y

            @staticmethod
            def setup_context(ctx, outputs, x, y):
                return

            @staticmethod
            def backward(ctx, grad_output):
                self.assertTrue(ctx.needs_input_grad[0])
                self.assertFalse(ctx.needs_input_grad[1])
                return None, None

        x = torch.tensor(2., device=device)
        y = torch.tensor(3., device=device)
        # grad differentiates w.r.t. arg 0 by default
        grad(A.apply)(x, y)
        grad(grad(A.apply))(x, y)
>>>>>>> 551d27f7


class TestVmapOfGrad(TestCase):
    def test_per_sample_grads_inplace_view(self, device):
        def compute_loss(weight, x, t):
            x = x.mm(weight)
            y = x.squeeze_(0)
            return (y - t).sum()

        weight = torch.randn(16, 2, device=device)
        x = torch.randn(64, 1, 16, device=device)
        t = torch.randn(64, 2, device=device)
        result = vmap(partial(grad(compute_loss), weight))(x, t)
        expected = [grad(compute_loss)(weight, x[i], t[i]) for i in range(64)]
        expected = torch.stack(expected)
        # TODO: Check if the rtol is a problem
        self.assertEqual(result, expected, atol=0, rtol=5e-4)

    def test_new_zeros_materializes_tensor(self, device):
        N = 3
        C = 5

        def foo(y, x):
            result = x.new_zeros((C,))
            result.copy_(y)
            return result.sum()

        x = torch.randn(N, device=device)
        y = torch.randn(N, C, device=device)
        result = vmap(grad(foo))(y, x)
        self.assertEqual(result, torch.ones_like(y))

    def test_new_empty_materializes_tensor(self, device):
        N = 3
        C = 5

        def foo(y, x):
            result = x.new_empty((C,))
            result.copy_(y)
            return result.sum()

        x = torch.randn(N, device=device)
        y = torch.randn(N, C, device=device)
        result = vmap(grad(foo))(y, x)
        self.assertEqual(result, torch.ones_like(y))

    def test_per_sample_grads_simple(self, device):
        def compute_loss(weight, x, t):
            y = x @ weight
            return ((y - t) ** 2).sum()

        weight = torch.randn(16, 2, device=device)
        x = torch.randn(64, 16, device=device)
        t = torch.randn(64, 2, device=device)
        result = vmap(partial(grad(compute_loss), weight))(x, t)
        expected = [grad(compute_loss)(weight, x[i], t[i]) for i in range(64)]
        expected = torch.stack(expected)
        # TODO: Check if the rtol is a problem
        self.assertEqual(result, expected, atol=0, rtol=5e-4)

    def test_per_sample_grads_embeddingnet(self, device):
        class SampleNet(nn.Module):
            def __init__(self, vocab_size: int):
                super().__init__()
                self.emb = nn.Embedding(vocab_size, 16)
                self.fc1 = nn.Linear(16, 16)
                self.fc2 = nn.Linear(16, 2)

            def forward(self, x):
                x = self.emb(x)
                x = torch.transpose(x, -1, -2)
                x = torch.mean(x, -1)
                x = self.fc1(x)
                x = F.relu(x)
                x = self.fc2(x)
                return x

            def name(self):
                return "SampleNet"

        # Create our inputs...
        vocab_size = 1000
        batch_shape = [64]
        words_per_sentence = 5
        data = torch.randint(0, vocab_size, (*batch_shape, words_per_sentence), device=device)
        targets = torch.randint(0, 1, (*batch_shape,), device=device)

        # Construct our module
        net = SampleNet(vocab_size).to(device=device)
        criterion = nn.CrossEntropyLoss()

        net_func, weights = make_functional(net)

        def compute_loss(weights, data, target):
            output = net_func(weights, data)
            result = criterion(output, target)
            return result

        expected = [grad(compute_loss)(weights, data[i], targets[i]) for i in range(64)]
        expected = zip(*expected)
        expected = tuple(torch.stack(shards) for shards in expected)

        result = vmap(partial(grad(compute_loss), weights))(data, targets)
        for r, e in zip(result, expected):
            # TODO: Check if the rtol is a problem
            self.assertEqual(r, e, atol=0, rtol=1e-3)

    def test_log_softmax(self, device):
        x = torch.randn(3, 5, device=device)
        v = torch.randn(5, device=device)

        def foo(x, v):
            _, vjp_fn = vjp(partial(torch.log_softmax, dim=-1), x)
            return vjp_fn(v)[0]

        result = vmap(foo, (0, None))(x, v)

        v = v.expand_as(x)
        x.requires_grad_()
        output = torch.log_softmax(x, dim=-1)
        output.backward(v)
        self.assertEqual(result, x.grad)


jacrev_and_jacfwd = parametrize("jacapi", [subtest(jacrev, name='jacrev'), subtest(jacfwd, name='jacfwd')])

FIXME_jacrev_only = parametrize("jacapi", [subtest(jacrev, name='jacrev')])


class TestJac(TestCase):
    @jacrev_and_jacfwd
    def test_simple(self, device, jacapi):
        x = torch.randn(3, device=device)
        y = jacapi(torch.sin)(x)
        expected = torch.diagflat(x.cos())
        assert torch.allclose(y, expected)

    @jacrev_and_jacfwd
    def test_simple_not_flat(self, device, jacapi):
        x = torch.randn(2, 3, device=device)
        y = jacapi(torch.sin)(x)
        expected = torch.diagflat(x.view(-1).cos())
        expected = expected.view(2, 3, 2, 3)
        assert torch.allclose(y, expected)

    @FIXME_jacrev_only
    def test_diff_numel(self, device, jacapi):
        x = torch.randn(2, 4, device=device)

        # Tensor[2, 4] -> Tensor[3, 1]
        def f(x):
            return x[0, 1:].unsqueeze(-1)

        y = jacapi(f)(x)
        self.assertEqual(y.shape, (3, 1, 2, 4))

        expected = x.new_zeros(3, 1, 2, 4)
        expected[0, 0, 0, 1] = 1
        expected[1, 0, 0, 2] = 1
        expected[2, 0, 0, 3] = 1
        self.assertEqual(y, expected)

    @FIXME_jacrev_only
    def test_vmap_on_jac_simple(self, device, jacapi):
        x = torch.randn(2, 3, device=device)
        y = vmap(jacapi(torch.sin))(x)
        expected = torch.stack([torch.diagflat(x[i].cos()) for i in range(2)])
        assert torch.allclose(y, expected)

    @FIXME_jacrev_only
    def test_nested_jac_simple(self, device, jacapi):
        def foo(x):
            return x.sin().sum()

        x = torch.randn(3, device=device)
        y = jacapi(jacapi(foo))(x)
        expected = torch.diagflat(-x.sin())
        assert torch.allclose(y, expected)

    @jacrev_and_jacfwd
    def test_multiple_args(self, device, jacapi):
        x = torch.randn(3, device=device)
        y = torch.randn(3, device=device)
        z = jacapi(torch.multiply, argnums=1)(x, y)
        expected = torch.diagflat(x)
        assert torch.allclose(z, expected)

    @jacrev_and_jacfwd
    def test_multiple_outputs_multiple_argnums(self, device, jacapi):
        def f(x, y):
            return 2 * x + 3 * y, 4 * x + 5 * y

        x = torch.randn(3, device=device)
        y = torch.randn(3, device=device)
        z = jacapi(f, argnums=(0, 1))(x, y)
        expected_out0_x = torch.diagflat(torch.full_like(x, 2))
        expected_out0_y = torch.diagflat(torch.full_like(y, 3))
        expected_out1_x = torch.diagflat(torch.full_like(x, 4))
        expected_out1_y = torch.diagflat(torch.full_like(y, 5))

        self.assertEqual(len(z), 2)
        self.assertTrue(isinstance(z, tuple))
        self.assertEqual(len(z[0]), 2)
        self.assertTrue(isinstance(z[0], tuple))
        self.assertEqual(z[0][0], expected_out0_x)
        self.assertEqual(z[0][1], expected_out0_y)
        self.assertEqual(z[1][0], expected_out1_x)
        self.assertEqual(z[1][1], expected_out1_y)

    @jacrev_and_jacfwd
    def test_multiple_outputs_single_argnums(self, device, jacapi):
        def f(x, y):
            return 2 * x + 3 * y, 4 * x + 5 * y

        x = torch.randn(3, device=device)
        y = torch.randn(3, device=device)
        expected_out0_x = torch.diagflat(torch.full_like(x, 2))
        expected_out1_x = torch.diagflat(torch.full_like(x, 4))

        z = jacapi(f, argnums=0)(x, y)
        self.assertEqual(len(z), 2)
        self.assertTrue(isinstance(z, tuple))
        self.assertEqual(z, (expected_out0_x, expected_out1_x))

        z = jacapi(f, argnums=(0,))(x, y)
        self.assertEqual(len(z), 2)
        self.assertTrue(isinstance(z, tuple))
        self.assertTrue(isinstance(z[0], tuple))
        self.assertEqual(z, ((expected_out0_x,), (expected_out1_x,)))

    @FIXME_jacrev_only
    def test_multiple_outputs_pytree(self, device, jacapi):
        def f(x, y):
            return {'left': 2 * x + 3 * y, 'right': 4 * x + 5 * y}

        x = torch.randn(3, device=device)
        y = torch.randn(3, device=device)
        z = jacapi(f, argnums=(0, 1))(x, y)
        expected_left_x = torch.diagflat(torch.full_like(x, 2))
        expected_left_y = torch.diagflat(torch.full_like(y, 3))
        expected_right_x = torch.diagflat(torch.full_like(x, 4))
        expected_right_y = torch.diagflat(torch.full_like(y, 5))
        expected = {
            'left': (expected_left_x, expected_left_y),
            'right': (expected_right_x, expected_right_y),
        }
        self.assertTrue(isinstance(z, dict))
        self.assertTrue(isinstance(z['left'], tuple))
        self.assertTrue(isinstance(z['right'], tuple))
        self.assertEqual(z, expected)

    @jacrev_and_jacfwd
    def test_multiple_inputs_pytree(self, device, jacapi):
        def f(a, b, c):
            a0, a1 = a
            return a0 + a1 * 2 + b * 3 + c * 4

        x = torch.randn([], device=device)
        args = ((x, x), x, x)

        result = jacapi(f, argnums=(0, 1, 2))(*args)
        expected = (
            (torch.tensor(1., device=device), torch.tensor(2., device=device)),
            torch.tensor(3., device=device),
            torch.tensor(4., device=device),
        )
        self.assertEqual(result, expected)

        result = jacapi(f, argnums=(0,))(*args)
        expected = ((torch.tensor(1., device=device), torch.tensor(2., device=device)),)
        self.assertEqual(result, expected)

        result = jacapi(f)(*args)
        expected = (torch.tensor(1., device=device), torch.tensor(2., device=device))
        self.assertEqual(result, expected)

    @jacrev_and_jacfwd
    def test_dimensionality(self, device, jacapi):
        def f(x):
            return x

        x = torch.randn([], device=device)
        result = jacapi(f)(x)
        self.assertEqual(result.dim(), 0)
        self.assertEqual(result, torch.ones_like(x))

        x = torch.randn([1], device=device)
        result = jacapi(f)(x)
        self.assertEqual(result.dim(), 2)
        self.assertEqual(result, x.new_ones(1, 1))

    @FIXME_jacrev_only
    def test_aux_tensor(self, device, jacapi):
        def f(x):
            y = x.clone()
            return y, y.cos()

        x = torch.randn(3, device=device)
        result, aux = jacapi(f, has_aux=True)(x)

        self.assertEqual(result, torch.eye(3, 3, device=device))
        self.assertEqual(aux, x.cos())

    @jacrev_and_jacfwd
    def test_aux_pytree(self, device, jacapi):
        def f(x):
            y = x.clone()
            return y, {'a': y.cos(), 'b': [y.tan()]}

        x = torch.randn(3, device=device)

        result, aux = jacapi(f, has_aux=True)(x)
        self.assertEqual(result, torch.eye(3, 3, device=device))
        _, expected_aux = f(x)
        self.assertEqual(aux, expected_aux)

        for aux in [1, 1.0, "abc"]:
            with self.assertRaisesRegex(RuntimeError, r"Expected tensors, got unsupported type"):
                _ = jacapi(lambda x: (x, aux), has_aux=True)(x)
            with self.assertRaisesRegex(RuntimeError, r"Expected tensors, got unsupported type"):
                _ = jacapi(lambda x: (x, [x, aux]), has_aux=True)(x)

    @jacrev_and_jacfwd
    def test_outputs_can_any_pytree(self, device, jacapi):
        x = torch.randn(2, 3, device=device)

        for output in [None, ()]:
            with self.assertRaisesRegex(
                RuntimeError, r"(vjp|jvp).+: Expected f to be a function that has non-empty output"
            ):
                jacapi(lambda _: output)(x)

        for output in [1, True, 12.2, "abc"]:
            with self.assertRaisesRegex(
                RuntimeError, r"(vjp|jvp).+: expected f\(\*primals\) to return only tensors"
            ):
                jacapi(lambda _: output)(x)

        # Check list output
        out = jacapi(lambda x: [x, x.sum()])(x)
        assert isinstance(out, list) and len(out) == 2

        # Check dict output
        out = jacapi(lambda x: {"x": x, "xsum": x.sum()})(x)
        assert isinstance(out, dict) and len(out) == 2 and "xsum" in out

        def composite_output(x):
            out = x.sum()
            return [
                (out, {"a": x, "out": [x, out]}),
            ]

        out = jacapi(composite_output)(x)
        assert isinstance(out, list)
        assert isinstance(out[0], tuple) and isinstance(out[0][1], dict)

    @jacrev_and_jacfwd
    def test_multiple_inputs_outputs_pytree(self, device, jacapi):
        def f(a, b, c):
            a0, a1 = a
            return a0 + a1 * 2, {'foo': b * 3 + c * 4}

        x = torch.randn([], device=device)
        zero = torch.zeros([], device=device)
        args = ((x, x), x, x)

        result = jacapi(f)(*args)
        expected = (
            (torch.tensor(1., device=device), torch.tensor(2., device=device)),
            {'foo': (zero, zero)},
        )
        self.assertEqual(result, expected)

        result = jacapi(f, argnums=(0,))(*args)
        expected = (
            ((torch.tensor(1., device=device), torch.tensor(2., device=device)),),
            {'foo': ((zero, zero),)},
        )
        self.assertEqual(result, expected)

        result = jacapi(f, argnums=(0, 1))(*args)
        expected = (
            ((torch.tensor(1., device=device), torch.tensor(2., device=device)), zero),
            {'foo': ((zero, zero), torch.tensor(3., device=device))},
        )
        self.assertEqual(result, expected)

    @FIXME_jacrev_only
    def test_multiple_inputs_outputs_pytree_multidim(self, device, jacapi):
        def f(dct):
            a = dct['a']
            b = dct['b']
            return {'c': a.sin(), 'd': b.cos()}

        x = torch.randn(3, device=device)
        args = ({'a': x, 'b': x},)

        result = jacapi(f)(*args)
        expected = {
            'c': {'a': x.cos().diagflat(), 'b': x.new_zeros(3, 3)},
            'd': {'a': x.new_zeros(3, 3), 'b': -x.sin().diagflat()},
        }
        self.assertEqual(result, expected)

    @jacrev_and_jacfwd
    def test_unrelated_input(self, device, jacapi):
        def f(x, y):
            return x

        x = torch.randn(2, 3, device=device)
        y = torch.randn(2, 3, device=device)

        result = jacapi(f, argnums=(0, 1))(x, y)
        expected0 = torch.eye(6, 6, device=device).view(2, 3, 2, 3)
        expected1 = y.new_zeros(2, 3, 2, 3)
        expected = (expected0, expected1)
        self.assertTrue(isinstance(result, tuple))
        self.assertEqual(result, expected)

    @jacrev_and_jacfwd
    def test_unrelated_output(self, device, jacapi):
        y = torch.randn(2, 3, device=device)

        def f(x):
            return y

        x = torch.randn(2, 3, device=device)

        result = jacapi(f)(x)
        expected = x.new_zeros(2, 3, 2, 3)
        self.assertEqual(result, expected)

    @jacrev_and_jacfwd
    def test_empty_output(self, device, jacapi):
        x = torch.randn(3, device=device)
        y = torch.randn(3, device=device)

        def f(x, y):
            return ()

        with self.assertRaisesRegex(RuntimeError, 'xpected'):
            jacapi(f)(x, y)

    @jacrev_and_jacfwd
    def test_argnums_tuple(self, device, jacapi):
        x = torch.randn(3, device=device)
        y = torch.randn(3, device=device)
        z = jacapi(torch.multiply, argnums=(0, 1))(x, y)
        expected0 = torch.diagflat(y)
        expected1 = torch.diagflat(x)
        assert len(z) == 2
        assert torch.allclose(z[0], expected0)
        assert torch.allclose(z[1], expected1)

    @jacrev_and_jacfwd
    def test_argnums_effect_on_return(self, device, jacapi):
        x = torch.randn(3, device=device)
        y = torch.randn(3, device=device)
        z = jacapi(torch.multiply, argnums=(0,))(x, y)
        expected0 = torch.diagflat(y)
        assert isinstance(z, tuple)
        assert len(z) == 1
        assert torch.allclose(z[0], expected0)

        x = torch.randn(3, device=device)
        y = torch.randn(3, device=device)
        z = jacapi(torch.multiply, argnums=0)(x, y)
        expected0 = torch.diagflat(y)
        assert isinstance(z, torch.Tensor)
        assert torch.allclose(z, expected0)

    @jacrev_and_jacfwd
    def test_argnums_defaults_to_zero(self, device, jacapi):
        def f(x, y):
            return x * 2 + y * 3

        x = torch.randn(3, device=device)
        y = torch.randn(3, device=device)
        z = jacapi(f)(x, y)
        expected = torch.diagflat(torch.full_like(x, 2))
        self.assertEqual(z, expected)

    @jacrev_and_jacfwd
    def test_empty_argnums(self, device, jacapi):
        x = torch.randn(3, device=device)
        with self.assertRaisesRegex(RuntimeError, "must be non-empty"):
            jacapi(torch.sin, argnums=())(x)

    @jacrev_and_jacfwd
    def test_out_of_bounds_argnums(self, device, jacapi):
        x = torch.randn(3, device=device)
        with self.assertRaisesRegex(RuntimeError, "only 1 positional inputs"):
            jacapi(torch.sin, argnums=2)(x)

    @jacrev_and_jacfwd
    def test_negative_argnums(self, device, jacapi):
        x = torch.randn(3, device=device)
        with self.assertRaisesRegex(RuntimeError, "only 1 positional inputs"):
            jacapi(torch.sin, argnums=-2)(x)

    @jacrev_and_jacfwd
    def test_repeated_argnums(self, device, jacapi):
        x = torch.randn(3, device=device)
        with self.assertRaisesRegex(RuntimeError, "must be unique"):
            jacapi(torch.sin, argnums=(0, 0))(x)

    @jacrev_and_jacfwd
    def test_float_argnums(self, device, jacapi):
        x = torch.randn(3, device=device)
        with self.assertRaisesRegex(RuntimeError, "must be int or Tuple"):
            jacapi(torch.sin, argnums=0.0)(x)
        with self.assertRaisesRegex(RuntimeError, "must be int"):
            jacapi(torch.multiply, argnums=(1, 0.0))(x, x)

    def test_hessian_simple(self, device):
        def f(x):
            return x.sin()

        x = torch.randn(3, device=device)
        hessian(f)(x)

    def _test_against_reference(self, f, inputs, jacapi):
        def foo(inputs):
            return f(*inputs)

        expected = torch.autograd.functional.jacobian(f, inputs)
        result = jacapi(foo)(inputs)
        self.assertEqual(result, expected)

    @jacrev_and_jacfwd
    def test_against_reference_simple(self, device, jacapi):
        def f(x):
            return 3 * x ** 2

        x = torch.randn(2, 3, 5, device=device)
        self._test_against_reference(f, (x,), jacapi)

    @jacrev_and_jacfwd
    def test_against_reference_multi_input(self, device, jacapi):
        def f(x, y):
            return (x.cos() * x) @ y.sin()

        x = torch.randn(2, 3, device=device)
        y = torch.randn(3, 5, device=device)
        self._test_against_reference(f, (x, y), jacapi)

    @jacrev_and_jacfwd
    def test_against_reference_multi_input_multi_output(self, device, jacapi):
        def f(x, y):
            return (x * x) @ y, x @ (x.sum(1) * y), y.sum()

        x = torch.randn(5, 3, device=device)
        y = torch.randn(3, 5, device=device)
        self._test_against_reference(f, (x, y), jacapi)

    @jacrev_and_jacfwd
    def test_against_reference_unrelated_outputs(self, device, jacapi):
        def f(x, y):
            return x, y, x, y

        x = torch.randn(2, device=device)
        y = torch.randn(3, device=device)
        self._test_against_reference(f, (x, y), jacapi)

    @jacrev_and_jacfwd
    def test_against_reference_zero_dim(self, device, jacapi):
        # zero-dim output
        def f(x, y):
            return x.sum(), y.sum(), x * y

        x = torch.randn(3, device=device)
        y = torch.randn(3, device=device)
        self._test_against_reference(f, (x, y), jacapi)

        # zero-dim input
        def g(x):
            return torch.stack([x, x, x])

        x = torch.randn([], device=device)
        self._test_against_reference(g, (x,), jacapi)

        # Mixed zero-dim input / zero-dim output
        def h(x, y):
            return y.sum(), x * y

        x = torch.randn([], device=device)
        y = torch.randn(1, device=device)
        self._test_against_reference(h, (x, y), jacapi)

    @jacrev_and_jacfwd
    def test_against_reference_correctness_different_devices(self, device, jacapi):
        def f(x, y):
            return x * y, (x * y).to(device=device)

        x = torch.randn(3)
        y = torch.randn(3)
        self._test_against_reference(f, (x, y), jacapi)

    @jacrev_and_jacfwd
    def test_against_reference_default_arg(self, device, jacapi):
        def f(x, y, z=3.):
            return x * y * z

        x = torch.randn(3, device=device)
        y = torch.randn(3, device=device)
        self._test_against_reference(f, (x, y), jacapi)

    @jacrev_and_jacfwd
    def test_inplace(self, device, jacapi):
        def f(x, y):
            y.copy_(x)
            return y

        out = jacapi(f, argnums=0)  # x is differentiable
        x, y = torch.randn(2, device=device), torch.randn(2, device=device)
        self.assertEqual(out(x, y), torch.eye(y.shape[0]))

        # testing tuple of argnums with the example that raised this issue originally
        def g(x, y, z):
            x[:2] = y
            return torch.vstack([(x**2).sum(), (z**3).sum()])

        out = jacapi(g, argnums=(1, 2))
        x, y, z = torch.randn(3, device=device), torch.randn(2, device=device), torch.randn(2, device=device)

        expected_out = (torch.zeros(2, 1, 2, device=device), torch.zeros(2, 1, 2, device=device))
        expected_out[0][0][0] = 2 * y  # top left corner
        expected_out[1][1][0] = 3 * (z ** 2)  # bottom right corner

        out_val = out(x, y, z)
        self.assertEqual(out_val, expected_out)


class TestHessian(TestCase):
    def _test_against_reference(self, f, inputs):
        def foo(inputs):
            return f(*inputs)

        expected = torch.autograd.functional.hessian(f, inputs)
        result = hessian(foo)(inputs)
        self.assertEqual(result, expected)

    def test_hessian_vectorize_correctness_simple(self, device):
        def f(x):
            return (3 * x ** 2).sum()

        x = torch.randn(2, 3, 5, device=device)
        self._test_against_reference(f, (x,))

    def test_hessian_vectorize_correctness_multi_input(self, device):
        def f(x, y, z):
            return ((x.relu() * x) @ y.sin() @ z).sum()

        x = torch.randn(2, 3, device=device)
        y = torch.randn(3, 5, device=device)
        z = torch.randn(5, 5, device=device)
        self._test_against_reference(f, (x, y, z))

    def test_hessian_vectorize_correctness_unrelated_outputs(self, device):
        # output unrelated to one input
        def f(x, y):
            return (x ** 2).sum()

        x = torch.randn(2, device=device)
        y = torch.randn(3, device=device)
        self._test_against_reference(f, (x, y))

        # output unrelated to all inputs
        def f(x, y):
            return torch.ones([])

        x = torch.randn(2, device=device)
        y = torch.randn(3, device=device)
        self._test_against_reference(f, (x, y))

    def test_jacfwd_different_levels(self, device):
        # Test case from:
        # https://github.com/pytorch/functorch/issues/597
        b = 8
        n = 100
        d = 2
        x1 = torch.randn(b, n, d, device=device)
        x2 = x1
        A = 0.1 * torch.randn(b, d, d, device=device)

        def loss(A, x1, x2):
            x2_hat = (A @ (x1.T)).T
            res = x2 - x2_hat
            res_sqr = res**2
            return res_sqr.sum()

        hess1 = vmap(jacrev(jacrev(loss)))(A, x1, x2)
        hess2 = vmap(hessian(loss))(A, x1, x2)
        self.assertEqual(hess2, hess1)


class TestJvp(TestCase):
    def test_inplace_on_captures(self, device):
        x = torch.tensor([1., 2., 3.], device=device)
        captured = torch.randn(3, device=device)

        def foo(x):
            captured.copy_(x)
            return (x * captured).sum()

        with self.assertRaisesRegex(RuntimeError, 'mutate a captured Tensor'):
            grad(foo)(x)

    def test_simple(self, device):
        x = torch.randn(2, 3, device=device)
        t = torch.randn(2, 3, device=device)
        result = jvp(torch.sin, (x,), (t,))
        expected = (x.sin(), x.cos() * t)
        self.assertTrue(isinstance(result, tuple))
        self.assertEqual(result, expected)

    def test_multiple_inputs(self, device):
        x = torch.randn(2, 3, device=device)
        y = torch.randn(2, 3, device=device)
        tx = torch.randn(2, 3, device=device)
        ty = torch.randn(2, 3, device=device)

        def f(x, y):
            return x * y

        result = jvp(f, (x, y), (tx, ty))
        expected = (x * y, y * tx + x * ty)
        self.assertTrue(isinstance(result, tuple))
        self.assertEqual(result, expected)

    def test_pytree_inputs(self, device):
        def f(x, y, z):
            a, b = x
            return a + 2 * b + 3 * y + 4 * z

        one = torch.tensor(1., device=device)
        primal_outs, tangent_outs = jvp(f, ((one, one), one, one), ((one, one), one, one))
        self.assertEqual(primal_outs, one * 10)
        self.assertEqual(tangent_outs, one * 10)

    def test_pytree_inputs_error_cases(self, device):
        def f(x):
            return x

        one = torch.tensor(1., device=device)

        with self.assertRaisesRegex(RuntimeError, 'Expected primals to be a tuple'):
            jvp(f, one, one)
        with self.assertRaisesRegex(RuntimeError, 'same python structure'):
            jvp(f, ((one, one), one), (one, one))
        with self.assertRaisesRegex(RuntimeError, 'only contain Tensors'):
            jvp(f, ((one, one), 1), ((one, one), one))
        with self.assertRaisesRegex(RuntimeError, 'only contain Tensors'):
            jvp(f, ((one, one), 1), ((1, one), one))
        with self.assertRaisesRegex(RuntimeError, 'at least one Tensor'):
            jvp(f, ((),), ((),))

    def test_unrelated_input(self, device):
        def f(x, y):
            return x

        x = torch.randn(2, 3, device=device)
        y = torch.randn(2, 3, device=device)
        tx = torch.randn(2, 3, device=device)
        ty = torch.randn(2, 3, device=device)

        result = jvp(f, (x, y), (tx, ty))
        expected = (x, tx)
        self.assertTrue(isinstance(result, tuple))
        self.assertEqual(result, expected)

    def test_unrelated_output(self, device):
        y = torch.randn(2, 3, device=device)

        def f(x):
            return y

        x = torch.randn(2, 3, device=device)
        tx = torch.randn(2, 3, device=device)

        result = jvp(f, (x,), (tx,))
        expected = (y, torch.zeros_like(y))
        self.assertTrue(isinstance(result, tuple))
        self.assertEqual(result, expected)

    def test_strict_mode(self, device):
        y = torch.randn(2, 3, device=device)

        def f(x):
            return x, y

        x = torch.randn(2, 3, device=device)
        tx = torch.randn(2, 3, device=device)

        with self.assertRaisesRegex(RuntimeError, "strict"):
            jvp(f, (x,), (tx,), strict=True)

    def test_multiple_outputs(self, device):
        x = torch.randn(2, 3, device=device)
        t = torch.randn(2, 3, device=device)

        def f(x):
            return torch.sin(x), torch.cos(x)

        result = jvp(f, (x,), (t,))
        expected = (f(x), (x.cos() * t, -x.sin() * t))
        self.assertTrue(isinstance(result, tuple))
        self.assertEqual(result, expected)

    def test_multiple_inputs_outputs(self, device):
        x = torch.randn(2, 3, device=device)
        y = torch.randn(2, 3, device=device)
        tx = torch.randn(2, 3, device=device)
        ty = torch.randn(2, 3, device=device)

        def f(x, y):
            return 2 * x + 3 * y, 4 * x + 5 * y

        result = jvp(f, (x, y), (tx, ty))
        expected = (f(x, y), f(tx, ty))
        self.assertTrue(isinstance(result, tuple))
        self.assertEqual(result, expected)

    def test_primals_tangents_length_mismatch(self, device):
        x = torch.randn(2, 3, device=device)
        t = torch.randn(2, 3, device=device)

        msg = "same python structure"
        with self.assertRaisesRegex(RuntimeError, msg):
            jvp(torch.sin, (x,), (t, t))
        with self.assertRaisesRegex(RuntimeError, msg):
            jvp(torch.sin, (x, x), (t, t, t))

    def test_nonempty_primals_and_tangents(self, device):
        with self.assertRaisesRegex(RuntimeError, "at least one Tensor"):
            jvp(torch.sin, (), ())

    def test_inputs_are_tuples_of_tensors(self, device):
        x = torch.randn(2, 3, device=device)
        t = torch.randn(2, 3, device=device)

        with self.assertRaisesRegex(RuntimeError, 'be a tuple'):
            jvp(torch.sin, x, (t,))
        with self.assertRaisesRegex(RuntimeError, 'same python structure'):
            jvp(torch.sin, (x,), t)
        with self.assertRaisesRegex(RuntimeError, 'same python structure'):
            jvp(torch.sin, (x,), [t])
        with self.assertRaisesRegex(RuntimeError, 'only contain Tensors'):
            jvp(torch.sin, (1.,), (t,))
        with self.assertRaisesRegex(RuntimeError, 'only contain Tensors'):
            jvp(torch.sin, (x,), (1.,))

    def test_outputs_can_any_pytree(self, device):
        x = torch.randn(2, 3, device=device)
        t = torch.randn(2, 3, device=device)

        for output in [None, ()]:
            with self.assertRaisesRegex(
                RuntimeError, r"jvp\(f, primals, tangents\): Expected f to be a function that has non-empty output"
            ):
                jvp(lambda _: output, (x,), (t,))

        for output in [1, True, 12.2, "abc"]:
            with self.assertRaisesRegex(
                RuntimeError, r"jvp\(f, primals, tangents\): expected f\(\*primals\) to return only tensors"
            ):
                jvp(lambda _: output, (x,), (t,))

        # Check list output
        out = jvp(lambda x: [x, x.sum()], (x,), (t,))
        for i in range(2):
            assert isinstance(out[i], list) and len(out[i]) == 2

        # Check dict output
        out = jvp(lambda x: {"x": x, "xsum": x.sum()}, (x,), (t,))
        for i in range(2):
            assert isinstance(out[i], dict) and len(out[i]) == 2 and "xsum" in out[i]

        def composite_output(x):
            out = x.sum()
            return [
                (out, {"a": x, "out": [x, out]}),
            ]

        out = jvp(composite_output, (x,), (t,))
        for i in range(2):
            assert isinstance(out[i], list)
            assert isinstance(out[i][0], tuple) and \
                isinstance(out[i][0][1], dict)

    def test_aux_tensor(self, device):

        x = torch.randn(3, device=device)
        t = torch.randn(3, device=device)

        with self.assertRaisesRegex(
            RuntimeError, r'jvp\(f, primals, tangents\): output of function f should be a tuple'
        ):
            jvp(lambda t: [t, t], (x, ), (t, ), has_aux=True)

        with self.assertRaisesRegex(
            RuntimeError, r'jvp\(f, primals, tangents\): output of function f should be a tuple'
        ):
            jvp(lambda t: (t, t + 2, t + 3), (x, ), (t, ), has_aux=True)

        def f(z):
            y = z.sin()
            return y, z.cos()

        out, jvp_out, aux = jvp(f, (x, ), (t, ), has_aux=True)
        self.assertEqual(aux, x.cos())
        self.assertEqual(out, x.sin())
        self.assertEqual(jvp_out, t * x.cos())

    def test_aux_pytree(self, device):
        def f(x):
            y = x.sin()
            return y, {'a': x.cos(), 'b': [x.tan()]}

        x = torch.randn(3, device=device)
        t = torch.randn(3, device=device)

        out, jvp_out, aux = jvp(f, (x, ), (t, ), has_aux=True)
        expected_out, expected_aux = f(x)
        self.assertEqual(out, expected_out)
        self.assertEqual(aux, expected_aux)
        self.assertEqual(jvp_out, t * x.cos())

        for aux in [1, 1.0, "abc"]:
            with self.assertRaisesRegex(RuntimeError, r"Expected tensors, got unsupported type"):
                _ = jvp(lambda x: (x, aux), (x, ), (t, ), has_aux=True)
            with self.assertRaisesRegex(RuntimeError, r"Expected tensors, got unsupported type"):
                _ = jvp(lambda x: (x, [x, aux]), (x, ), (t, ), has_aux=True)

    def test_fwd_grad_enabled(self, device):
        # Tests some private helper functions to enable/disable fwd grad mode
        enabled = torch._C._functorch.get_fwd_grad_enabled()
        self.assertTrue(enabled)

        try:
            torch._C._functorch.set_fwd_grad_enabled(False)
            enabled = torch._C._functorch.get_fwd_grad_enabled()
            self.assertFalse(enabled)
        finally:
            torch._C._functorch.set_fwd_grad_enabled(True)

        enabled = torch._C._functorch.get_fwd_grad_enabled()
        self.assertTrue(enabled)

    def test_autograd_function_disables_fwd_grad(self, device):
        # Sanity check. We don't really assume this anywhere so
        # it's fine if this breaks one day.
        class MySquare(torch.autograd.Function):
            @staticmethod
            def forward(ctx, x):
                enabled = torch._C._functorch.get_fwd_grad_enabled()
                self.assertFalse(enabled)
                return x * x

            @staticmethod
            def backward(ctx, gx):
                return gx

        x = torch.randn(3, requires_grad=True)
        MySquare.apply(x)

    def test_enable_fwd_grad(self, device):
        # Tests a private helper function
        try:
            torch._C._functorch.set_fwd_grad_enabled(False)
            enabled = torch._C._functorch.get_fwd_grad_enabled()
            self.assertFalse(enabled)

            with enable_fwd_grad():
                enabled = torch._C._functorch.get_fwd_grad_enabled()
                self.assertTrue(enabled)

            enabled = torch._C._functorch.get_fwd_grad_enabled()
            self.assertFalse(enabled)
        finally:
            torch._C._functorch.set_fwd_grad_enabled(True)

    def test_disable_fwd_grad_outside(self, device):
        x = torch.randn([], device=device)
        t = torch.ones_like(x)
        with enable_fwd_grad(False):
            _, y = jvp(torch.sin, (x,), (t,))
        self.assertEqual(y, x.cos())

    def test_disable_fwd_grad_inside(self, device):
        def f(x):
            with enable_fwd_grad(False):
                shift = x ** 2
            return x ** 2 - shift

        x = torch.randn([], device=device)
        t = torch.ones_like(x)
        _, y = jvp(f, (x,), (t,))
        self.assertEqual(y, 2 * x)
        _, y = jvp(lambda x: jvp(f, (x,), (t,))[1], (x,), (t,))
        self.assertEqual(y, 2)

    def test_disable_fwd_grad_mixed(self, device):
        def f(x):
            with enable_fwd_grad(False):
                shift = x ** 2
            return x ** 2 - shift

        x = torch.randn([], device=device)
        t = torch.ones_like(x)
        with enable_fwd_grad():
            _, y = jvp(f, (x,), (t,))

        self.assertEqual(y, 2 * x)

    def test_jvp_inside_autograd_function(self, device):
        class MySin(torch.autograd.Function):
            @staticmethod
            def forward(ctx, x):
                t = torch.ones_like(x)
                _, neg_sin_x = jvp(torch.cos, (x,), (t,))
                ctx.save_for_backward(x)
                return -neg_sin_x

            @staticmethod
            def backward(ctx, gx):
                x, = ctx.saved_tensors
                t = torch.ones_like(x)
                _, cos_x = jvp(torch.sin, (x,), (t,))
                return gx * cos_x

        x = torch.randn([], device=device, requires_grad=True)
        y = MySin.apply(x)
        self.assertEqual(y, x.sin())

        gx, = torch.autograd.grad(y, x)
        self.assertEqual(gx, x.cos())

    def test_zerotensor_vmapjvp_interaction(self, device):
        dummy = torch.ones(4, 1)
        x = torch.randn(4, 2)
        x_tangent = torch.randn(2)

        def push_jvp(dummy, x):
            result = jvp(torch.cov, (x,), (x_tangent,))
            return result

        # Should not error
        vmap(vmap(push_jvp, (0, None)))(dummy, x)


# The tests here follow the cases in [Forward Grad View/inplace]
# https://github.com/pytorch/pytorch/blob/master/torch/csrc/autograd/autograd_meta.cpp#L18-L43
class TestVmapJvpInplaceView(TestCase):
    # Case 1 in [Forward Grad View/inplace]
    def test_all_dual_no_view(self, device):
        B = 2

        def push_jvp(f):
            def inner(x, xt, y, yt):
                return jvp(f, (x, y), (xt, yt))
            return inner

        def f(x, y):
            x.copy_(y)
            return x
        x = torch.randn(3, B, device=device)
        xt = torch.randn(3, B, device=device)
        y = torch.randn(3, B, device=device)
        yt = torch.randn(3, B, device=device)
        out, out_tangent = vmap(push_jvp(f), in_dims=1)(x, xt, y, yt)
        self.assertEqual(out, x.movedim(1, 0))
        self.assertEqual(out_tangent, yt.movedim(1, 0))

        x = torch.randn(3, B, device=device)
        xt = torch.randn(3, B, device=device)
        y = torch.randn(3, 3, device=device)[:, 1]
        yt = torch.randn(6, device=device)[::2]
        out, out_tangent = vmap(push_jvp(f), in_dims=(1, 1, None, None))(x, xt, y, yt)
        self.assertEqual(out, x.movedim(1, 0))
        self.assertEqual(out_tangent, yt.expand(B, 3))

    # Case 2 in [Forward Grad View/inplace]
    def test_all_dual_base_view_inplace(self, device):
        B = 2

        def push_jvp(f):
            def inner(x, xt, y, yt):
                return jvp(f, (x, y), (xt, yt))
            return inner

        # with view, propagate from view to base
        def f(x, y):
            view = x[:, ::2]
            view.copy_(y)
            return view, x

        orig_x = torch.randn(2, 6, B, device=device)
        orig_xt = torch.randn(2, 6, B, device=device)
        x = orig_x.clone()
        xt = orig_xt.clone()
        y = torch.randn(2, B, 3, device=device)
        yt = torch.randn(2, B, 3, device=device)
        out, out_tangent = vmap(push_jvp(f), in_dims=(2, 2, 1, 1))(x, xt, y, yt)

        expected_out = vmap(f, in_dims=(2, 1))(orig_x.clone(), y)
        self.assertEqual(out[0], expected_out[0])
        self.assertEqual(out[1], expected_out[1])

        self.assertEqual(out_tangent[0], yt.movedim(1, 0))

        expected_x_tangent = orig_xt.movedim(-1, 0).clone()
        expected_x_tangent[:, :, ::2].copy_(yt.movedim(1, 0))
        self.assertEqual(out_tangent[1], expected_x_tangent)

        expected = orig_x.movedim(2, 0).clone()
        expected[:, :, ::2] = y.movedim(1, 0)
        self.assertEqual(x.movedim(2, 0), expected)

    # Case 3 in [Forward Grad View/inplace]
    def test_all_dual_base_inplace(self, device):
        B = 2

        def push_jvp(f):
            def inner(x, xt, y, yt):
                return jvp(f, (x, y), (xt, yt))
            return inner

        # Case 3: with view, propagate from base to view
        def f(x, y):
            view = x[0, ::2]
            x.copy_(y)
            return x, view

        x = torch.randn(2, B, 6, device=device)
        xt = torch.randn(2, 6, B, device=device)
        y = torch.randn(2, B, 6, device=device)
        yt = torch.randn(2, B, 6, device=device)
        out, out_tangent = vmap(push_jvp(f), in_dims=(1, 2, 1, 1))(x.clone(), xt, y, yt)

        expected_out = vmap(f, in_dims=(1, 1))(x.clone(), y)
        self.assertEqual(out[0], expected_out[0])
        self.assertEqual(out[1], expected_out[1])

        self.assertEqual(out_tangent[0], yt.movedim(1, 0))
        self.assertEqual(out_tangent[1], yt.movedim(1, 0)[:, 0, ::2])

    # Case 4 in [Forward Grad View/inplace]
    def test_right_dual_view_prop(self, device):
        B = 2

        # Changes on the view must propagate to its base. Also:
        # - x is a regular Tensor
        # - y is a dual tensor
        def f(x, y):
            x = x.clone()
            view = x[0]
            view.copy_(y)
            return view, x

        def push_jvp(x, y, yt):
            return jvp(partial(f, x), (y,), (yt,))

        x = torch.randn(2, B, 6, device=device)
        y = torch.randn(6, B, device=device)
        yt = torch.randn(6, B, device=device)
        outs, tangents = vmap(push_jvp, in_dims=(1, 1, 1))(x, y, yt)

        expected_out = vmap(f, in_dims=(1, 1))(x.clone(), y)
        self.assertEqual(outs[0], expected_out[0])
        self.assertEqual(outs[1], expected_out[1])

        self.assertEqual(tangents[0], yt.movedim(1, 0))

        expected_tangent_1 = torch.zeros_like(x).movedim(1, 0)
        expected_tangent_1[:, 0].copy_(yt.movedim(1, 0))
        self.assertEqual(tangents[1], expected_tangent_1)

    # Case 5 in [Forward Grad View/inplace]
    def test_right_dual_base_prop(self, device):
        B = 2

        # Changes on the base must propagate on all its views. Also:
        # - x is a regular Tensor
        # - y is a dual tensor
        def f(x, y):
            x = x.clone()
            view = x[0]
            x.copy_(y)
            return view, x

        def push_jvp(x, y, yt):
            return jvp(partial(f, x), (y,), (yt,))

        x = torch.randn(2, B, 6)
        y = torch.randn(2, 6, B)
        yt = torch.randn(2, 6, B)
        outs, tangents = vmap(push_jvp, in_dims=(1, 2, 2))(x, y, yt)

        expected_out = vmap(f, in_dims=(1, 2))(x, y)
        self.assertEqual(outs[0], expected_out[0])
        self.assertEqual(outs[1], expected_out[1])

        self.assertEqual(tangents[0], yt.movedim(2, 0)[:, 0])
        self.assertEqual(tangents[1], yt.movedim(2, 0))


class TestComposability(TestCase):
    def test_grad_grad(self, device):
        x = torch.randn([], device=device)
        y = grad(grad(torch.sin))(x)
        self.assertEqual(y, -x.sin())

    def test_grad_vmap(self, device):
        def foo(x):
            y = vmap(torch.sin)(x)
            return y.sum()

        x = torch.randn(3, device=device)
        y = grad(foo)(x)
        self.assertEqual(y, x.cos())

    def test_grad_vjp(self, device):
        x = torch.randn(3, device=device)

        def foo(x):
            _, vjp_fn = vjp(torch.sin, x)
            return vjp_fn(x)[0].sum()

        y = grad(foo)(x)
        expected = grad(lambda x: (x * x.cos()).sum())(x)
        self.assertEqual(y, expected)

    def test_vmap_grad(self, device):
        x = torch.randn(3, device=device)
        y = vmap(grad(torch.sin))(x)
        self.assertEqual(y, x.cos())

    def test_vmap_vmap(self, device):
        x = torch.randn(2, 3, device=device)
        y = vmap(vmap(torch.sin))(x)
        self.assertEqual(y, x.sin())

    def test_vmap_vjp(self, device):
        x = torch.randn(3, device=device)
        _, vjp_fn = vjp(torch.sin, x)

        def foo(x):
            _, vjp_fn = vjp(torch.sin, x)
            return vjp_fn(x)

        y = vmap(foo)(x)
        self.assertEqual(y, vjp_fn(x))

        # TODO: there's a very interesting error message when the following
        # is on CPU
        xs = torch.randn(5, 3, device=device)
        expected = torch.stack([vjp_fn(x)[0] for x in xs])
        result = vmap(lambda x: vjp_fn(x)[0])(xs)
        self.assertEqual(result, expected)

    def test_vjp_grad(self, device):
        x = torch.randn([], device=device)
        y, vjp_fn = vjp(grad(torch.sin), x)
        self.assertEqual(y, x.cos())

        v = torch.randn([])
        self.assertEqual(vjp_fn(v)[0], -x.sin() * v)

    def test_vjp_vmap(self, device):
        x = torch.randn(3, device=device)
        y, vjp_fn = vjp(vmap(torch.sin), x)
        self.assertEqual(y, x.sin())

        v = torch.randn(3, device=device)
        self.assertEqual(vjp_fn(v)[0], x.cos() * v)

    def test_vjp_vjp(self, device):
        x = torch.randn(3, device=device)
        y, vjp_fn = vjp(torch.sin, x)
        self.assertEqual(y, x.sin())

        y, vjp_fn = vjp(lambda x: vjp_fn(x)[0], x)
        self.assertEqual(y, x * x.cos())

        y = vjp_fn(x)[0]
        # Honestly IDK what the result here is... but at least it runs

    def test_make_fx_vmap(self, device):
        def f(x):
            return torch.sin(x)
        inp = torch.randn(5, 3)
        f = vmap(f)
        fx_f = make_fx(f)(inp)
        new_inp = torch.randn(5, 3)
        self.assertEqual(fx_f(new_inp), f(new_inp))

    def test_make_fx_jacrev(self, device):
        def f(x):
            return x.sin().sum()
        inp = torch.randn(3)
        f = jacrev(jacrev(f))
        fx_f = make_fx(f)(inp)
        new_inp = torch.randn(3)
        self.assertEqual(fx_f(new_inp), f(new_inp))

    def test_make_fx_vjp(self, device):
        def f(x):
            return torch.sin(x).sum()

        primals = torch.randn(3)
        _, vjp_fn = vjp(f, primals)
        cotangent = torch.randn(())
        fx_f = make_fx(vjp_fn)(cotangent, True, True)
        new_cotangent = torch.randn(())
        self.assertEqual(fx_f(new_cotangent, True, True), vjp_fn(new_cotangent))

    @unittest.skipIf(IS_FBCODE, "can't subprocess in fbcode")
    # it is redundant to run this test twice on a machine that has GPUs
    @onlyCPU
    def test_no_warning_on_import_functorch(self, device):
        out = subprocess.check_output(
            [sys.executable, "-W", "all", "-c", "import functorch"],
            stderr=subprocess.STDOUT,
            cwd=os.path.dirname(os.path.realpath(__file__)),).decode("utf-8")
        self.assertEquals(out, "")

    def test_requires_grad_inside_transform(self, device):
        def f(x):
            x.requires_grad_()
            return x.sin().sum()

        x = torch.randn(3)

        with self.assertRaisesRegex(RuntimeError, "Tensor.requires_grad_()"):
            vmap(f)(x)
        with self.assertRaisesRegex(RuntimeError, "Tensor.requires_grad_()"):
            grad(f)(x)
        with self.assertRaisesRegex(RuntimeError, "Tensor.requires_grad_()"):
            vmap(grad(f))(x)

        x = torch.randn([])
        with self.assertRaisesRegex(RuntimeError, "Tensor.requires_grad_()"):
            grad(grad(f))(x)

    def test_retain_grad_inside_transform(self, device):
        def f(x):
            y = x.sin()
            y.retain_grad()
            return y.sum()

        x = torch.randn(3)

        with self.assertRaisesRegex(RuntimeError, "Tensor.retain_grad()"):
            grad(f)(x)

    def test_autograd_functional_jacrev_inside_transform(self, device):
        def f(x):
            y = torch.autograd.functional.jacobian(lambda x: x.sin().sum(), x)
            return y

        B = 5
        x = torch.randn(B, 3)
        with self.assertRaisesRegex(RuntimeError, "torch.autograd.functional"):
            vmap(f)(x)

        x = torch.randn([])
        with self.assertRaisesRegex(RuntimeError, "torch.autograd.functional"):
            grad(f)(x)

    def test_autograd_functional_vjp_inside_transform(self, device):
        def f(x):
            y = torch.autograd.functional.vjp(lambda x: x.sin().sum(), x)
            return y

        B = 5
        x = torch.randn(B, 3)
        with self.assertRaisesRegex(RuntimeError, "torch.autograd.functional"):
            vmap(f)(x)

        x = torch.randn([])
        with self.assertRaisesRegex(RuntimeError, "torch.autograd.functional"):
            grad(f)(x)

    def test_autograd_functional_jvp_inside_transform(self, device):
        def f(x):
            t = torch.ones_like(x)
            y = torch.autograd.functional.jvp(lambda x: x.sin().sum(), (x,), (t,))
            return y

        B = 5
        x = torch.randn(B, 3)
        with self.assertRaisesRegex(RuntimeError, "torch.autograd.functional"):
            vmap(f)(x)

        x = torch.randn([])
        with self.assertRaisesRegex(RuntimeError, "torch.autograd.functional"):
            grad(f)(x)

    def test_autograd_functional_jacfwd_inside_transform(self, device):
        def f(x):
            y = torch.autograd.functional.jacobian(
                lambda x: x.sin().sum(), x, strategy='forward-mode', vectorize=True)
            return y

        B = 5
        x = torch.randn(B, 3)
        with self.assertRaises(RuntimeError):
            vmap(f)(x)

        x = torch.randn([])
        with self.assertRaises(RuntimeError):
            grad(f)(x)

    def test_autograd_function_debug_switch(self, device):
        class MySin(torch.autograd.Function):
            @staticmethod
            def forward(ctx, x):
                ctx.save_for_backward(x)
                return x.sin()

            @staticmethod
            def backward(ctx, gy):
                x, = ctx.saved_tensors
                return gy * x.cos()

        x = torch.randn([])

        with torch.autograd.function._set_autograd_function_extension_enabled(False):
            # by default, autograd.Function is disabled in a functorch transform
            with self.assertRaisesRegex(RuntimeError, "autograd.Function"):
                grad(MySin.apply)(x)

            # we have a debug switch to allow it
            self.assertFalse(torch._C._functorch.get_autograd_function_allowed())
            try:
                torch._C._functorch.set_autograd_function_allowed(True)
                self.assertTrue(torch._C._functorch.get_autograd_function_allowed())
                y = grad(MySin.apply)(x)
            finally:
                torch._C._functorch.set_autograd_function_allowed(False)
            self.assertFalse(torch._C._functorch.get_autograd_function_allowed())
            self.assertEqual(y, x.cos())

    @parametrize('transform', [
        'vmap', 'grad', 'jacrev', 'jacfwd', 'grad_and_value', 'hessian', 'functionalize'
    ])
    def test_autograd_function_no_setup_context(self, device, transform):
        class MySin(torch.autograd.Function):
            @staticmethod
            def forward(ctx, x):
                ctx.save_for_backward(x)
                return x.sin()

            @staticmethod
            def backward(ctx, gy):
                x, = ctx.saved_tensors
                return gy * x.cos()

        x = torch.randn(3, device=device)
        transform = getattr(functorch, transform)
        with self.assertRaisesRegex(RuntimeError, 'must have a setup_context'):
            transform(MySin.apply)(x)

    @parametrize('transform', [
        'vmap', 'grad', 'jacrev', 'jacfwd', 'grad_and_value', 'hessian', 'functionalize'
    ])
    def test_transforms_dont_support_saved_tensor_hooks(self, device, transform):
        def f(x):
            return torch.sin(x).sum()

        def g(x):
            with torch.autograd.graph.save_on_cpu():
                return f(x)

        x = torch.randn(3, device=device)

        if transform == 'functionalize':
            transform = functorch.experimental.functionalize
        else:
            transform = getattr(functorch, transform)
        with self.assertRaisesRegex(RuntimeError, "saved tensor hooks"):
            with torch.autograd.graph.save_on_cpu():
                transform(f)(x)

        with self.assertRaisesRegex(RuntimeError, "saved tensor hooks"):
            transform(g)(x)

    def test_vjp_doesnt_support_saved_tensor_hooks(self, device):
        def f(x):
            return torch.sin(x).sum()

        def g(x):
            with torch.autograd.graph.save_on_cpu():
                return f(x)

        x = torch.randn(3, device=device)
        with self.assertRaisesRegex(RuntimeError, "saved tensor hooks"):
            with torch.autograd.graph.save_on_cpu():
                vjp(f, x)

        with self.assertRaisesRegex(RuntimeError, "saved tensor hooks"):
            vjp(g, x)

    def test_jvp_doesnt_support_saved_tensor_hooks(self, device):
        def f(x):
            return torch.sin(x).sum()

        def g(x):
            with torch.autograd.graph.save_on_cpu():
                return f(x)

        x = torch.randn(3, device=device)
        t = torch.randn(3, device=device)

        with self.assertRaisesRegex(RuntimeError, "saved tensor hooks"):
            with torch.autograd.graph.save_on_cpu():
                jvp(f, (x,), (t,))

        with self.assertRaisesRegex(RuntimeError, "saved tensor hooks"):
            jvp(g, (x,), (t,))


class TestMakeFunctional(TestCase):
    @parametrize('disable_autograd_tracking', [True, False])
    def test_disable_autograd_tracking(self, disable_autograd_tracking):
        class Foo(nn.Module):
            def __init__(self):
                super().__init__()
                self.linear = nn.Linear(3, 3)

            def forward(self, x):
                x = self.linear(x)
                return x

        mod = Foo()
        _, params = make_functional(mod, disable_autograd_tracking=disable_autograd_tracking)
        self.assertEqual(len(params), 2)
        for param in params:
            self.assertEqual(param.requires_grad, not disable_autograd_tracking)

    def test_parameter_tying(self):
        class Foo(nn.Module):
            def __init__(self):
                super().__init__()
                self.bias = nn.Parameter(torch.randn(3))
                self.linear = nn.Linear(3, 3)
                self.linear.bias = self.bias
                self.linear_tied = self.linear

            def forward(self, x):
                x = self.linear(x)
                x = self.linear_tied(x)
                x = x + self.bias
                return x

        torch.manual_seed(1)
        mod = Foo()
        func, _ = make_functional(mod)

        torch.manual_seed(0)
        mod = Foo()
        _, params = make_functional(mod)
        self.assertEqual(len(params), 2)

        x = torch.randn(2, 3)
        result = func(params, x)
        expected = mod(x)
        self.assertEqual(result, expected)

    def test_buffer_tying(self):
        class Foo(nn.Module):
            def __init__(self):
                super().__init__()
                self.bias = nn.Parameter(torch.randn(3))
                self.linear = nn.Linear(3, 3)
                self.register_buffer('buffer', torch.randn(3))
                self.register_buffer('buffer_tied', self.buffer)

            def forward(self, x):
                x = self.linear(x)
                x = x + self.bias
                x = x + self.buffer
                x = x + self.buffer_tied
                return x

        torch.manual_seed(1)
        mod = Foo()
        func, _, _ = make_functional_with_buffers(mod)

        torch.manual_seed(0)
        mod = Foo()
        _, params, buffers = make_functional_with_buffers(mod)
        self.assertEqual(len(params), 3)
        self.assertEqual(len(buffers), 1)

        x = torch.randn(2, 3)
        result = func(params, buffers, x)
        expected = mod(x)
        self.assertEqual(result, expected)

    @parametrize('disable_autograd_tracking', [True, False])
    def test_with_buffers_disable_autograd_tracking(self, disable_autograd_tracking):
        class Foo(nn.Module):
            def __init__(self):
                super().__init__()
                self.linear = nn.Linear(3, 3)
                self.register_buffer('buffer', torch.randn(3))

            def forward(self, x):
                x = self.linear(x)
                x = x + self.buffer
                return x

        mod = Foo()
        _, params, buffers = make_functional_with_buffers(mod, disable_autograd_tracking=disable_autograd_tracking)
        self.assertEqual(len(params), 2)
        self.assertEqual(len(buffers), 1)
        for param in params:
            self.assertEqual(param.requires_grad, not disable_autograd_tracking)

    def test_parameter_tying_grad(self):
        class Foo(nn.Module):
            def __init__(self):
                super().__init__()
                self.linear = nn.Linear(3, 3)
                self.weight = self.linear.weight
                self.bias = self.linear.bias

            def forward(self, x):
                x = self.linear(x)
                x = F.linear(x, self.weight, self.bias)
                return x

        x = torch.randn(2, 3)
        torch.manual_seed(0)
        mod = Foo()
        loss = mod(x).sum()
        expected = torch.autograd.grad(loss, mod.parameters())

        mod = Foo()
        fmod, _, _ = make_functional_with_buffers(mod)
        torch.manual_seed(0)
        mod = Foo()
        _, params, buffers = make_functional_with_buffers(mod)

        def compute_loss(params, buffers, x):
            return fmod(params, buffers, x).sum()

        result = grad(compute_loss)(params, buffers, x)

        self.assertEqual(result, expected)

    def test_parameter_tying_ensemble(self):
        class Foo(nn.Module):
            def __init__(self):
                super().__init__()
                self.linear = nn.Linear(3, 3)
                self.weight = self.linear.weight
                self.bias = self.linear.bias
                self.register_buffer('buffer', torch.randn(3))
                self.register_buffer('buffer_tied', self.buffer)

            def forward(self, x):
                x = self.linear(x)
                x = F.linear(x, self.weight, self.bias)
                x = x + self.buffer
                x = x + self.buffer_tied
                return x

        num_models = 2
        xs = torch.randn(num_models, 64, 3)
        models = [Foo() for _ in range(num_models)]
        fmodel, _, _ = combine_state_for_ensemble(models)

        torch.manual_seed(0)
        models = [Foo() for _ in range(num_models)]
        _, params, buffers = combine_state_for_ensemble(models)
        result = vmap(fmodel)(params, buffers, xs)

        torch.manual_seed(0)
        models = [Foo() for _ in range(num_models)]
        expected = torch.stack([model(x) for model, x in zip(models, xs)])

        self.assertEqual(result, expected)

    def test_correctness_mnist(self):
        class Net(nn.Module):
            def __init__(self):
                super(Net, self).__init__()
                self.conv1 = nn.Conv2d(1, 10, kernel_size=5)
                self.conv2 = nn.Conv2d(10, 20, kernel_size=5)
                self.conv2_drop = nn.Dropout2d()
                self.fc1 = nn.Linear(320, 50)
                self.fc2 = nn.Linear(50, 10)

            def forward(self, x):
                x = F.relu(F.max_pool2d(self.conv1(x), 2))
                x = F.relu(F.max_pool2d(self.conv2_drop(self.conv2(x)), 2))
                x = x.view(-1, 320)
                x = F.relu(self.fc1(x))
                x = F.dropout(x, training=self.training)
                x = self.fc2(x)
                return F.log_softmax(x)

        x = torch.randn(64, 1, 32, 32)
        torch.manual_seed(301)
        fnet, _ = make_functional(Net())

        torch.manual_seed(0)
        _, params = make_functional(Net())
        result = fnet(params, x)

        torch.manual_seed(0)
        net = Net()
        expected = net(x)

        self.assertEqual(result, expected)

    def test_combine_state_for_ensemble_error(self):
        in_features = 2
        out_features = 2

        models = []
        with self.assertRaisesRegex(RuntimeError, "Expected at least one model"):
            _ = combine_state_for_ensemble(models)

        num_models = 3
        models = [torch.nn.Linear(in_features, out_features) for i in range(num_models)]
        models[1].eval()
        with self.assertRaisesRegex(RuntimeError, "same training/eval mode"):
            _ = combine_state_for_ensemble(models)

        models = [torch.nn.Linear(in_features, out_features) for i in range(num_models)]
        models[1] = torch.nn.Conv2d(3, 3, (3, 3))
        with self.assertRaisesRegex(RuntimeError, "models to be of the same class"):
            _ = combine_state_for_ensemble(models)

    def test_combine_state_for_ensemble_smoke(self):
        in_features = 2
        out_features = 2
        num_models = 3
        models = [torch.nn.Linear(in_features, out_features) for i in range(num_models)]
        _ = combine_state_for_ensemble(models)

    def test_state_correctly_returned_after_forward(self):
        class Net(nn.Module):
            def __init__(self):
                super().__init__()
                self.linear = nn.Linear(3, 3)

            def forward(self, x):
                x = self.linear(x)
                return x

        mod = Net()
        func, params = make_functional(mod)

        # state in func.names_map
        old_state_linear_weight = func.stateless_model.linear.weight
        old_state_linear_bias = func.stateless_model.linear.bias

        self.assertIsNotNone(old_state_linear_weight)
        self.assertIsNotNone(old_state_linear_bias)

        x = torch.randn(4, 3)
        func(params, x)

        new_state_linear_weight = func.stateless_model.linear.weight
        new_state_linear_bias = func.stateless_model.linear.bias

        self.assertIsNotNone(new_state_linear_weight)
        self.assertIsNotNone(new_state_linear_bias)

        self.assertEqual(old_state_linear_weight, new_state_linear_weight)
        self.assertEqual(old_state_linear_bias, new_state_linear_bias)

class TestExamplesCorrectness(TestCase):
    def test_maml_regression(self, device):
        class ThreeLayerNet(nn.Module):
            def __init__(self):
                super(ThreeLayerNet, self).__init__()
                self.fc1 = nn.Linear(1, 40)
                self.relu1 = nn.ReLU()
                self.fc2 = nn.Linear(40, 40)
                self.relu2 = nn.ReLU()
                self.fc3 = nn.Linear(40, 1)

            def forward(self, x):
                x = self.fc1(x)
                x = self.relu1(x)
                x = self.fc2(x)
                x = self.relu2(x)
                x = self.fc3(x)
                return x

        # TODO: should replace with F.mse_loss
        def mse_loss(x, y):
            return torch.mean((x - y) ** 2)

        net, params = make_functional(ThreeLayerNet().to(device))
        K = 20
        num_tasks = 4
        alpha = 0.1

        def sample_tasks(outer_batch_size, inner_batch_size):
            # Select amplitude and phase for the task
            As = []
            phases = []
            for _ in range(outer_batch_size):
                As.append(np.random.uniform(low=0.1, high=.5))
                phases.append(np.random.uniform(low=0., high=np.pi))

            def get_batch():
                xs, ys = [], []
                for A, phase in zip(As, phases):
                    x = np.random.uniform(low=-5., high=5., size=(inner_batch_size, 1))
                    y = A * np.sin(x + phase)
                    xs.append(x)
                    ys.append(y)
                return torch.tensor(xs, dtype=torch.float, device=device), \
                    torch.tensor(ys, dtype=torch.float, device=device)
            x1, y1 = get_batch()
            x2, y2 = get_batch()
            return x1, y1, x2, y2

        def get_loss_for_task(use_transform, x1, y1, x2, y2):
            def inner_loss(params, x1, y1):
                f = net(params, x1)
                loss = mse_loss(f, y1)
                return loss

            if use_transform:
                grads = grad(inner_loss)(params, x1, y1)
            else:
                loss = inner_loss(params, x1, y1)
                grads = torch.autograd.grad(loss, params, create_graph=True)
            new_params = [(params[i] - alpha * grads[i]) for i in range(len(params))]

            v_f = net(new_params, x2)
            return mse_loss(v_f, y2)

        task = sample_tasks(num_tasks, K)

        # Compute with vmap+grad
        inner_losses = vmap(partial(get_loss_for_task, True))(task[0], task[1], task[2], task[3])
        loss2 = sum(inner_losses) / len(inner_losses)
        result_grads = torch.autograd.grad(loss2, params)

        # Compute without vmap+grad
        inner_losses = [
            get_loss_for_task(False, task[0][i], task[1][i], task[2][i], task[3][i])
            for i in range(num_tasks)
        ]
        loss2 = sum(inner_losses) / len(inner_losses)
        expected_grads = torch.autograd.grad(loss2, params)

        self.assertEqual(result_grads, expected_grads)

    def test_maml_omniglot(self, device):
        # TODO: there appears to be precision issues for float32
        dtype = torch.double

        # TODO: We don't support inplace relu?
        inplace_relu = False
        n_way = 5
        n_inner_iter = 2
        num_tasks = 2

        # real example uses batch norm but it's numerically unstable in the first
        # iteration, when near 0, and won't produce same gradients. Uses group norm instead
        net = nn.Sequential(
            nn.Conv2d(1, 64, 3),
            nn.GroupNorm(64, 64, affine=True),
            nn.ReLU(inplace=inplace_relu),
            nn.MaxPool2d(2, 2),
            nn.Conv2d(64, 64, 3),
            nn.GroupNorm(64, 64, affine=True),
            nn.ReLU(inplace=inplace_relu),
            nn.MaxPool2d(2, 2),
            nn.Conv2d(64, 64, 3),
            nn.GroupNorm(64, 64, affine=True),
            nn.ReLU(inplace=inplace_relu),
            nn.MaxPool2d(2, 2),
            nn.Flatten(),
            nn.Linear(64, n_way)).to(device).to(dtype)

        fnet, params, buffers = make_functional_with_buffers(net)
        net = (params, buffers, fnet)

        def loss_for_task(net, n_inner_iter, use_transform, x_spt, y_spt, x_qry, y_qry):
            params, buffers, fnet = net
            querysz = x_qry.size(0)

            def compute_loss(new_params, buffers, x, y):
                logits = fnet(new_params, buffers, x)
                loss = F.cross_entropy(logits, y)
                return loss

            new_params = params
            for _ in range(n_inner_iter):
                if use_transform:
                    grads = grad(compute_loss)(new_params, buffers, x_spt, y_spt)
                else:
                    res = compute_loss(new_params, buffers, x_spt, y_spt)
                    grads = torch.autograd.grad(res, new_params, create_graph=True)
                new_params = [p - g * 1e-1 for p, g, in zip(new_params, grads)]

            qry_logits = fnet(new_params, buffers, x_qry)
            qry_loss = F.cross_entropy(qry_logits, y_qry)
            qry_acc = (qry_logits.argmax(
                dim=1) == y_qry).sum() / querysz

            return qry_loss, qry_acc

        # Get some sample inputs...
        x_spt = torch.randn(num_tasks, 25, 1, 28, 28, dtype=dtype, device=device)
        y_spt = torch.randint(0, 5, (num_tasks, 25), device=device)
        x_qry = torch.randn(num_tasks, 75, 1, 28, 28, dtype=dtype, device=device)
        y_qry = torch.randint(0, 5, (num_tasks, 75), device=device)

        # compute with vmap + grad
        compute_loss = partial(loss_for_task, net, n_inner_iter, True)
        qry_losses, _ = vmap(compute_loss)(x_spt, y_spt, x_qry, y_qry)
        result_grads = torch.autograd.grad(qry_losses.sum(), params)

        # compute without vmap + grad
        compute_loss = partial(loss_for_task, net, n_inner_iter, False)
        losses = [compute_loss(x_spt[i], y_spt[i], x_qry[i], y_qry[i])[0]
                  for i in range(num_tasks)]
        expected_grads = torch.autograd.grad(sum(losses), params)

        self.assertEqual(result_grads, expected_grads)

    @parametrize('originally_track_running_stats', [True, False])
    def test_update_batch_norm(self, device, originally_track_running_stats):
        dtype = torch.double
        inplace_relu = False
        classes = 5
        num_batches = 2
        net = nn.Sequential(
            nn.Conv2d(64, 64, 3),
            nn.BatchNorm2d(64, affine=True, track_running_stats=originally_track_running_stats),
            nn.ReLU(inplace=inplace_relu),
            nn.Flatten(),
            nn.Linear(43264, classes)).to(device).to(dtype)

        replace_all_batch_norm_modules_(net)
        transformed_net = net
        fnet, params, buffers = make_functional_with_buffers(transformed_net)
        net = (params, buffers, fnet)
        criterion = nn.CrossEntropyLoss()

        def compute_loss(x, y, params, buffers):
            return criterion(fnet(params, buffers, x), y)

        # Get some sample inputs...
        x = torch.randn(num_batches, 1, 64, 28, 28, device=device, dtype=dtype)
        y = torch.randint(0, classes, (num_batches, 1), device=device)

        # compute some per sample grads with vmap + grad
        result_grads = vmap(grad(compute_loss, argnums=2), in_dims=(0, 0, None, None))(x, y, params, buffers)

        # compute some per sample grads without vmap + grad
        fnet, params, buffers = make_functional_with_buffers(transformed_net)
        expected_grads = [
            torch.autograd.grad(compute_loss(x[i], y[i], params, buffers), params)
            for i in range(num_batches)
        ]
        expected_grads = [torch.stack(shards) for shards in zip(*expected_grads)]

        self.assertEqual(result_grads, expected_grads)

    @parametrize('jac', ['jacfwd', 'jacrev'])
    def test_lennard_jones_batched_jac(self, device, jac):
        sigma = 0.5
        epsilon = 4.

        jac = getattr(functorch, jac)

        def lennard_jones(r):
            return epsilon * ((sigma / r)**12 - (sigma / r)**6)

        def lennard_jones_force(r):
            """Get magnitude of LJ force"""
            return \
                -epsilon * ((-12 * sigma**12 / r**13) + (6 * sigma**6 / r**7))

        r = torch.linspace(0.5, 2 * sigma, steps=100, requires_grad=True, device=device)
        drs = torch.outer(r, torch.tensor([1.0, 0, 0], device=device))
        norms = torch.norm(drs, dim=1).reshape(-1, 1)
        training_energies = \
            torch.stack(list(map(lennard_jones, norms))).reshape(-1, 1)
        training_forces = torch.stack(
            [force * dr
             for force, dr in zip(map(lennard_jones_force, norms), drs)])

        model = nn.Sequential(
            nn.Linear(1, 16),
            nn.Tanh(),
            nn.Linear(16, 16),
            nn.Tanh(),
            nn.Linear(16, 16),
            nn.Tanh(),
            nn.Linear(16, 16),
            nn.Tanh(),
            nn.Linear(16, 1)
        ).to(device)

        def make_prediction(model, drs, use_functorch):
            norms = torch.norm(drs, dim=1).reshape(-1, 1)
            energies = model(norms)

            if use_functorch:
                network_derivs = vmap(jac(model))(norms).squeeze(-1)
                forces = -network_derivs * drs / norms
            else:
                forces = []
                for r, dr in zip(norms, drs):
                    network_deriv = torch.autograd.functional.jacobian(
                        model, r, create_graph=True)
                    force = -network_deriv * dr / r
                    forces.append(force)
                forces = torch.cat(forces)
            return energies, forces

        def loss_fn(energies, forces, predicted_energies, predicted_forces):
            return F.mse_loss(energies, predicted_energies) + \
                0.01 * F.mse_loss(forces, predicted_forces) / 3

        energies, forces = make_prediction(model, drs, use_functorch=True)
        loss = loss_fn(training_energies, training_forces, energies, forces)
        result = torch.autograd.grad(loss, model.parameters())

        energies, forces = make_prediction(model, drs, use_functorch=False)
        loss = loss_fn(training_energies, training_forces, energies, forces)
        expected = torch.autograd.grad(loss, model.parameters())

        self.assertEqual(result, expected)

    def test_ensemble_regression(self, device):
        def make_spirals(n_samples, noise_std=0., rotations=1.):
            ts = torch.linspace(0, 1, n_samples)
            rs = ts ** 0.5
            thetas = rs * rotations * 2 * math.pi
            signs = torch.randint(0, 2, (n_samples,)) * 2 - 1
            labels = (signs > 0).to(torch.long)

            xs = rs * signs * torch.cos(thetas) + torch.randn(n_samples) * noise_std
            ys = rs * signs * torch.sin(thetas) + torch.randn(n_samples) * noise_std
            points = torch.stack([xs, ys], dim=1)
            return points.to(device), labels.to(device)

        points, labels = make_spirals(100, noise_std=0.05)

        class MLPClassifier(nn.Module):
            def __init__(self, hidden_dim=32, n_classes=2):
                super().__init__()
                self.hidden_dim = hidden_dim
                self.n_classes = n_classes

                self.fc1 = nn.Linear(2, self.hidden_dim)
                self.fc2 = nn.Linear(self.hidden_dim, self.n_classes)

            def forward(self, x):
                x = self.fc1(x)
                x = F.relu(x)
                x = self.fc2(x)
                x = F.log_softmax(x, -1)
                return x

        loss_fn = nn.NLLLoss()

        func_model, weights = make_functional(MLPClassifier().to(device))

        def train_step_fn(use_transform, weights, batch, targets, lr=0.2):
            def compute_loss(weights, batch, targets):
                output = func_model(weights, batch)
                loss = loss_fn(output, targets)
                return loss

            if use_transform:
                grad_weights, loss = grad_and_value(compute_loss)(weights, batch, targets)
            else:
                loss = compute_loss(weights, batch, targets)
                grad_weights = torch.autograd.grad(loss, weights)

            new_weights = []
            with torch.no_grad():
                for grad_weight, weight in zip(grad_weights, weights):
                    new_weights.append(weight - grad_weight * lr)
            # NB: return looks weird because torch.vmap must return Tensors
            return (loss, *new_weights)

        def unpack(train_result):
            return train_result[0], train_result[1:]

        def init_fn(num_models):
            models = tuple(MLPClassifier().to(device) for _ in range(num_models))
            weights = tuple(make_functional(model)[1] for model in models)
            weights = tuple(zip(*weights))
            weights = tuple(torch.stack(shards).detach() for shards in weights)
            return weights

        def slice_weights(batched_weights, index):
            return tuple(weight[index].detach().requires_grad_() for weight in batched_weights)

        batched_weights = init_fn(num_models=2)
        parallel_train_step_fn = vmap(partial(train_step_fn, True), in_dims=(0, None, None))

        result_loss, result_weights = unpack(parallel_train_step_fn(batched_weights, points, labels))

        loss0, weights0 = unpack(train_step_fn(False, slice_weights(batched_weights, 0), points, labels))
        loss1, weights1 = unpack(train_step_fn(False, slice_weights(batched_weights, 1), points, labels))
        expected_loss = torch.stack([loss0, loss1])
        expected_weights = tuple(torch.stack([w0, w1]) for w0, w1 in zip(weights0, weights1))

        self.assertEqual(result_loss, expected_loss)
        self.assertEqual(result_weights, expected_weights)

    @parametrize("dropout_layer", [
        subtest(nn.Dropout, 'Dropout'),
        subtest(nn.AlphaDropout, 'AlphaDropout'),
        subtest(nn.FeatureAlphaDropout, 'FeatureAlphaDropout'),
    ])
    def test_find_learning_rate_ensembling(self, device, dropout_layer):
        # This example mimics what a user might do when trying to find the optimal learning rate. They would
        # want to run a bunch of models with the same behavior (including the same dropout!) and have them
        # each run with different learning rates. Specifically, this is an example of using same randomness with vmap
        points, labels = torch.randn(100, 2, 2, 2, 2, device=device), torch.randint(0, 2, (100,), device=device)

        class MLPClassifier(nn.Module):
            def __init__(self, hidden_dim=32, n_classes=2):
                super().__init__()
                self.hidden_dim = hidden_dim
                self.n_classes = n_classes

                self.dropout = dropout_layer()
                self.fc1 = nn.Linear(16, self.hidden_dim)
                self.fc2 = nn.Linear(self.hidden_dim, self.n_classes)

            def forward(self, x):
                x = self.dropout(x)
                x = torch.flatten(x, start_dim=1)
                x = self.fc1(x)
                x = F.relu(x)
                x = self.fc2(x)
                x = F.log_softmax(x, -1)
                return x

        loss_fn = nn.NLLLoss()

        func_model, weights = make_functional(MLPClassifier().to(device))

        def train_step_fn(weights, batch, targets, lr):
            def compute_loss(weights, batch, targets):
                output = func_model(weights, batch)
                loss = loss_fn(output, targets)
                return loss

            grad_weights, loss = grad_and_value(compute_loss)(weights, batch, targets)
            new_weights = []
            with torch.no_grad():
                for grad_weight, weight in zip(grad_weights, weights):
                    new_weights.append(weight - grad_weight * lr)
            # NB: return looks weird because torch.vmap must return Tensors
            return (loss, *new_weights)

        def unpack(train_result):
            return train_result[0], train_result[1:]

        def init_fn(num_models):
            og_model = MLPClassifier().to(device)
            models = tuple(copy.deepcopy(og_model) for _ in range(num_models))  # have same initialization
            weights = tuple(make_functional(model)[1] for model in models)
            weights = tuple(zip(*weights))
            weights = tuple(torch.stack(shards).detach() for shards in weights)
            return weights

        batched_weights = init_fn(num_models=2)
        parallel_train_step_fn = vmap(train_step_fn, in_dims=(0, None, None, 0), randomness="same")

        lrs = torch.tensor([0.2, 0.4], device=device)
        result_loss, result_weights = unpack(parallel_train_step_fn(batched_weights, points, labels, lrs))

        self.assertEqual(result_loss[0], result_loss[1])
        self.assertNotEqual(tuple(weight[0] for weight in result_weights),
                            tuple(weight[1] for weight in result_weights))

    @unittest.skipIf(not USE_TORCHVISION, "test requires torchvision")
    def test_resnet18_per_sample_grads(self, device):
        import torchvision.models as models
        model = models.__dict__['resnet18'](
            pretrained=False, norm_layer=(lambda c: nn.GroupNorm(min(32, c), c))
        ).to(device)
        criterion = nn.CrossEntropyLoss(reduction='sum')  # avoid cross batch reductions for for loop comparison

        func_model, weights = make_functional(model)

        def compute_loss(weights, image, target):
            image = image.unsqueeze(0)
            target = target.unsqueeze(0)
            output = func_model(weights, image)
            loss = criterion(output, target)
            return loss

        batch_size = 3
        images = torch.randn(batch_size, 3, 32, 32, device=device)
        targets = torch.randint(0, 10, (batch_size,), device=device)

        result_grads = vmap(grad(compute_loss), in_dims=(None, 0, 0))(weights, images, targets)

        expected_grads = [
            torch.autograd.grad(compute_loss(weights, images[i], targets[i]), weights)
            for i in range(batch_size)
        ]
        expected_grads = [torch.stack(shards) for shards in zip(*expected_grads)]

        self.assertEqual(result_grads, expected_grads, atol=1e-3, rtol=1.)

def normalize_devices(fx_g):
    for node in fx_g.graph.nodes:
        args = list(node.args)
        for idx, arg in enumerate(args):
            if isinstance(arg, torch.device):
                args[idx] = 'cpu'
        node.args = tuple(args)
        new_kwargs = {}
        for k, v in node.kwargs.items():
            if isinstance(v, torch.device):
                v = 'cpu'
            new_kwargs[k] = v
        node.kwargs = new_kwargs
    fx_g.recompile()
    return fx_g

class TestFunctionalize(TestCase):
    def _check_functionalize_correctness(self, f, inpt, *, skip_vmap=False):
        inpt1 = inpt.clone()
        inpt2 = inpt.clone()
        inpt3 = inpt.clone()

        expected_outputs = f(inpt1)
        if skip_vmap:
            actual_outputs = functionalize(f)(inpt2)
        else:
            actual_outputs = vmap(functionalize(f))(inpt2.unsqueeze(0))[0].squeeze()
        # Right now the flavor of functionalize that also removes view ops
        # isn't being used with vmap
        # That's because {view}_copy ops don't have batching rules yet
        # (although we should probably fix that)
        actual_outputs_view_copy = functionalize(f, remove='mutations_and_views')(inpt3)
        # Check that outputs are the same
        self.assertEqual(actual_outputs, expected_outputs)
        self.assertEqual(actual_outputs_view_copy, expected_outputs)

        # Inputs might have been mutated by f: check that they were mutated properly
        self.assertEqual(inpt1, inpt2)
        self.assertEqual(inpt1, inpt3)

    def test_simple_view(self, device):

        def f(x: torch.Tensor) -> torch.Tensor:
            tmp = torch.ones(2, device=device)
            y = x.view(4, 2)
            y.add_(tmp)
            return x
        self._check_functionalize_correctness(f, torch.zeros(4, 2, device=device))

    def test_multioutput_view(self, device):

        def f(x: torch.Tensor) -> torch.Tensor:
            tmp = torch.ones(2, device=device)
            y1, y2 = x.split(2)
            y1_view = y1.diagonal()
            y1_view.add_(tmp)
            return x
        self._check_functionalize_correctness(f, torch.zeros(4, 2, device=device))

    def test_inplace_view(self, device):

        def f(x: torch.Tensor) -> torch.Tensor:
            tmp = torch.ones(4, device=device)
            y = x + x
            y2 = y.transpose(1, 0)
            z = y2[0]
            z.add_(tmp)
            return y
        self._check_functionalize_correctness(f, torch.zeros(4, 2, device=device))

    # See https://github.com/pytorch/functorch/issues/780
    def test_linear(self, device):

        def f(x, y, z) -> torch.Tensor:
            return torch._C._nn.linear(x, y, z)

        x = torch.randn(14, 1, 384, device=device)
        y = torch.randn(96, 384, device=device)
        z = torch.randn(96, device=device)

        out_expected = f(x, y, z)
        out_actual = functionalize(f)(x, y, z)
        self.assertEqual(out_expected, out_actual)

    def test_multioutput_inplace_slice_view(self, device):

        def f(x: torch.Tensor) -> torch.Tensor:
            tmp = torch.ones(2, 2, device=device)
            y = x.view(8)
            z0 = y.reshape(2, 4)
            z1 = z0.transpose(1, 0)
            z1.unsqueeze_(0)
            z1.squeeze_()
            z2, z3 = z1.split(2)
            z2.add_(tmp)
            return x
        # See Note [Fix vmap slice_scatter]
        self._check_functionalize_correctness(f, torch.zeros(4, 2, device=device), skip_vmap=True)

    # Ensure functionalize works with List[Optional[Tensor]] arguments.
    # See the fix / discussion at https://github.com/pytorch/pytorch/pull/76085
    def test_functionalize_opt_tensor_list(self, device):

        def f(x: torch.Tensor, indices: torch.Tensor) -> torch.Tensor:
            return x[indices]

        inpta = torch.ones(4, device=device)
        inptb = torch.arange(2, device=device)
        out1 = f(inpta, inptb)
        out2 = functionalize(f)(inpta, inptb)
        self.assertEqual(out1, out2)
        out = make_fx(functionalize(f))(inpta, inptb)
        self.assertExpectedInline((out.code), """\



def forward(self, x_1, indices_1) -> torch.Tensor:
    index = torch.ops.aten.index.Tensor(x_1, [indices_1]);  x_1 = indices_1 = None
    return index
    """)

    # Ensure grad(functionalize(f)) works
    def test_functionalize_grad(self, device):

        def f(x: torch.Tensor) -> torch.Tensor:
            tmp = torch.ones(2, device=device)
            y = x + x
            z = y.view(4, 2)
            y.add_(tmp)
            return z.sum()

        inpt1 = torch.ones(4, 2, device=device)
        inpt2 = torch.ones(4, 2, device=device)
        out1 = grad(f)(inpt1)
        out2 = grad(functionalize(f))(inpt2)
        self.assertEqual(out1, out2)
        self.assertEqual(inpt1, inpt2)

    @unittest.skipIf(IS_FBCODE, 'fails in fbcode')
    def test_vmap_functionalize_jvp(self, device):

        def f(x: torch.Tensor) -> torch.Tensor:
            y = x + x
            z = y.view(-1)
            y.add_(1)
            return z

        def jvp_wrapper(x, t):
            return jvp(f, (x,), (t,),)

        x = torch.randn(2, 3, device=device)
        t = torch.randn(2, 3, device=device)

        out1 = vmap(jvp_wrapper)(x, t)
        out2 = vmap(functionalize(jvp_wrapper))(x, t)
        self.assertEqual(out1, out2)

    # TODO: move this test into test_fake_tensor.py
    # once functionalize() can be used in core tests.
    def test_functionalize_fake_tensors(self, device):

        def f(x: torch.Tensor) -> torch.Tensor:
            y = x.detach()
            return y + y

        with FakeTensorMode() as mode:
            x = torch.ones(2, device=device, requires_grad=True)
            out = functionalize(f)(x)
        self.assertEqual(x.size(), (2,))

    def test_functionalize_fx_simple(self, device):

        def f(x: torch.Tensor) -> torch.Tensor:
            tmp = torch.ones(2, device=device)
            y = x.view(4, 2)
            y.add_(tmp)
            return x
        # There's a copy_ in the graph, because the input (x) was mutated.
        # To preserve semantics, functionalize() needs to propagate the mutation.
        fn = make_fx(functionalize(f, remove='mutations_and_views'))
        out = fn(torch.zeros(4, 2, device=device))
        out = normalize_devices(out)
        self.assertExpectedInline((out.code), """\



def forward(self, x_1) -> torch.Tensor:
    ones = torch.ops.aten.ones.default([2], device = 'cpu', pin_memory = False)
    view_copy = torch.ops.aten.view_copy.default(x_1, [4, 2])
    add = torch.ops.aten.add.Tensor(view_copy, ones);  view_copy = ones = None
    view_copy_1 = torch.ops.aten.view_copy.default(add, [4, 2]);  add = None
    copy_ = torch.ops.aten.copy_.default(x_1, view_copy_1);  x_1 = None
    return view_copy_1
    """)

    def test_functionalize_fx_transpose_simple(self, device):

        def f(x: torch.Tensor) -> torch.Tensor:
            return x.transpose(1, 0)
        fn = make_fx(functionalize(f, remove='mutations_and_views'))
        out = fn(torch.zeros(4, 2, device=device))
        out = normalize_devices(out)
        self.assertExpectedInline(out.code, """\



def forward(self, x_1) -> torch.Tensor:
    transpose_copy = torch.ops.aten.transpose_copy.int(x_1, 1, 0);  x_1 = None
    return transpose_copy
    """)

    def test_functionalize_fx_out_op(self, device):

        def f(inpt: torch.Tensor) -> torch.Tensor:
            out = torch.empty((), dtype=torch.float32)
            torch.add(inpt, inpt, out=out)
            out_view = out.view(4)
            out_view.add_(1)
            return out

        fn = make_fx(functionalize(f, remove='mutations_and_views'))
        out = fn(torch.arange(4, device=device, dtype=torch.float32))
        out = normalize_devices(out)
        self.assertExpectedInline(out.code, """\



def forward(self, inpt_1) -> torch.Tensor:
    empty = torch.ops.aten.empty.memory_format([], dtype = torch.float32, device = 'cpu', pin_memory = False)
    add = torch.ops.aten.add.Tensor(inpt_1, inpt_1);  inpt_1 = None
    view_copy = torch.ops.aten.view_copy.default(add, [4])
    view_copy_1 = torch.ops.aten.view_copy.default(add, [4]);  add = None
    add_1 = torch.ops.aten.add.Tensor(view_copy_1, 1);  view_copy_1 = None
    view_copy_2 = torch.ops.aten.view_copy.default(add_1, [4]);  add_1 = None
    return view_copy_2
    """)

    def test_functionalize_fx_multi_out_op(self, device):

        def f(inpt: torch.Tensor) -> torch.Tensor:
            mins = torch.empty(4, dtype=torch.float32)
            maxs = torch.empty(2, 2, dtype=torch.float32)
            maxs_view = maxs.view(4)
            inpt_view = inpt.view(2, 4)
            torch.aminmax(inpt_view, dim=0, out=(mins, maxs_view))
            return (maxs, mins)

        fn = make_fx(functionalize(f, remove='mutations_and_views'))
        out = fn(torch.arange(8, device=device, dtype=torch.float32))
        out = normalize_devices(out)
        self.assertExpectedInline(out.code, """\



def forward(self, inpt_1) -> torch.Tensor:
    empty = torch.ops.aten.empty.memory_format([4], dtype = torch.float32, device = 'cpu', pin_memory = False)
    empty_1 = torch.ops.aten.empty.memory_format([2, 2], dtype = torch.float32, device = 'cpu', pin_memory = False)
    view_copy = torch.ops.aten.view_copy.default(empty_1, [4]);  empty_1 = None
    view_copy_1 = torch.ops.aten.view_copy.default(inpt_1, [2, 4]);  inpt_1 = None
    aminmax = torch.ops.aten.aminmax.default(view_copy_1, dim = 0);  view_copy_1 = None
    getitem = aminmax[0]
    getitem_1 = aminmax[1];  aminmax = None
    view_copy_2 = torch.ops.aten.view_copy.default(getitem_1, [2, 2]);  getitem_1 = None
    return (view_copy_2, getitem)
    """)

    def test_functionalize_fx_reapply_views_simple(self, device):

        def f(x: torch.Tensor) -> torch.Tensor:
            tmp = torch.ones(2, device=device)
            y = x.view(4, 2)
            y.add_(tmp)
            return x

        out = make_fx(functionalize(f))(torch.zeros(4, 2, device=device))
        out = normalize_devices(out)
        self.assertExpectedInline(out.code, """\



def forward(self, x_1) -> torch.Tensor:
    ones = torch.ops.aten.ones.default([2], device = 'cpu', pin_memory = False)
    view = torch.ops.aten.view.default(x_1, [4, 2])
    add = torch.ops.aten.add.Tensor(view, ones);  view = ones = None
    view_1 = torch.ops.aten.view.default(add, [4, 2]);  add = None
    copy_ = torch.ops.aten.copy_.default(x_1, view_1);  x_1 = None
    return view_1
    """)

    def test_functionalize_nonfunctional_output(self, device):

        global_out = torch.ones(2, device=device)

        def f() -> torch.Tensor:
            return global_out

        out = make_fx(functionalize(f))()
        out = normalize_devices(out)
        self.assertExpectedInline(out.code, """\



def forward(self) -> torch.Tensor:
    _tensor_constant0 = self._tensor_constant0
    return _tensor_constant0
    """)

    def test_functionalize_optional_tensorlist1(self, device):

        def f(a, b) -> torch.Tensor:
            # at::index has OptionalTensorList arguments,
            # test that here
            return a[b]

        a = torch.arange(4).reshape(2, 2)
        b = torch.ones(2, dtype=torch.long)
        out = make_fx(functionalize(f))(a, b)
        out = normalize_devices(out)
        self.assertExpectedInline(out.code, """\



def forward(self, a_1, b_1) -> torch.Tensor:
    index = torch.ops.aten.index.Tensor(a_1, [b_1]);  a_1 = b_1 = None
    return index
    """)

    @unittest.skipIf(IS_FBCODE, 'fails in fbcode')
    def test_functionalize_optional_tensorlist2(self, device):

        def f(a, b) -> torch.Tensor:
            # See https://github.com/pytorch/pytorch/pull/77846
            return torch.ops.aten.index(a, b)

        a = torch.arange(4).reshape(2, 2)
        b = torch.ones(2, dtype=torch.long)
        out = make_fx(functionalize(f))(a, b)
        self.assertExpectedInline(out.code, """\



def forward(self, a_1, b_1) -> torch.Tensor:
    unbind = torch.ops.aten.unbind.int(b_1);  b_1 = None
    getitem = unbind[0]
    getitem_1 = unbind[1];  unbind = None
    index = torch.ops.aten.index.Tensor(a_1, [getitem, getitem_1]);  a_1 = getitem = getitem_1 = None
    return index
    """)

    def test_resize_program_inputs(self, device):
        def f(x):
            x.resize_(10)
            x.fill_(2)

        fn = make_fx(functionalize(f))
        out = fn(torch.zeros(0, device=device))
        out = normalize_devices(out)
        self.assertExpectedInline((out.code), """\



def forward(self, x_1):
    resize = torch.ops.aten.resize.default(x_1, [10])
    fill = torch.ops.aten.fill.Scalar(resize, 2);  resize = None
    resize_ = torch.ops.aten.resize_.default(x_1, [10]);  x_1 = None
    copy_ = torch.ops.aten.copy_.default(resize_, fill);  resize_ = fill = None
    return None
    """)


def construct_sum_pyop():
    mysum = PyOperator("mysum")

    @mysum.py_impl(torch._C._functorch.TransformType.Vmap)
    def mysum_batch_rule(interpreter, x, dim):
        if not torch._C._functorch.is_batchedtensor(x):
            with interpreter.lower():
                x = x.view_as(x)  # unnecessary, just here to test the dispatch
                return mysum(x, dim)

        bdim = torch._C._functorch.maybe_get_bdim(x)
        value = torch._C._functorch.get_unwrapped(x)

        with interpreter.lower():
            value = value.movedim(bdim, 0)
            result = mysum(value, dim + 1)

        return torch._C._functorch._add_batch_dim(result, 0, interpreter.level())

    @mysum.py_impl(torch._C._functorch.TransformType.Grad)
    def mysum_grad_rule(interpreter, x, dim):
        level = interpreter.level()

        class MySum(torch.autograd.function._SingleLevelFunction):
            @staticmethod
            def forward(ctx, x, dim):
                ctx.x_shape = x.shape
                ctx.dim = dim
                x = torch._C._functorch._unwrap_for_grad(x, level)
                with torch.enable_grad(), interpreter.lower():
                    x = x.view_as(x)  # unnecessary, just here to test the dispatch
                    y = mysum(x, dim)

                y = torch._C._functorch._wrap_for_grad(y, level)
                return y

            @staticmethod
            def backward(ctx, gy):
                return gy.unsqueeze(ctx.dim).expand(ctx.x_shape), None

        with enable_autograd_function():
            return MySum.apply(x, dim)

    @mysum.py_impl(torch._C.DispatchKey.AutogradCPU)
    def mysum_autograd_cpu(x, dim):
        return torch.sum(x, dim)

    @mysum.py_impl(torch._C.DispatchKey.AutogradCUDA)
    def mysum_autograd_cuda(x, dim):
        return torch.sum(x, dim)

    return mysum

sum_pyop = construct_sum_pyop()

class TestPyOperatorInteraction(TestCase):

    def test_basic_sum(self, device):
        x = torch.randn(2, 3, 4, device=device)
        result = sum_pyop(x, 1)
        self.assertEqual(result, torch.sum(x, 1))

    def test_vmap_sum(self, device):
        x = torch.randn(2, 3, 4, device=device)
        result = vmap(sum_pyop, (0, None))(x, 0)
        self.assertEqual(result, torch.sum(x, 1))

        result = vmap(vmap(sum_pyop, (0, None)), (0, None))(x, 0)
        self.assertEqual(result, torch.sum(x, 2))

    def test_grad_sum(self, device):
        x = torch.randn(3, device=device)
        gx = grad(sum_pyop)(x, 0)
        self.assertEqual(gx, torch.ones_like(x))

    def test_grad_grad_sum(self, device):
        x = torch.randn(3, requires_grad=True, device=device)

        def f(x):
            # higher order grad. Requires a non-linearity
            return sum_pyop(x.sin(), 0)

        def grad_f_sum(x):
            return grad(f)(x).sum()

        ggx = grad(grad_f_sum)(x)
        self.assertEqual(ggx, -x.sin())

    def test_vmap_grad_sum(self, device):
        x = torch.randn(2, 3, device=device)
        gx = vmap(grad(sum_pyop), (0, None))(x, 0)
        self.assertEqual(gx, torch.ones_like(x))

    def test_no_grad_outside_grad(self, device):
        x = torch.randn(3, device=device, requires_grad=True)
        with torch.no_grad():
            y = grad(sum_pyop)(x, 0)
        self.assertEqual(y, torch.ones_like(x))
        self.assertFalse(y.requires_grad)

    def test_no_grad_inside_grad(self, device):
        def f(x):
            with torch.no_grad():
                shift = sum_pyop(x ** 2, 0)
            return sum_pyop(x ** 2, 0) - shift

        x = torch.randn(3, device=device)
        y = grad(f)(x)
        self.assertEqual(y, 2 * x)
        y = grad(lambda x: grad(f)(x).sum())(x)
        self.assertEqual(y, torch.full_like(x, 2))

        x = torch.randn(3, device=device, requires_grad=True)
        y = grad(f)(x)
        z, = torch.autograd.grad(y.sum(), x)
        self.assertEqual(z, torch.full_like(x, 2))


only_for = ("cpu", "cuda")
instantiate_device_type_tests(
    TestGradTransform,
    globals(),
    only_for=only_for,
)
instantiate_device_type_tests(
    TestVmapOfGrad,
    globals(),
    only_for=only_for,
)
instantiate_device_type_tests(
    TestJac,
    globals(),
    only_for=only_for,
)
instantiate_device_type_tests(
    TestJvp,
    globals(),
    only_for=only_for,
)
instantiate_device_type_tests(
    TestVmapJvpInplaceView,
    globals(),
    only_for=only_for,
)
instantiate_device_type_tests(
    TestHessian,
    globals(),
    only_for=only_for,
)
instantiate_device_type_tests(
    TestComposability,
    globals(),
    only_for=only_for,
)
instantiate_device_type_tests(
    TestExamplesCorrectness,
    globals(),
    only_for=only_for,
)
instantiate_device_type_tests(
    TestPyOperatorInteraction,
    globals(),
    only_for=only_for,
)
instantiate_device_type_tests(
    TestFunctionalize,
    globals(),
    only_for=only_for,
)
instantiate_device_type_tests(
<<<<<<< HEAD
    TestAutogradFunctionVmapAPI,
=======
    TestAutogradFunction,
>>>>>>> 551d27f7
    globals(),
    only_for=only_for,
)
instantiate_parametrized_tests(
    TestMakeFunctional,
)

if __name__ == '__main__':
    run_tests()<|MERGE_RESOLUTION|>--- conflicted
+++ resolved
@@ -980,7 +980,56 @@
         self.assertEqual(z, 2)
 
 
-<<<<<<< HEAD
+class TestAutogradFunction(TestCase):
+    def test_set_materialize_grads(self, device):
+        class A(torch.autograd.Function):
+            @staticmethod
+            def forward(x, y):
+                return x, y
+
+            @staticmethod
+            def setup_context(ctx, outputs, x, y):
+                ctx.set_materialize_grads(False)
+
+            @staticmethod
+            def backward(ctx, gx, gy):
+                self.assertIsNotNone(gx)
+                self.assertIsNone(gy)
+                return gx, gy
+
+        def f(y, x):
+            x, y = A.apply(x, y)
+            return x ** 2
+
+        x = torch.tensor(2., device=device)
+        y = torch.tensor(3., device=device)
+        # grad differentiates w.r.t. arg 0 by default
+        grad(f)(y, x)
+        grad(grad(f))(y, x)
+
+    def test_needs_input_grads(self, device):
+        class A(torch.autograd.Function):
+            @staticmethod
+            def forward(x, y):
+                return x * y
+
+            @staticmethod
+            def setup_context(ctx, outputs, x, y):
+                return
+
+            @staticmethod
+            def backward(ctx, grad_output):
+                self.assertTrue(ctx.needs_input_grad[0])
+                self.assertFalse(ctx.needs_input_grad[1])
+                return None, None
+
+        x = torch.tensor(2., device=device)
+        y = torch.tensor(3., device=device)
+        # grad differentiates w.r.t. arg 0 by default
+        grad(A.apply)(x, y)
+        grad(grad(A.apply))(x, y)
+
+
 class TestAutogradFunctionVmapAPI(TestCase):
     def test_no_vmap_staticmethod(self, device):
         class NumpyCube(torch.autograd.Function):
@@ -1099,56 +1148,6 @@
 
         x = torch.randn(2, 3)
         vmap(f)(x)
-=======
-class TestAutogradFunction(TestCase):
-    def test_set_materialize_grads(self, device):
-        class A(torch.autograd.Function):
-            @staticmethod
-            def forward(x, y):
-                return x, y
-
-            @staticmethod
-            def setup_context(ctx, outputs, x, y):
-                ctx.set_materialize_grads(False)
-
-            @staticmethod
-            def backward(ctx, gx, gy):
-                self.assertIsNotNone(gx)
-                self.assertIsNone(gy)
-                return gx, gy
-
-        def f(y, x):
-            x, y = A.apply(x, y)
-            return x ** 2
-
-        x = torch.tensor(2., device=device)
-        y = torch.tensor(3., device=device)
-        # grad differentiates w.r.t. arg 0 by default
-        grad(f)(y, x)
-        grad(grad(f))(y, x)
-
-    def test_needs_input_grads(self, device):
-        class A(torch.autograd.Function):
-            @staticmethod
-            def forward(x, y):
-                return x * y
-
-            @staticmethod
-            def setup_context(ctx, outputs, x, y):
-                return
-
-            @staticmethod
-            def backward(ctx, grad_output):
-                self.assertTrue(ctx.needs_input_grad[0])
-                self.assertFalse(ctx.needs_input_grad[1])
-                return None, None
-
-        x = torch.tensor(2., device=device)
-        y = torch.tensor(3., device=device)
-        # grad differentiates w.r.t. arg 0 by default
-        grad(A.apply)(x, y)
-        grad(grad(A.apply))(x, y)
->>>>>>> 551d27f7
 
 
 class TestVmapOfGrad(TestCase):
@@ -3909,11 +3908,12 @@
     only_for=only_for,
 )
 instantiate_device_type_tests(
-<<<<<<< HEAD
+    TestAutogradFunction,
+    globals(),
+    only_for=only_for,
+)
+instantiate_device_type_tests(
     TestAutogradFunctionVmapAPI,
-=======
-    TestAutogradFunction,
->>>>>>> 551d27f7
     globals(),
     only_for=only_for,
 )
