--- conflicted
+++ resolved
@@ -1999,47 +1999,6 @@
             self.assertFalse("= as_strided(" in code)
             self.assertEqual(run(*v), mod(*v))
 
-<<<<<<< HEAD
-=======
-    @slowTest
-    @unittest.skipIf(not has_bf16_support(), "requires bf16 support")
-    def test_linear_unary(self):
-        class M(torch.nn.Module):
-            def __init__(
-                self,
-                unary_fn,
-                in_features,
-                out_features,
-                bias,
-                **kwargs,
-            ):
-                super().__init__()
-                self.linear = torch.nn.Linear(
-                    in_features,
-                    out_features,
-                    bias,
-                    **kwargs,
-                )
-                self.unary_fn = unary_fn
-
-            def forward(self, x):
-                x = self.linear(x)
-                return self.unary_fn(x)
-
-        options = itertools.product(unary_list, [[2, 3, 10], [2, 10]], [True, False])
-        dtype = torch.bfloat16
-        for eltwise_fn, input_shape, bias in options:
-            mod = M(eltwise_fn, input_shape[-1], 30, bias=bias).eval()
-            # only fuse for linear when the dtype is bf16
-            mod = mod.to(dtype)
-            v = torch.randn(input_shape).to(dtype)
-            with torch.no_grad():
-                self.common(
-                    mod,
-                    (v,),
-                )
-
->>>>>>> be7a8ad1
     def test_linear_binary(self):
         class M(torch.nn.Module):
             def __init__(self, eltwise_fn, in_channels, out_channels, bias, **kwargs):
