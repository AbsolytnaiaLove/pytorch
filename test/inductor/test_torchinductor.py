--- conflicted
+++ resolved
@@ -4718,12 +4718,9 @@
         device = "cpu"
         for name in [
             "test_as_strided",  # buffer reuse
-<<<<<<< HEAD
+            "test_bitwise",  # int32
             "test_bmm1",
             "test_bmm2",
-=======
-            "test_bitwise",  # int32
->>>>>>> 16e1473f
             "test_cat",  # alias
             "test_linear1",
             "test_linear2",
