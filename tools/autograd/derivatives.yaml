# Defines derivative formulas and Python signatures of methods on Variable
#
# Note about possibly confusing nomenclature: An 'output gradient' is the
# gradient of an output of a forward function. Output gradients are used as
# the inputs to backward functions. `grads` is a vector of output gradients,
# and `grad == grads[0]`, in all the derivative formulas in this file.
# An 'input gradient' is the gradient of an input to a forward function.
# Input gradients are the outputs of backward functions, corresponding to the
# input names included in the derivative formulas defined in this file.
# Also, every time we talk computing "gradient" we actually mean computing
# the vector jacobian product using the given 'output gradient' as the vector.
#
# Each entry consists of:
#   - A 'name', which specifies the ATen name of the function you
#     are defining derivatives for, and an argument specification.
#   - One or more gradients entries, mapping differentiable input
#     names to a formula specifying how to compute its gradient.
#     Note that a single gradient entry can specify the gradient
#     formula for multiple input names, by specifying a key
#     "input1, input2" (see atan2 for an example).
#   - An argument can be flagged as 'non_differentiable'.
#   - Optional entry with key 'output_differentiability' and value a list of the
#     same length as the number of outputs from the forward function. The list
#     should contain only booleans, specifying whether each of the output Tensor
#     is differentiable.
#     If it is not specified for a function that returns multiple elements but
#     uses `grad` instead of `grads[idx]`, then all but the first output will
#     be marked as non-differentiable.
#     If None of the output is differentiable, you can also add the function
#     name to `gen_variable_type.py`'s `DONT_REQUIRE_DERIVATIVE` list.
#
# There are two cases for Tensor and TensorList arguments here:
#   - If that argument is differentiable, in the sense that a gradient with respect
#     to that argument could exist. You should either:
#       - Specify the formula for that gradient
#       - Specify not_implemented("function_name") as a formula to say that this is not
#         implement yet (but might be in the future and the user can request that on an issue)
#   - If that argument is not differentiable, because it is not a floating point dtype or the
#     function is not differentiable with respect to that argument  for
#     example. You should either:
#       - Do not specify any formula for this argument
#       - Specify explicitly that this argument is "non_differentiable". Note that in this case,
#         we trust you that this argument will never have requires_grad=True and it will be silently
#         ignored if it does.
#
# If a function has out-of-place and in-place variants, then the derivative
# definition for the in-place variant is optional. It will default to the
# definition for the out-of-place variant. Note that _out variants are never
# differentiable.
#
# Gradient expressions are standard C++ expressions operating on ATen
# variables.  In a gradient expression, the following variables are in
# scope:
#
#   - 'grad', the gradient of the output (often spelled grad_output
#     in Python) which we are going to left-multiply.
#
#     When a function returns multiple *differentiable* outputs,
#     you can refer to the gradients of each outputs using 'grads',
#     e.g., 'grads[0]', 'grads[1]'.
#
#     When a function returns multiple *differentiable* outputs that
#     are named, you can refer to the gradients of each outputs using
#     'grad_{name}', e.g., 'grad_x', 'grad_y'.
#
#     When a function returns *one* differentiable output (the
#     first output) and some more nondifferentiable outputs,
#     you MUST refer to the gradient of the differentiable output with
#     'grad' (this case is special-cased in our code generation).
#
#     Note that the number of differentibale outputs can be modified by the
#     'output_differentiability' entry (see above).
#
#     Across a differentiable function's derivatives set, it is not
#     permitted to mix the use of "grad", "grads", and
#     "grad_{name}". You must be consistent for that differentiable
#     function.
#
#   - Any of the input arguments, tensor or non-tensor, including
#     argument names that only appear in Declarations.yaml, e.g. 'output'.
#
#   - 'result', representing the result of evaluating the forward
#     expression for ATen native function declarations. If the forward
#     expression outputs a tuple, use 'resultX' instead to access the
#     X-th entry
#
#   - 'grad_input_mask', a std::array<bool, n>, specifies which input
#     gradients are actually needed.  For example, in the entry
#     `input0, input1: foo(grad_input_mask)`, `grad_input_mask` is a size
#     two array, where `grad_input_mask[0]` is true if `input0` requires
#     grad, and `grad_input_mask[1]` is true if `input1` requires grad.
#
#     (NB: if your function computes gradient for a list of tensors,
#     the `grad_input_mask` will only have a single entry for the list
#     specifying if either zero or at least one tensor from the list requires
#     grad.  If we want to support more fine-grained signalling,
#     we'll need some alternate variable which is not a std::array)
#
#   - 'retain_variables', a bool which is true if a user has specified
#     that saved variables should be retained in case the backwards is
#     run again later.  This allows an optimization where we can
#     destroy saved buffers if we know variables are not going to be retained,
#     e.g., it is used by _cudnn_rnn
#
# If you need a complex expression, e.g., with local variables,
# write a _backward function in torch/csrc/autograd/FunctionsManual.cpp
# and invoke it from here.  By the way, go read
# https://github.com/zdevito/ATen/issues/163; this describes an
# important hazard that occurs when porting backwards from Python to C++
#
# Double backwards gradient expressions can be somewhat confusing;
# the most important thing to remember is: (1) you need to define a
# derivative formula for every input, including inputs named things
# like 'grad_output', and (2) the gradient to multiply with is always
# called 'grad' (even though it really is a grad-grad).
#
# You can also add forward derivative definition by defining a formula for
# a returned value (in general "result" if the name is not specified). This
# formula works the same way as the backward one and advanced implementations
# should also be placed in the FunctionsManual file.
# This formula should compute a single Jacobian vector product using the (primal)
# value of the argument "foo_p", its forward grad "foo_t" and the result of the
# function as "result".
# Note that the forward derivative can be automatically generated in two cases:
#     - if your function is linear (NOT affine or multi-linear), then you can
#       specify so by just using the string "auto_linear" for the formula.
#     - if your function is applied element wise (and has a single input), you
#       can specify so by just using the string "auto_element_wise" for the formula.
#
# Note that to avoid unpacking overhead, functions taking TensorList as inputs
# will always have their forward grad formula called. This function is responsible
# to check if any computation is needed and should return an undefined Tensor when
# there is nothing to do. You can check "cat_forward" for a full example.
#
# NB: There are a number of gradient definitions in here which are bogus
# (implemented using zeros_like).  These gradients are (hopefully) not
# used by our frontend.  You MUST check the frontend code; search for
# OpName.apply to see if it's still using a legacy Python style API.
#
# Note: Returning views.
# The following cases exist:
#     - If a function returns no view, it can have arbitrary outputs.
#     - If a function return at least one Tensor that is a differentiable view
#       of one of its input:
#         - If there is only one differentiable output, this Tensor is marked as a
#           differentiable view. (alias or transpose for example)
#         - If there are more than one differentiable output, by default all the views are
#           marked as differentiable views and created with allow_rebase_history=false.
#           Meaning that any inplace operation on it will raise an error. (unbind for example)
#
#  Notes about undefined output gradients:
#     All backward functions must support all combinations of undefined output
#     gradient Tensors, where `grad[i].defined() == false`. Depending on the
#     number of input and output grads your derivative formula uses, code
#     generation may automatically add some level of undefined grad support,
#     according to these three cases:
#
#       * 1 input grad and 1 output grad:
#           Complete undefined grad support is automatically added, so you
#           shouldn't have to think about it, unless there is a bug in the code
#           generation.
#
#       * 1 input grad and multiple output grads:
#           Undefined grad support is automatically added ONLY in the case where
#           all output grads are undefined. You will have to add explicit support
#           for cases where a subset of output grads is undefined.
#
#       * multiple input grads:
#           No automatic support, so you will need to add it.
#
#     If your derivative formula uses more than one output grad, it is usually
#     preferable to add undefined grad support in the backward function itself
#     (if you're using one), rather than in the derivative formula in this file.
#
#     Undefined Tensors are created with the default constructor `at::Tensor()`.
#     It is an efficient way to represent a Tensor filled with zeros because
#     the Tensor holds no sizing information and no Storage data is allocated.
#     But consequentially, Tensor operations cannot be performed on them.
#     Therefore, your backward function should treat an undefined output grad as
#     a zero, and it needs to be a special case.
#
#     If all output grads are undefined, then it should be correct for the
#     backward function to return undefined input grads. Since we use the chain
#     rule, output grads equal to zero should result in input grads equal to zero,
#     unless there is some rare special case.
#
#     If a subset of output grads is undefined, then it may be acceptable for
#     the backward function to return undefined input grads--it depends on the
#     specific function, so you'll have to determine that yourself. If returning
#     an undefined Tensor is correct for a given input grad, it is also logically
#     correct to return a defined grad full of zeros, but that would not be
#     preferable since it would be less efficient.
#
# NB: The parameter names here MUST be consistent with the parameter names
# in Decalarations.yaml
- name: abs(Tensor self) -> Tensor
  self: grad * self.sgn()
  result: handle_r_to_c(result.scalar_type(), self_t.conj() * self_p.sgn())

- name: acos(Tensor self) -> Tensor
  self: grad * -((-self * self + 1).rsqrt()).conj()
  result: auto_element_wise

- name: add.Tensor(Tensor self, Tensor other, *, Scalar alpha=1) -> Tensor
  self: handle_r_to_c(self.scalar_type(), grad)
  other: handle_r_to_c(other.scalar_type(), maybe_multiply(grad, alpha.conj()))
  result: self_t + maybe_multiply(other_t, alpha)

- name: add.Scalar(Tensor self, Scalar other, Scalar alpha=1) -> Tensor
  self: handle_r_to_c(self.scalar_type(), grad)
  result: self_t

- name: addbmm(Tensor self, Tensor batch1, Tensor batch2, *, Scalar beta=1, Scalar alpha=1) -> Tensor
  self: maybe_multiply(grad, beta.conj())
  batch1: maybe_multiply(grad.unsqueeze(0).expand({ batch1.size(0), batch1.size(1), batch2.size(2) }).bmm(batch2.transpose(1, 2).conj()), alpha.conj())
  batch2: maybe_multiply(batch1.transpose(1, 2).conj().bmm(grad.unsqueeze(0).expand({ batch1.size(0), batch1.size(1), batch2.size(2) })), alpha.conj())
  result: maybe_multiply(self_t, beta) + maybe_multiply(batch1_t.bmm(batch2_p).sum(0), alpha) + maybe_multiply(batch1_p.bmm(batch2_t).sum(0), alpha)

- name: addcdiv(Tensor self, Tensor tensor1, Tensor tensor2, *, Scalar value=1) -> Tensor
  self: handle_r_to_c(self.scalar_type(), grad)
  tensor1: handle_r_to_c(tensor1.scalar_type(), grad * (value / tensor2).conj())
  tensor2: handle_r_to_c(tensor2.scalar_type(), -grad * (value * tensor1 / (tensor2 * tensor2)).conj())
  result: self_t + maybe_multiply(tensor1_t / tensor2_p, value) - maybe_multiply(tensor2_t * (tensor1_p / tensor2_p) / tensor2_p, value)

- name: addcmul(Tensor self, Tensor tensor1, Tensor tensor2, *, Scalar value=1) -> Tensor
  self: handle_r_to_c(self.scalar_type(), grad)
  tensor1: handle_r_to_c(tensor1.scalar_type(), grad * (tensor2 * value).conj())
  tensor2: handle_r_to_c(tensor2.scalar_type(), grad * (tensor1 * value).conj())
  result: self_t + maybe_multiply(tensor1_t * tensor2_p, value) + maybe_multiply(tensor2_t * tensor1_p, value)

- name: addmm(Tensor self, Tensor mat1, Tensor mat2, *, Scalar beta=1, Scalar alpha=1) -> Tensor
  self: maybe_multiply(grad, beta.conj())
  mat1: mm_mat1_backward(grad, mat2, mat1.sizes(), mat1.strides(), alpha)
  mat2: mm_mat2_backward(grad, mat1, mat2.sizes(), mat2.strides(), alpha)
  result: maybe_multiply(self_t, beta) + maybe_multiply(mat1_t.mm(mat2_p), alpha) + maybe_multiply(mat1_p.mm(mat2_t), alpha)

- name: _sparse_addmm(Tensor self, Tensor sparse, Tensor dense, *, Scalar beta=1, Scalar alpha=1) -> Tensor
  self: maybe_multiply(grad, beta)
  sparse: _sparse_addmm_sparse_backward(grad, sparse, dense, alpha)
  dense: mm_mat2_backward(grad, sparse, dense.sizes(), dense.strides(), alpha)

- name: addmv(Tensor self, Tensor mat, Tensor vec, *, Scalar beta=1, Scalar alpha=1) -> Tensor
  self: maybe_multiply(grad, beta.conj())
  mat: maybe_multiply(grad.ger(vec.conj()), alpha.conj())
  vec: maybe_multiply(mat.t().conj().mv(grad), alpha.conj())
  result: maybe_multiply(self_t, beta) + maybe_multiply(mat_t.mv(vec_p), alpha) + maybe_multiply(mat_p.mv(vec_t), alpha)

- name: addr(Tensor self, Tensor vec1, Tensor vec2, *, Scalar beta=1, Scalar alpha=1) -> Tensor
  self: maybe_multiply(grad, beta.conj())
  vec1: maybe_multiply(grad.mv(vec2.conj()), alpha.conj())
  vec2: maybe_multiply(grad.t().mv(vec1.conj()), alpha.conj())
  result: maybe_multiply(self_t, beta) + maybe_multiply(vec1_t.outer(vec2_p), alpha) + maybe_multiply(vec1_p.outer(vec2_t), alpha)

- name: affine_grid_generator(Tensor theta, int[] size, bool align_corners) -> Tensor
  theta: affine_grid_generator_backward(grad, size, align_corners)

- name: alias(Tensor(a) self) -> Tensor(a)
  self: grad
  result: self_t

- name: angle(Tensor self) -> Tensor
  self: angle_backward(grad, self)
  result: handle_r_to_c(result.scalar_type(), angle_backward(self_t, self_p))

# The four items below are necessary because TensorIterator doesn't work on
# Variables (codegen does not unwrap the input Tensor for all() and any() ).
- name: any(Tensor self) -> Tensor
  output_differentiability: [False]

- name: any.dim(Tensor self, int dim, bool keepdim=False) -> Tensor
  output_differentiability: [False]

- name: all(Tensor self) -> Tensor
  output_differentiability: [False]

- name: all.dim(Tensor self, int dim, bool keepdim=False) -> Tensor
  output_differentiability: [False]

- name: acosh(Tensor self) -> Tensor
  self: grad * (self.pow(2) - 1).rsqrt().conj()
  result: auto_element_wise

- name: acosh_(Tensor(a!) self) -> Tensor(a!)
  self: not_implemented("inplace version of acosh")

- name: asinh(Tensor self) -> Tensor
  self: grad * (self.pow(2) + 1).rsqrt().conj()
  result: auto_element_wise

- name: asinh_(Tensor(a!) self) -> Tensor(a!)
  self: not_implemented("inplace version of asinh")

- name: atanh(Tensor self) -> Tensor
  self: grad * 1 / (1 - self.pow(2)).conj()
  result: auto_element_wise

- name: atanh_(Tensor(a!) self) -> Tensor(a!)
  self: not_implemented("inplace version of atanh")

- name: as_strided(Tensor(a) self, int[] size, int[] stride, int? storage_offset=None) -> Tensor(a)
  self: as_strided_backward(grad, TensorGeometry(self), size, stride, storage_offset)
  result: auto_linear

- name: as_strided_(Tensor(a!) self, int[] size, int[] stride, int? storage_offset=None) -> Tensor(a!)
  self: as_strided_backward(grad, TensorGeometry(self), size, stride, storage_offset)
  result: auto_linear

- name: asin(Tensor self) -> Tensor
  self: grad * (-self * self + 1).rsqrt().conj()
  result: auto_element_wise

- name: atan(Tensor self) -> Tensor
  self: grad / (self * self + 1).conj()
  result: auto_element_wise

- name: atan2(Tensor self, Tensor other) -> Tensor
  self, other: atan2_backward(grad, self, other, grad_input_mask)

- name: baddbmm(Tensor self, Tensor batch1, Tensor batch2, *, Scalar beta=1, Scalar alpha=1) -> Tensor
  self: maybe_multiply(grad, beta.conj())
  batch1: maybe_multiply(grad.bmm(batch2.transpose(1, 2).conj()), alpha.conj())
  batch2: maybe_multiply(batch1.transpose(1, 2).conj().bmm(grad), alpha.conj())
  result: maybe_multiply(self_t, beta) + maybe_multiply(batch1_t.bmm(batch2_p), alpha) + maybe_multiply(batch1_p.bmm(batch2_t), alpha)

- name: bernoulli(Tensor self, *, Generator? generator=None) -> Tensor
  self: zeros_like(grad)
  result: auto_element_wise

- name: bernoulli_.Tensor(Tensor(a!) self, Tensor p, *, Generator? generator=None) -> Tensor(a!)
  self: zeros_like(grad)
  p: zeros_like(p)
  result: self_t.zero_()

- name: bernoulli_.float(Tensor(a!) self, float p=0.5, *, Generator? generator=None) -> Tensor(a!)
  self: zeros_like(grad)
  result: self_t.zero_()

- name: bmm(Tensor self, Tensor mat2) -> Tensor
  self: grad.bmm(mat2.transpose(1, 2).conj())
  mat2: self.transpose(1, 2).conj().bmm(grad)
  result: self_t.bmm(mat2_p) + self_p.bmm(mat2_t)

- name: cat(Tensor[] tensors, int dim=0) -> Tensor
  tensors: cat_tensors_backward(grad, to_args_sizes(tensors), to_args_scalartypes(tensors), dim)
  result: cat_jvp(tensors, dim)

- name: cauchy_(Tensor(a!) self, float median=0, float sigma=1, *, Generator? generator=None) -> Tensor(a!)
  self: zeros_like(grad)
  result: self_t.zero_()

- name: ceil(Tensor self) -> Tensor
  self: zeros_like(grad)
  result: auto_element_wise

- name: cholesky(Tensor self, bool upper=False) -> Tensor
  self: cholesky_backward(grad, upper, result)

- name: linalg_cholesky_ex(Tensor self, *, bool upper=False, bool check_errors=False) -> (Tensor L, Tensor info)
  self: cholesky_backward(grad, upper, L)
  L: cholesky_jvp(self_t, L, upper)

- name: cholesky_solve(Tensor self, Tensor input2, bool upper=False) -> Tensor
  self, input2: cholesky_solve_backward(grad, self, input2, result, upper)
  result: cholesky_solve_jvp(result, input2_p, input2_t, self_t, upper)

- name: cholesky_inverse(Tensor self, bool upper=False) -> Tensor
  self: cholesky_inverse_backward(grad, self, upper, result)

# For clamp, gradient is not defined at the boundaries. But empirically it's helpful
# to be able to get gradient on min and max, so we return the subgradient 1 for these cases.
- name: clamp.Tensor(Tensor self, Tensor? min=None, Tensor? max=None) -> Tensor
  self: clamp_backward(grad, self, min, max)
  min, max: clamp_backward_min_max(grad, self, min, max, grad_input_mask)

- name: clamp(Tensor self, Scalar? min=None, Scalar? max=None) -> Tensor
  self: clamp_backward(grad, self, min, max)
  result: auto_element_wise

- name: clamp_min(Tensor self, Scalar min) -> Tensor
  self: where(self >= min, grad, at::scalar_tensor(0., grad.options()))
  result: auto_element_wise

- name: clamp_min.Tensor(Tensor self, Tensor min) -> Tensor
  self: where(self >= min, grad, at::scalar_tensor(0., grad.options()))
  min: where(self < min, grad, at::scalar_tensor(0., grad.options()))
  result: where(self_p >= min_p, self_t, at::scalar_tensor(0., self_p.options())) + where(self_p < min_p, min_t, at::scalar_tensor(0., self_p.options()))

- name: clamp_max(Tensor self, Scalar max) -> Tensor
  self: where(self <= max, grad, at::scalar_tensor(0., grad.options()))
  result: auto_element_wise

- name: clamp_max.Tensor(Tensor self, Tensor max) -> Tensor
  self: where(self <= max, grad, at::scalar_tensor(0., grad.options()))
  max: where(self > max, grad, at::scalar_tensor(0., grad.options()))
  result: where(self_p <= max_p, self_t, at::scalar_tensor(0., self_p.options())) + where(self_p > max_p, max_t, at::scalar_tensor(0., self_p.options()))

- name: clone(Tensor self, *, MemoryFormat? memory_format=None) -> Tensor
  self: grad
  result: auto_linear

- name: _to_copy(Tensor self, *, ScalarType? dtype=None, Layout? layout=None, Device? device=None, bool? pin_memory=None, bool non_blocking=False, MemoryFormat? memory_format=None) -> Tensor
  self: grad.to(self.options(), /*non_blocking*/false, /*copy*/false)
  result: _to_copy(self_t, dtype, layout, device, pin_memory, non_blocking, memory_format)
  # The condition is: if dtype is not nullopt, then isDifferentiableType(*dtype)
  # (If dtype IS nullopt, we rely on the regular check that any input requires grad).
  output_differentiability: ["!dtype || isDifferentiableType(*dtype)"]

- name: _coalesce(Tensor self) -> Tensor
  self: grad

- name: complex(Tensor real, Tensor imag) -> Tensor
  real: at::real(grad)
  imag: at::imag(grad)
  result: at::complex(real_t, imag_t)

- name: polar(Tensor abs, Tensor angle) -> Tensor
  abs, angle: polar_backward(grad, result)

- name: _conj(Tensor(a) self) -> Tensor(a)
  self: grad.conj()
  result: self_t.conj()

- name: _neg_view(Tensor(a) self) -> Tensor(a)
  self: grad.neg()
  result: self_t.neg()

- name: _conj_physical(Tensor self) -> Tensor
  self: grad.conj_physical()
  result: self_t.conj_physical()

- name: conj_physical_(Tensor(a!) self) -> Tensor(a!)
  self: grad.conj_physical()
  result: self_t.conj_physical_()

- name: copysign.Tensor(Tensor self, Tensor other) -> Tensor
  self: copysign_tensor_self_backward(grad, self, result)
  other: zeros_like(other)
  result: copysign_tensor_self_backward(self_t, self_p, result)

- name: copysign.Scalar(Tensor self, Scalar other) -> Tensor
  self: copysign_tensor_self_backward(grad, self, result)
  result: auto_element_wise

- name: cos(Tensor self) -> Tensor
  self: grad * -self.sin().conj()
  result: auto_element_wise

- name: cosh(Tensor self) -> Tensor
  self: grad * self.sinh().conj()
  result: auto_element_wise

- name: count_nonzero.dim_IntList(Tensor self, int[] dim) -> Tensor
  output_differentiability: [False]

- name: count_nonzero(Tensor self, int? dim=None) -> Tensor
  output_differentiability: [False]

- name: linalg_cross(Tensor self, Tensor other, *, int dim=-1) -> Tensor
  self: at::linalg_cross(other.conj(), grad, dim)
  other: at::linalg_cross(grad, self.conj(), dim)
  result: "at::linalg_cross(self_t, other_p, dim) + at::linalg_cross(self_p, other_t, dim)"

- name: logcumsumexp(Tensor self, int dim) -> Tensor
  self: logcumsumexp_backward(grad, self, result, dim)

- name: cumprod(Tensor self, int dim, *, ScalarType? dtype=None) -> Tensor
  self: cumprod_backward(grad.to(self.scalar_type()), self, dim, result)
  result: "cumprod_jvp(self_t, self_p, result, dim).to(dtype.has_value() ? *dtype : self_p.scalar_type())"

- name: cumsum(Tensor self, int dim, *, ScalarType? dtype=None) -> Tensor
  self: cumsum_backward(grad.to(self.scalar_type()), dim)
  result: auto_linear

- name: cummax(Tensor self, int dim) -> (Tensor values, Tensor indices)
  self: cummaxmin_backward(grad, self, indices, dim)
  values: self_t.gather(dim, indices)

- name: cummin(Tensor self, int dim) -> (Tensor values, Tensor indices)
  self: cummaxmin_backward(grad, self, indices, dim)
  values: self_t.gather(dim, indices)

- name: conv_tbc(Tensor self, Tensor weight, Tensor bias, int pad=0) -> Tensor
  self, weight, bias: "grad.defined() ? conv_tbc_backward(grad, self, weight, bias, pad) : std::tuple<Tensor, Tensor, Tensor>()"

- name: _ctc_loss(Tensor log_probs, Tensor targets, int[] input_lengths, int[] target_lengths, int blank=0, bool zero_infinity=False) -> (Tensor, Tensor)
  log_probs: _ctc_loss_backward(grad, log_probs, targets, input_lengths, target_lengths, result0, result1, blank, zero_infinity)

- name: deg2rad(Tensor self) -> Tensor
  self: deg2rad_backward(grad)
  result: auto_element_wise

- name: _det_lu_based_helper(Tensor self) -> (Tensor det, Tensor lu, Tensor pivs)
  self: _det_lu_based_helper_backward(grad, det, self, lu, pivs)
  output_differentiability: [True, False, False]

- name: diag_embed(Tensor self, int offset=0, int dim1=-2, int dim2=-1) -> Tensor
  self: grad.diagonal(offset, dim1, dim2)
  result: auto_linear

- name: diag(Tensor self, int diagonal=0) -> Tensor
  self: diag_backward(grad, self.sizes(), diagonal)
  result: auto_linear

- name: diagonal(Tensor(a) self, int offset=0, int dim1=0, int dim2=1) -> Tensor(a)
  self: diagonal_backward(grad, self.sizes(), offset, dim1, dim2)
  result: auto_linear

- name: diagonal_backward(Tensor grad_output, int[] input_sizes, int offset, int dim1, int dim2) -> Tensor
  grad_output: grad.diagonal(offset, dim1, dim2)
  result: auto_linear

- name: dist(Tensor self, Tensor other, Scalar p=2) -> Tensor
  self: norm_backward(grad, self - other, p, result)
  other: -norm_backward(grad, self - other, p, result)

# The backward formula is done in this order to improve numerical stability
# of the higher order derivatives, see https://github.com/pytorch/pytorch/issues/43414
# Note that we don't use "result" because saving it would be BC-breaking when it is used in an inplace operation later
- name: div.Tensor(Tensor self, Tensor other) -> Tensor
  self: div_tensor_self_backward(grad, other, self.scalar_type())
  other: div_tensor_other_backward(grad, self, other)
  result: self_t / other_p - other_t * (self_p / other_p) / other_p

- name: div.Scalar(Tensor self, Scalar other) -> Tensor
  self: div_tensor_self_backward(grad, at::scalar_to_tensor(other), self.scalar_type())
  result: self_t / other

- name: div.Tensor_mode(Tensor self, Tensor other, *, str? rounding_mode) -> Tensor
  self: div_tensor_self_backward(grad, other, self.scalar_type(), rounding_mode)
  other: div_tensor_other_backward(grad, self, other, rounding_mode)
  result: "rounding_mode.has_value() ? result.new_zeros(result.sizes()) : self_t / other_p - other_t * (self_p / other_p) / other_p"

- name: div.Scalar_mode(Tensor self, Scalar other, *, str? rounding_mode) -> Tensor
  self: div_tensor_self_backward(grad, at::scalar_to_tensor(other), self.scalar_type(), rounding_mode)
  result: "rounding_mode.has_value() ? result.new_zeros(result.sizes()) : self_t / other"

- name: dot(Tensor self, Tensor tensor) -> Tensor
  self: grad * tensor.conj()
  tensor: grad * self.conj()
  result: at::dot(self_t, tensor_p) + at::dot(self_p, tensor_t)

- name: vdot(Tensor self, Tensor other) -> Tensor
  self: grad.conj() * other
  other: grad * self
  result: at::vdot(self_t, other_p) + at::vdot(self_p, other_t)

- name: _fused_dropout(Tensor self, float p, Generator? generator=None) -> (Tensor, Tensor)
  self: _fused_dropout_backward(grad, result1, p)

- name: native_dropout(Tensor input, float p, bool? train) -> (Tensor, Tensor)
  input: "GradMode::is_enabled() ? infinitely_differentiable_native_dropout_backward(grad, result1, (!train.has_value() || !train.value() ? 1 : (p == 1 ? 0.0 : 1.0 / (1.0 - p)))) : native_dropout_backward(grad, result1, (!train.has_value() || !train.value() ? 1 : (p == 1 ? 0.0 : 1.0 / (1.0 - p))))"

- name: native_dropout_backward(Tensor grad_output, Tensor mask, float scale) -> Tensor
  grad_output: "native_dropout_double_backward(grad, grad_output, mask, scale)"
  mask: 'not_implemented("native_dropout_backward: mask")'

- name: eig(Tensor self, bool eigenvectors=False) -> (Tensor eigenvalues, Tensor eigenvectors)
  self: eig_backward(grads, self, eigenvectors, eigenvalues, eigenvectors_return)

- name: eq_.Scalar(Tensor(a!) self, Scalar other) -> Tensor(a!)
  self: zeros_like(self)
  result: self_t.zero_()

- name: eq_.Tensor(Tensor(a!) self, Tensor other) -> Tensor(a!)
  self: zeros_like(self)
  other: zeros_like(other)
  result: self_t.zero_()

- name: erf(Tensor self) -> Tensor
  self: 2.0 / sqrt(M_PI) * exp(-(self.pow(2))) * grad
  result: auto_element_wise

- name: erfc(Tensor self) -> Tensor
  self: -2.0 / sqrt(M_PI) * exp(-(self.pow(2))) * grad
  result: auto_element_wise

- name: special_erfcx(Tensor self) -> Tensor
  self: (2.0 * self * result - 2.0 / sqrt(M_PI)) * grad
  result: auto_element_wise

- name: erfinv(Tensor self) -> Tensor
  self: 0.5 * sqrt(M_PI) * exp(self.erfinv().pow(2)) * grad
  result: auto_element_wise

- name: exp(Tensor self) -> Tensor
  self: grad * result.conj()
  result: auto_element_wise

- name: exp2(Tensor self) -> Tensor
  self: grad * result * M_LN2
  result: auto_element_wise

- name: expm1(Tensor self) -> Tensor
  self: grad * (result + 1)
  result: auto_element_wise

- name: expand(Tensor(a) self, int[] size, *, bool implicit=False) -> Tensor(a)
  self: at::sum_to(grad, self.sizes())
  result: auto_linear

- name: exponential_(Tensor(a!) self, float lambd=1, *, Generator? generator=None) -> Tensor(a!)
  self: zeros_like(grad)
  result: self_t.zero_()

- name: fake_quantize_per_tensor_affine_cachemask(Tensor self, float scale, int zero_point, int quant_min, int quant_max) -> (Tensor output, Tensor mask)
  self: fake_quantize_per_tensor_affine_cachemask_backward(grad, mask)

- name: _fake_quantize_per_tensor_affine_cachemask_tensor_qparams(Tensor self, Tensor scale, Tensor zero_point, Tensor fake_quant_enabled, int quant_min, int quant_max) -> (Tensor output, Tensor mask)
  self: fake_quantize_per_tensor_affine_cachemask_backward(grad, mask)

- name: _fake_quantize_learnable_per_tensor_affine(Tensor self, Tensor scale, Tensor zero_point, int quant_min, int quant_max, float grad_factor=1.0) -> Tensor
  self, scale, zero_point: "grad.defined() ? _fake_quantize_learnable_per_tensor_affine_backward(grad, self, scale, zero_point, quant_min, quant_max, grad_factor) : std::tuple<Tensor, Tensor, Tensor>()"

- name: fake_quantize_per_channel_affine_cachemask(Tensor self, Tensor scale, Tensor zero_point, int axis, int quant_min, int quant_max) -> (Tensor output, Tensor mask)
  self: fake_quantize_per_channel_affine_cachemask_backward(grad, mask)

- name: _fake_quantize_learnable_per_channel_affine(Tensor self, Tensor scale, Tensor zero_point, int axis, int quant_min, int quant_max, float grad_factor=1.0) -> Tensor
  self, scale, zero_point: "grad.defined() ? _fake_quantize_learnable_per_channel_affine_backward(grad, self, scale, zero_point, axis, quant_min, quant_max, grad_factor) : std::tuple<Tensor, Tensor, Tensor>()"

- name: _fused_moving_avg_obs_fq_helper(Tensor self, Tensor observer_on, Tensor fake_quant_on, Tensor(a!) running_min, Tensor(b!) running_max, Tensor(c!) scale, Tensor(d!) zero_point, float averaging_const, int quant_min, int quant_max, int ch_axis, bool per_row_fake_quant=False, bool symmetric_quant=False) -> (Tensor output, Tensor mask)
  self: fake_quantize_per_tensor_affine_cachemask_backward(grad, mask)

- name: fill_.Scalar(Tensor(a!) self, Scalar value) -> Tensor(a!)
  self: zeros_like(grad)
  result: self_t.fill_(0)

- name: fill_.Tensor(Tensor(a!) self, Tensor value) -> Tensor(a!)
  self: zeros_like(grad)
  value: grad.sum()
  result: self_t.fill_(value_t)

- name: floor(Tensor self) -> Tensor
  self: zeros_like(grad)
  result: auto_element_wise

- name: fmod.Scalar(Tensor self, Scalar other) -> Tensor
  self: grad

- name: fmod.Tensor(Tensor self, Tensor other) -> Tensor
  self: grad
  other: 'not_implemented("fmod: other")'

- name: frac(Tensor self) -> Tensor
  self: grad
  result: self_t

- name: frexp.Tensor(Tensor self) -> (Tensor mantissa, Tensor exponent)
  self: grad / exponent.exp2()
  mantissa: self_t / exponent.exp2()

- name: gather(Tensor self, int dim, Tensor index, *, bool sparse_grad=False) -> Tensor
  self: gather_backward(grad, self, dim, index, sparse_grad)
  index: non_differentiable
  result: auto_linear

- name: ge_.Scalar(Tensor(a!) self, Scalar other) -> Tensor(a!)
  self: zeros_like(self)
  result: self_t.zero_()

- name: ge_.Tensor(Tensor(a!) self, Tensor other) -> Tensor(a!)
  self: zeros_like(self)
  other: zeros_like(other)
  result: self_t.zero_()

- name: geometric_(Tensor(a!) self, float p, *, Generator? generator=None) -> Tensor(a!)
  self: zeros_like(grad)
  result: self_t.zero_()

- name: geqrf(Tensor self) -> (Tensor a, Tensor tau)
  self: not_implemented("geqrf")

- name: indices(Tensor(a) self) -> Tensor(a)
  output_differentiability: [False]

- name: _indices(Tensor(a) self) -> Tensor(a)
  output_differentiability: [False]

- name: grid_sampler_2d(Tensor input, Tensor grid, int interpolation_mode, int padding_mode, bool align_corners) -> Tensor
  input, grid: "grad.defined() ? grid_sampler_2d_backward(grad, input, grid, interpolation_mode, padding_mode, align_corners, grad_input_mask) : std::tuple<Tensor, Tensor>()"

- name: grid_sampler_3d(Tensor input, Tensor grid, int interpolation_mode, int padding_mode, bool align_corners) -> Tensor
  input, grid: "grad.defined() ? grid_sampler_3d_backward(grad, input, grid, interpolation_mode, padding_mode, align_corners) : std::tuple<Tensor, Tensor>()"

# See NOTE [ grid_sample CPU fallback ]
- name: _grid_sampler_2d_cpu_fallback(Tensor input, Tensor grid, int interpolation_mode, int padding_mode, bool align_corners) -> Tensor
  input, grid: "grad.defined() ? _grid_sampler_2d_cpu_fallback_backward(grad, input, grid, interpolation_mode, padding_mode, align_corners) : std::tuple<Tensor, Tensor>()"

- name: gt_.Scalar(Tensor(a!) self, Scalar other) -> Tensor(a!)
  self: zeros_like(self)
  result: self_t.zero_()

- name: gt_.Tensor(Tensor(a!) self, Tensor other) -> Tensor(a!)
  self: zeros_like(self)
  other: zeros_like(other)
  result: self_t.zero_()

- name: hardsigmoid(Tensor self) -> Tensor
  self: hardsigmoid_backward(grad, self)
  result: auto_element_wise

- name: histc(Tensor self, int bins=100, Scalar min=0, Scalar max=0) -> Tensor
  output_differentiability: [False]

- name: hardswish(Tensor self) -> Tensor
  self: hardswish_backward(grad, self)
  result: auto_element_wise

- name: hypot(Tensor self, Tensor other) -> Tensor
  self: grad * self / result
  other: grad * other / result
  result: self_t * self_p / result + other_t * other_p / result

- name: i0(Tensor self) -> Tensor
  self: grad * at::special_i1(self)
  result: auto_element_wise

- name: special_i0e(Tensor self) -> Tensor
  self: grad * (at::special_i1e(self) - self.sgn() * result)
  result: auto_element_wise

- name: special_i1(Tensor self) -> Tensor
  self: i1_backward(grad, self, result)
  result: auto_element_wise

- name: special_i1e(Tensor self) -> Tensor
  self: i1e_backward(grad, self, result)
  result: auto_element_wise

- name: igamma(Tensor self, Tensor other) -> Tensor
  self: 'not_implemented("igamma: input")'
  other: grad * exp((self - 1) * log(other) - other - lgamma(self))

- name: igammac(Tensor self, Tensor other) -> Tensor
  self: 'not_implemented("igammac: input")'
  other: -grad * exp((self - 1) * log(other) - other - lgamma(self))

- name: index.Tensor(Tensor self, Tensor?[] indices) -> Tensor
  self: index_backward(grad.new_zeros(self.sizes(), self.options()), indices, grad)

  # To avoid perf regression, we have 2 separate derivate formulas for index_add and index_add_
  # See: https://github.com/pytorch/pytorch/pull/65993#discussion_r729912376 for the discussion
- name: index_add(Tensor self, int dim, Tensor index, Tensor source, *, Scalar alpha=1) -> Tensor
  self: grad
  # The case source.dim() == 0  is necessary to support scalar tensors of the form
  # source.dim() == 0 and index.dim() == 1 and index.size() == (1,),
  # This is because source is not broadcastable to index, as source.dim() < index.dim()
  source: "maybe_multiply(source.dim() > 0 ? grad.index_select(dim, index).expand_as(source) : grad.index_select(dim, index.squeeze(0)), alpha)"
  index: non_differentiable
  result: at::index_add(self_t, dim, index, maybe_multiply(source_t, alpha))

- name: index_add_(Tensor(a!) self, int dim, Tensor index, Tensor source, *, Scalar alpha=1) -> Tensor(a!)
  self: grad
  # The case source.dim() == 0 is necessary to support scalar tensors of the form
  # source.dim() == 0 and index.dim() == 1 and index.size() == (1,),
  # This is because source is not broadcastable to index, as source.dim() < index.dim()
  source: "maybe_multiply(source.dim() > 0 ? grad.index_select(dim, index).expand_as(source) : grad.index_select(dim, index.squeeze(0)), alpha)"
  index: non_differentiable
  result: self_t.index_add_(dim, index, maybe_multiply(source_t, alpha))

- name: index_copy(Tensor self, int dim, Tensor index, Tensor source) -> Tensor
  self: grad.index_fill(dim, index, 0)
  # The case source.dim() == 0  is necessary to support scalar tensors of the form
  # source.dim() == 0 and index.dim() == 1 and index.size() == (1,),
  # This is because source is not broadcastable to index, as source.dim() < index.dim()
  source: "source.dim() > 0 ? grad.index_select(dim, index).expand_as(source) : grad.index_select(dim, index.squeeze(0))"
  index: non_differentiable
  result: self_t.index_copy(dim, index, source_t)

- name: index_fill.int_Scalar(Tensor self, int dim, Tensor index, Scalar value) -> Tensor
  self: grad.index_fill(dim, index, 0)
  index: non_differentiable
  result: self_t.index_fill(dim, index, 0)

- name: index_fill.int_Tensor(Tensor self, int dim, Tensor index, Tensor value) -> Tensor
  self: grad.index_fill(dim, index, 0)
  value: grad.index_select(dim, std::get<0>(at::_unique(index, /*sorted=*/false))).sum()
  index: non_differentiable
  result: self_t.index_fill(dim, index, value_t)

<<<<<<< HEAD
- name: index_fill_.int_Tensor(Tensor(a!) self, int dim, Tensor index, Tensor value) -> Tensor(a!)
  self: grad.index_fill(dim, index, 0)
  value: grad.index_select(dim, std::get<0>(at::_unique(index, /*sorted=*/false))).sum()
  index: non_differentiable
  result: self_t.index_fill_(dim, index, value_t)

- name: index_put(Tensor self, Tensor?[] indices, Tensor values, bool accumulate=False) -> Tensor
  self: "accumulate ? grad : grad.index_put(indices, zeros_like(values), false)"
  values: grad.index(indices)
  result: self_t.index_put(indices, values_t, accumulate)

=======
>>>>>>> eef3715d
- name: index_put_(Tensor(a!) self, Tensor?[] indices, Tensor values, bool accumulate=False) -> Tensor(a!)
  self: "accumulate ? grad : grad.index_put(indices, zeros_like(values), false)"
  values: grad.index(indices)
  result: self_t.index_put_(indices, values_t, accumulate)

- name: _index_put_impl_(Tensor(a!) self, Tensor?[] indices, Tensor values, bool accumulate=False, bool unsafe=False) -> Tensor(a!)
  self: "accumulate ? grad : grad.index_put(indices, zeros_like(values), false)"
  values: grad.index(indices)
  result: at::_index_put_impl_(self_t, indices, values_t, accumulate, unsafe)

- name: index_select(Tensor self, int dim, Tensor index) -> Tensor
  self: index_select_backward(grad, self.sizes(), dim, index)
  index: non_differentiable
  result: auto_linear

- name: inverse(Tensor self) -> Tensor
  self: -at::matmul(result.mH(), at::matmul(grad, result.mH()))
  result: -at::matmul(at::matmul(result, self_t), result)

- name: linalg_inv_ex(Tensor self, *, bool check_errors=False) -> (Tensor inverse, Tensor info)
  self: -at::matmul(inverse.mH(), at::matmul(grad, inverse.mH()))
  inverse: -at::matmul(at::matmul(inverse, self_t), inverse)

- name: linalg_pinv.atol_rtol_tensor(Tensor self, *, Tensor? atol=None, Tensor? rtol=None, bool hermitian=False) -> Tensor
  self: pinv_backward(grad, result, self)
  result: pinv_jvp(self_p, result, self_t)

- name: isnan(Tensor self) -> Tensor
  self: non_differentiable

- name: kthvalue(Tensor self, int k, int dim=-1, bool keepdim=False) -> (Tensor values, Tensor indices)
  self: value_selecting_reduction_backward(grad, dim, indices, self.sizes(), keepdim)
  values: gather_with_keepdimed_indices(self_t, dim, indices, keepdim)

- name: le_.Scalar(Tensor(a!) self, Scalar other) -> Tensor(a!)
  self: zeros_like(self)
  result: self_t.zero_()

- name: le_.Tensor(Tensor(a!) self, Tensor other) -> Tensor(a!)
  self: zeros_like(self)
  other: zeros_like(other)
  result: self_t.zero_()

- name: lerp.Scalar(Tensor self, Tensor end, Scalar weight) -> Tensor
  self: "weight.isComplex() ? grad * (1 - weight.conj().toComplexDouble()) : grad * (1 - weight.toDouble())"
  end: grad * weight.conj()
  result: at::lerp(self_t, end_t, weight)

- name: lerp.Tensor(Tensor self, Tensor end, Tensor weight) -> Tensor
  self: grad * (1 - weight).conj()
  end: grad * weight.conj()
  weight: grad * (end - self).conj()
  result: at::lerp(self_t, end_t, weight_p) + weight_t * (end_p - self_p)

- name: lgamma(Tensor self) -> Tensor
  self: grad * digamma(self)
  result: auto_element_wise

- name: digamma(Tensor self) -> Tensor
  self: grad * polygamma(1, self)
  result: auto_element_wise

- name: polygamma(int n, Tensor self) -> Tensor
  self: grad * polygamma(n + 1, self)
  result: auto_element_wise

- name: polygamma_(Tensor(a!) self, int n) -> Tensor(a!)
  self: grad * polygamma(n + 1, self)
  result: self_t.mul_(polygamma(n + 1, original_self_p))

- name: log(Tensor self) -> Tensor
  self: grad.div(self.conj())
  result: auto_element_wise

- name: log10(Tensor self) -> Tensor
  self: grad / (self.conj() * 2.3025850929940456)
  result: auto_element_wise

- name: log1p(Tensor self) -> Tensor
  self: log1p_backward(grad, self)
  result: auto_element_wise

- name: log2(Tensor self) -> Tensor
  self: grad / (self.conj() * 0.6931471805599453)
  result: auto_element_wise

- name: logaddexp(Tensor self, Tensor other) -> Tensor
  self: grad / (1 + exp(other - self))
  other: grad / (1 + exp(self - other))
  result: self_t / (1 + exp(other_p - self_p)) + other_t / (1 + exp(self_p - other_p))

- name: logaddexp2(Tensor self, Tensor other) -> Tensor
  self: grad / (1 + pow(2, other - self))
  other: grad / (1 + pow(2, self - other))
  result: self_t / (1 + pow(2, other_p - self_p)) + other_t / (1 + pow(2, self_p - other_p))

- name: xlogy.Tensor(Tensor self, Tensor other) -> Tensor
  self: grad * at::xlogy((self != 0), other)
  other: grad * at::where(other.isnan() | (self != 0), self / other, zeros_like(other))
  result: self_t * at::xlogy((self_p != 0), other_p) + other_t * self_p / other_p

- name: xlogy.Scalar_Self(Scalar self, Tensor other) -> Tensor
  other: grad * at::where(other.isnan() | (!self.equal(0)), self / other, zeros_like(other))
  result: auto_element_wise

- name: xlogy.Scalar_Other(Tensor self, Scalar other) -> Tensor
  self: grad * at::xlogy((self != 0), other)
  result: auto_element_wise

- name: special_xlog1py(Tensor self, Tensor other) -> Tensor
  self: grad * other.log1p()
  other: grad * self / (other + 1)
  result: self_t * other_p.log1p() + other_t * self_p / (other_p + 1)

- name: special_xlog1py.self_scalar(Scalar self, Tensor other) -> Tensor
  other: grad * self / (other + 1)
  result: auto_element_wise

- name: special_xlog1py.other_scalar(Tensor self, Scalar other) -> Tensor
  self: grad * log1p(other.toDouble())
  result: auto_element_wise

- name: special_zeta(Tensor self, Tensor other) -> Tensor
  self: not_implemented("zeta")
  other:  grad * -self * special_zeta(self + 1., other)

- name: special_zeta.self_scalar(Scalar self, Tensor other) -> Tensor
  other:  grad * -self * special_zeta(self.toDouble() + 1., other)

- name: special_zeta.other_scalar(Tensor self, Scalar other) -> Tensor
  self: not_implemented("zeta")

- name: logdet(Tensor self) -> Tensor
  self: logdet_backward(grad, self, result)

- name: log_normal_(Tensor(a!) self, float mean=1, float std=2, *, Generator? generator=None) -> Tensor(a!)
  self: zeros_like(grad)
  result: self_t.zero_()

- name: logsumexp(Tensor self, int[1] dim, bool keepdim=False) -> Tensor
  self: logsumexp_backward(grad, self, result, dim, keepdim)

- name: lstsq(Tensor self, Tensor A) -> (Tensor solution, Tensor QR)
  self: not_implemented("lstsq")
  A: not_implemented("lstsq")

- name: linalg_lstsq(Tensor self, Tensor b, float? rcond=None, *, str? driver=None) -> (Tensor solution, Tensor residuals, Tensor rank, Tensor singular_values)
  self, b: linalg_lstsq_backward(grad, self, b, rcond, driver, grad_input_mask)
  solution: linalg_lstsq_jvp(self_p, b_p, self_t, b_t)
  output_differentiability: [True, False, False, False]

- name: lt_.Scalar(Tensor(a!) self, Scalar other) -> Tensor(a!)
  self: zeros_like(self)
  result: self_t.zero_()

- name: lt_.Tensor(Tensor(a!) self, Tensor other) -> Tensor(a!)
  self: zeros_like(self)
  other: zeros_like(other)
  result: self_t.zero_()

- name: linalg_lu_factor_ex(Tensor A, *, bool pivot=True, bool check_errors=False) -> (Tensor LU, Tensor pivots, Tensor info)
  A: lu_factor_ex_backward(grad, A, LU, pivots)
  LU: lu_factor_ex_jvp(A_t, LU, pivots)
  output_differentiability: [True, False, False]

- name: lu_solve(Tensor self, Tensor LU_data, Tensor LU_pivots) -> Tensor
  self, LU_data: lu_solve_backward(grad, result, LU_data, LU_pivots, grad_input_mask)
  result: lu_solve_jvp(result, LU_data_p, LU_data_t, self_t, LU_pivots)

- name: lu_unpack(Tensor LU_data, Tensor LU_pivots, bool unpack_data=True, bool unpack_pivots=True) -> (Tensor P, Tensor L, Tensor U)
  LU_data: lu_unpack_backward(grads, LU_data, unpack_data)
  LU_pivots: non_differentiable

- name: masked_fill.Scalar(Tensor self, Tensor mask, Scalar value) -> Tensor
  self: grad.masked_fill(mask, 0)
  mask: non_differentiable
  result: self_t.masked_fill(mask, 0)

- name: masked_fill.Tensor(Tensor self, Tensor mask, Tensor value) -> Tensor
  self: grad.masked_fill(mask, 0)
  value: at::where(mask, grad, zeros_like(grad)).sum()
  mask: non_differentiable
  result: self_t.masked_fill(mask, value_t)

- name: masked_scatter(Tensor self, Tensor mask, Tensor source) -> Tensor
  self: grad.masked_fill(mask, 0)
  source: masked_scatter_backward(grad, mask, source.sizes())
  mask: non_differentiable
  result: self_t.masked_scatter(mask, source_t)

- name: masked_select(Tensor self, Tensor mask) -> Tensor
  self: masked_select_backward(grad, self, mask)
  mask: non_differentiable
  result: auto_linear

- name: linalg_matrix_exp(Tensor self) -> Tensor
  self: linalg_matrix_exp_differential(self, grad, /*adjoint*/ true)
  result: linalg_matrix_exp_differential(self_p, self_t, /*adjoint*/ false)

- name: max.dim(Tensor self, int dim, bool keepdim=False) -> (Tensor values, Tensor indices)
  self: value_selecting_reduction_backward(grad, dim, indices, self.sizes(), keepdim)
  values: gather_with_keepdimed_indices(self_t, dim, indices, keepdim)

- name: max(Tensor self) -> Tensor
  self: evenly_distribute_backward(grad, self, result)
  result: evenly_read_jvp(self_t, self_p, result)

- name: maximum(Tensor self, Tensor other) -> Tensor
  self: at::where(self == other, grad / 2, grad).masked_fill_(self < other, 0)
  other: at::where(self == other, grad / 2, grad).masked_fill_(self > other, 0)
  result: other_t + at::where(self_p == other_p, 0.5, (self_p > other_p).to(result.scalar_type())) * (self_t - other_t)

- name: fmax(Tensor self, Tensor other) -> Tensor
  self: grad.masked_fill((self >= other).logical_or_(other.isnan()).logical_not_(), 0)
  other: grad.masked_fill((self >= other).logical_or_(other.isnan()), 0)
  result: other_t + (self_p > other_p).logical_or_(other_p.isnan()) * (self_t - other_t)

- name: mean(Tensor self, *, ScalarType? dtype=None) -> Tensor
  self: grad.expand(self.sizes()).to(self.scalar_type()) / self.numel()
  result: auto_linear

- name: mean.dim(Tensor self, int[1] dim, bool keepdim=False, *, ScalarType? dtype=None) -> Tensor
  self: sum_backward(grad, self.sizes(), dim, keepdim).to(self.scalar_type()) / _safe_size(self.sizes(), dim)
  result: auto_linear

- name: median(Tensor self) -> Tensor
  self: evenly_distribute_backward(grad, self, result)
  result: evenly_read_jvp(self_t, self_p, result)

- name: nanmedian(Tensor self) -> Tensor
  self: evenly_distribute_backward(grad, self, result)
  result: evenly_read_jvp(self_t, self_p, result)

# This is in theory incorrect in the following case:
#   sorted list: [..., a, b, b, ..., b, b, c, ...] with median = b and the value
#                            |                     at middle position of the
#                            |                     list between two `b`s. E.g.,
#                            |
#                            ^the middle position
# The gradient exists and is essentially 0 in this case.
#
# In case where the middle position is at the boundary of `b` range, e.g.,
#   sorted list: [..., a, b, b, ..., b, b, c, ...]
#                                       |
#                                       ^the middle position
# The backward implementation is correct in the sense that it returns the
# subgradient on one side.
- name: median.dim(Tensor self, int dim, bool keepdim=False) -> (Tensor values, Tensor indices)
  self: value_selecting_reduction_backward(grad, dim, indices, self.sizes(), keepdim)
  values: gather_with_keepdimed_indices(self_t, dim, indices, keepdim)

- name: nanmedian.dim(Tensor self, int dim, bool keepdim=False) -> (Tensor values, Tensor indices)
  self: value_selecting_reduction_backward(grad, dim, indices, self.sizes(), keepdim)
  values: gather_with_keepdimed_indices(self_t, dim, indices, keepdim)

- name: min.dim(Tensor self, int dim, bool keepdim=False) -> (Tensor values, Tensor indices)
  self: value_selecting_reduction_backward(grad, dim, indices, self.sizes(), keepdim)
  values: gather_with_keepdimed_indices(self_t, dim, indices, keepdim)

- name: min(Tensor self) -> Tensor
  self: evenly_distribute_backward(grad, self, result)
  result: evenly_read_jvp(self_t, self_p, result)

- name: minimum(Tensor self, Tensor other) -> Tensor
  self: at::where(self == other, grad / 2, grad).masked_fill_(self > other, 0)
  other: at::where(self == other, grad / 2, grad).masked_fill_(self < other, 0)
  result: other_t + at::where(self_p == other_p, 0.5, (self_p < other_p).to(result.scalar_type())) * (self_t - other_t)

- name: fmin(Tensor self, Tensor other) -> Tensor
  self: grad.masked_fill((self <= other).logical_or_(other.isnan()).logical_not_(), 0)
  other: grad.masked_fill((self <= other).logical_or_(other.isnan()), 0)
  result: other_t + (self_p <= other_p).logical_or_(other_p.isnan()) * (self_t - other_t)

- name: amax(Tensor self, int[1] dim=[], bool keepdim=False) -> Tensor
  self: scale_grad_by_count(restore_reduced_dims(grad, dim, keepdim), restore_reduced_dims(result, dim, keepdim) == self, dim)

- name: amin(Tensor self, int[1] dim=[], bool keepdim=False) -> Tensor
  self: scale_grad_by_count(restore_reduced_dims(grad, dim, keepdim), restore_reduced_dims(result, dim, keepdim) == self, dim)

- name: mm(Tensor self, Tensor mat2) -> Tensor
  self: mm_mat1_backward(grad, mat2, self.sizes(), self.strides(), 1)
  mat2: mm_mat2_backward(grad, self, mat2.sizes(), mat2.strides(), 1)
  result: at::mm(self_t, mat2_p) + at::mm(self_p, mat2_t)

- name: mode(Tensor self, int dim=-1, bool keepdim=False) -> (Tensor values, Tensor indices)
  self: value_selecting_reduction_backward(grad, dim, indices, self.sizes(), keepdim)
  values: gather_with_keepdimed_indices(self_t, dim, indices, keepdim)

- name: mul.Tensor(Tensor self, Tensor other) -> Tensor
  self: mul_tensor_backward(grad, other, self.scalar_type())
  other: mul_tensor_backward(grad, self, other.scalar_type())
  result: other_t * self_p + self_t * other_p

- name: mul.Scalar(Tensor self, Scalar other) -> Tensor
  self: mul_tensor_backward(grad, at::scalar_to_tensor(other), self.scalar_type())
  result: self_t * other

- name: mv(Tensor self, Tensor vec) -> Tensor
  self: grad.ger(vec.conj())
  vec: self.conj().t().mv(grad)
  result: mv(self_t, vec_p) + mv(self_p, vec_t)

- name: mvlgamma(Tensor self, int p) -> Tensor
  self: mvlgamma_backward(grad, self, p)
  result: auto_element_wise

- name: nan_to_num(Tensor self, float? nan=None, float? posinf=None, float? neginf=None) -> Tensor
  self: grad * at::isfinite(self)
  result: auto_element_wise

- name: native_batch_norm(Tensor input, Tensor? weight, Tensor? bias, Tensor? running_mean, Tensor? running_var, bool training, float momentum, float eps) -> (Tensor, Tensor, Tensor)
  input, weight, bias: "grad.defined() ? native_batch_norm_backward(grad, input, weight, running_mean, running_var, result1, result2, training, eps, grad_input_mask) : std::tuple<Tensor, Tensor, Tensor>()"
  result0: batch_norm_jvp(input_p, input_t, weight_p, weight_t, bias_p, bias_t, running_mean, running_var, result1, result2, training, eps)

- name: native_batch_norm_backward(Tensor grad_out, Tensor input, Tensor? weight, Tensor? running_mean, Tensor? running_var, Tensor? save_mean, Tensor? save_invstd, bool train, float eps, bool[3] output_mask) -> (Tensor, Tensor, Tensor)
  input, weight, grad_out: batchnorm_double_backward(input, weight, grads[0], grads[1], grads[2], grad_out, running_mean, running_var, train, eps, save_mean, save_invstd, grad_input_mask)
  save_mean: not_implemented("native_batch_norm_backward save_mean")
  save_invstd: not_implemented("native_batch_norm_backward save_invstd")

- name: native_layer_norm(Tensor input, int[] normalized_shape, Tensor? weight, Tensor? bias, float eps) -> (Tensor, Tensor, Tensor)
  input, weight, bias: "grad.defined() ? native_layer_norm_backward(grad, input, normalized_shape, result1, result2, weight, bias, grad_input_mask) : std::tuple<Tensor, Tensor, Tensor>()"
  result0: layer_norm_jvp(input_p, input_t, weight_p, weight_t, bias_p, bias_t, result1, result2, normalized_shape)

- name: native_layer_norm_backward(Tensor grad_out, Tensor input, int[] normalized_shape, Tensor mean, Tensor rstd, Tensor? weight, Tensor? bias, bool[3] output_mask) -> (Tensor, Tensor, Tensor)
  input, weight, grad_out: layer_norm_double_backward(input, weight, grads[0], grads[1], grads[2], grad_out, mean, rstd, normalized_shape, grad_input_mask)
  bias: Tensor()
  mean: not_implemented("native_layer_norm_backward mean")
  rstd: not_implemented("native_layer_norm_backward rstd")

- name: native_group_norm(Tensor input, Tensor? weight, Tensor? bias, int N, int C, int HxW, int group, float eps) -> (Tensor, Tensor, Tensor)
  input, weight, bias: "GradMode::is_enabled() || grads[1].defined() || grads[2].defined() ? infinitely_differentiable_native_group_norm_backward(grads[0], grads[1], grads[2], input, result1, result2, weight, N, C, HxW, group, eps, grad_input_mask) : (grads[0].defined() ? native_group_norm_backward(grads[0].is_contiguous() ? grads[0] : grads[0].contiguous(), input.is_contiguous() ? input : input.contiguous(), result1, result2, weight, N, C, HxW, group, grad_input_mask) : std::tuple<Tensor, Tensor, Tensor>())"
  result0: group_norm_jvp(input_p, input_t, weight_p, weight_t, bias_p, bias_t, result1, result2, group)
  result1: group_norm_mean_jvp(input_t, result1, group)
  result2: group_norm_invstd_jvp(input_p, input_t, result1, result2, group)

- name: ne_.Scalar(Tensor(a!) self, Scalar other) -> Tensor(a!)
  self: zeros_like(self)
  result: self_t.zero_()

- name: ne_.Tensor(Tensor(a!) self, Tensor other) -> Tensor(a!)
  self: zeros_like(self)
  other: zeros_like(other)
  result: self_t.zero_()

- name: neg(Tensor self) -> Tensor
  self: grad.neg()
  result: auto_element_wise

- name: nextafter(Tensor self, Tensor other) -> Tensor
  self: not_implemented("nextafter")
  other: not_implemented("nextafter")

- name: norm.Scalar(Tensor self, Scalar p=2) -> Tensor
  self: norm_backward(grad, self, p, result)

- name: norm.ScalarOpt_dim(Tensor self, Scalar? p, int[1] dim, bool keepdim=False) -> Tensor
  self: norm_backward(grad, self, p, result, dim, keepdim)

- name: norm.ScalarOpt_dtype(Tensor self, Scalar? p, *, ScalarType dtype) -> Tensor
  self: norm_backward(grad, self.to(grad.scalar_type()), p, result)

- name: norm.ScalarOpt_dim_dtype(Tensor self, Scalar? p, int[1] dim, bool keepdim, *, ScalarType dtype) -> Tensor
  self: norm_backward(grad, self.to(grad.scalar_type()), p, result, dim, keepdim)

- name: linalg_vector_norm(Tensor self, Scalar ord=2, int[1]? dim=None, bool keepdim=False, *, ScalarType? dtype=None) -> Tensor
  self: linalg_vector_norm_backward(grad, self, ord, result, dim, keepdim)

- name: _pdist_forward(Tensor self, float p=2) -> Tensor
  self: _pdist_backward(grad, self, p, result)

- name: _pdist_backward(Tensor grad, Tensor self, float p, Tensor pdist) -> Tensor
  grad: not_implemented("_pdist_backward")
  self: not_implemented("_pdist_backward")
  pdist: not_implemented("_pdist_backward")

- name: _euclidean_dist(Tensor x1, Tensor x2) -> Tensor
  x1, x2: _euclidean_dist_backward(grad, x1, x2, result)

- name: _cdist_forward(Tensor x1, Tensor x2, float p, int? compute_mode) -> Tensor
  x1: _cdist_backward(grad.contiguous(), x1, x2, p, result)
  x2: _cdist_backward(grad.mT().contiguous(), x2, x1, p, result.mT().contiguous())

- name: _cdist_backward(Tensor grad, Tensor x1, Tensor x2, float p, Tensor cdist) -> Tensor
  grad: not_implemented("_cdist_backward")
  x1: not_implemented("_cdist_backward")
  x2: not_implemented("_cdist_backward")
  cdist: not_implemented("_cdist_backward")

- name: normal_(Tensor(a!) self, float mean=0, float std=1, *, Generator? generator=None) -> Tensor(a!)
  self: zeros_like(grad)
  result: self_t.zero_()

- name: normal.Tensor_float(Tensor mean, float std=1, *, Generator? generator=None) -> Tensor
  mean: at::zeros(mean.sizes(), grad.options())
  result: auto_element_wise

- name: normal.float_Tensor(float mean, Tensor std, *, Generator? generator=None) -> Tensor
  std: at::zeros(std.sizes(), grad.options())
  result: auto_element_wise

- name: normal.Tensor_Tensor(Tensor mean, Tensor std, *, Generator? generator=None) -> Tensor
  mean: at::zeros(mean.sizes(), grad.options())
  std: at::zeros(std.sizes(), grad.options())
  result: zeros_like(mean_t)

- name: linalg_householder_product(Tensor input, Tensor tau) -> Tensor
  input, tau: householder_product_backward(grad, result, input, tau)
  result: householder_product_jvp(input_t, tau_t, result, input_p, tau_p)

- name: ormqr(Tensor self, Tensor input2, Tensor input3, bool left=True, bool transpose=False) -> Tensor
  self: not_implemented("ormqr")
  input2: not_implemented("ormqr")
  input3: not_implemented("ormqr")

- name: permute(Tensor(a) self, int[] dims) -> Tensor(a)
  self: permute_backwards(grad, dims)
  result: auto_linear

- name: poisson(Tensor self, Generator? generator=None) -> Tensor
  self: zeros_like(self)
  result: auto_element_wise

- name: pow.Tensor_Scalar(Tensor self, Scalar exponent) -> Tensor
  self: pow_backward(grad, self, exponent)
  result: auto_element_wise

- name: pow.Tensor_Tensor(Tensor self, Tensor exponent) -> Tensor
  self: pow_backward_self(grad, self, exponent)
  exponent: pow_backward_exponent(grad, self, exponent, result)
  result: (pow_backward_self(self_t.conj(), self_p, exponent_p) + pow_backward_exponent(exponent_t.conj(), self_p, exponent_p, result)).conj()

- name: pow.Scalar(Scalar self, Tensor exponent) -> Tensor
  exponent: pow_backward_exponent(grad, self, exponent, result)
  result: auto_element_wise

- name: prod(Tensor self, *, ScalarType? dtype=None) -> Tensor
  self: prod_backward(grad, self.to(grad.scalar_type()), result)
  result: (prod_backward(at::ones({}, result.options()).expand_as(result), self_p.to(result.scalar_type()), result) * self_t.conj()).sum().conj()

- name: prod.dim_int(Tensor self, int dim, bool keepdim=False, *, ScalarType? dtype=None) -> Tensor
  self: prod_backward(grad, self.to(grad.scalar_type()), result, dim, keepdim)
  result: (prod_backward(at::ones({}, result.options()).expand_as(result), self_p.to(result.scalar_type()), result, dim, keepdim) * self_t.conj()).sum(dim, keepdim).conj()

- name: put_(Tensor(a!) self, Tensor index, Tensor source, bool accumulate=False) -> Tensor(a!)
  self: "accumulate ? grad : grad.put(index, zeros_like(source), false)"
  index: non_differentiable
  source: grad.take(index).reshape_as(source)

- name: linalg_qr(Tensor self, str mode='reduced') -> (Tensor Q, Tensor R)
  self: linalg_qr_backward(grads, self, mode, Q, R)
  Q: linalg_qr_jvp_Q(self_t, Q, R)
  R: linalg_qr_jvp_R(self_t, Q, R)

- name: rad2deg(Tensor self) -> Tensor
  self: rad2deg_backward(grad)
  result: auto_element_wise

- name: random_.from(Tensor(a!) self, int from, int? to, *, Generator? generator=None) -> Tensor(a!)
  self: zeros_like(grad)
  result: self_t.zero_()

- name: random_.to(Tensor(a!) self, int to, *, Generator? generator=None) -> Tensor(a!)
  self: zeros_like(grad)
  result: self_t.zero_()

- name: random_(Tensor(a!) self, *, Generator? generator=None) -> Tensor(a!)
  self: zeros_like(grad)
  result: self_t.zero_()

- name: reciprocal(Tensor self) -> Tensor
  self: -grad * (result * result).conj()
  result: auto_element_wise

- name: remainder.Scalar(Tensor self, Scalar other) -> Tensor
  self: grad
  result: auto_element_wise

- name: remainder.Tensor(Tensor self, Tensor other) -> Tensor
  self: grad
  # Use addition with zeros to get the proper broadcasting behavior
  result: self_t.expand_as(result)

- name: renorm(Tensor self, Scalar p, int dim, Scalar maxnorm) -> Tensor
  self: renorm_backward(grad, self, p, dim, maxnorm)

- name: repeat(Tensor self, int[] repeats) -> Tensor
  self: repeat_backward(grad, repeats, self.sizes())
  result: auto_linear

- name: special_entr(Tensor self) -> Tensor
  self: grad * (-(1 + self.log()))
  result: auto_element_wise

- name: special_ndtri(Tensor self) -> Tensor
  self: grad * std::sqrt(2 * M_PI) * (result.square() / 2).exp()
  result: auto_element_wise

# DO NOT define a backward for reshape!
# reshape is special in that it sometimes returns a view, and sometimes not.
# Defining a backward will make codegen spit out the forward call as
#     as_variable(baseType->reshape(self)),
# making it impossible (hard) to detect when it is actually a view.
# - name: reshape(Tensor self, IntArrayRef shape)

- name: _reshape_alias(Tensor(a) self, int[] size, int[] stride) -> Tensor(a)
  self: grad.reshape(self.sizes())
  result: auto_linear

- name: round(Tensor self) -> Tensor
  self: zeros_like(grad)
  result: auto_element_wise

- name: rsqrt(Tensor self) -> Tensor
  self: -0.5 * grad * result.pow(3).conj()
  result: auto_element_wise

- name: scatter.src(Tensor self, int dim, Tensor index, Tensor src) -> Tensor
  self: grad.scatter(dim, index, 0)
  index: non_differentiable
  src: grad.gather(dim, index)
  result: self_t.scatter(dim, index, src_t)

- name: scatter.value(Tensor self, int dim, Tensor index, Scalar value) -> Tensor
  self: grad.scatter(dim, index, 0)
  index: non_differentiable
  result: self_t.scatter(dim, index, 0)

- name: scatter_add(Tensor self, int dim, Tensor index, Tensor src) -> Tensor
  self: grad
  index: non_differentiable
  src: grad.gather(dim, index)
  result: scatter_add(self_t, dim, index, src_t)

- name: select.int(Tensor(a) self, int dim, int index) -> Tensor(a)
  self: select_backward(grad, self.sizes(), dim, index)
  result: auto_linear

- name: select_backward(Tensor grad_output, int[] input_sizes, int dim, int index) -> Tensor
  grad_output: grad.select(dim, index)
  result: auto_linear

- name: sigmoid(Tensor self) -> Tensor
  self: sigmoid_backward(grad, result)
  result: auto_element_wise

- name: logit(Tensor self, float? eps=None) -> Tensor
  self: "GradMode::is_enabled() ? infinitely_differentiable_logit_backward(grad, self, eps) : logit_backward(grad, self, eps)"
  result: auto_element_wise

- name: sign(Tensor self) -> Tensor
  self: zeros_like(grad)
  result: auto_element_wise

- name: sgn(Tensor self) -> Tensor
  self: sgn_backward(result, grad, self)
  result: auto_element_wise

- name: sin(Tensor self) -> Tensor
  self: grad * self.cos().conj()
  result: auto_element_wise

- name: sinc(Tensor self) -> Tensor
  self: sinc_backward(grad, self)
  result: auto_element_wise

- name: sinh(Tensor self) -> Tensor
  self: grad * self.cosh().conj()
  result: auto_element_wise

- name: slice.Tensor(Tensor(a) self, int dim=0, int? start=None, int? end=None, int step=1) -> Tensor(a)
  self: slice_backward_wrapper(grad, self.sizes(), dim, start, end, step)
  result: auto_linear

- name: slice_backward(Tensor grad_output, int[] input_sizes, int dim, int start, int end, int step) -> Tensor
  grad_output: grad.slice(dim, start, end, step)
  result: auto_linear

- name: slice_scatter(Tensor self, Tensor src, int dim=0, int? start=None, int? end=None, int step=1) -> Tensor
  self: slice_scatter(grad, zeros_like(src), dim, start, end, step)
  src: grad.slice(dim, start, end, step)
  result: auto_linear

- name: select_scatter(Tensor self, Tensor src, int dim, int index) -> Tensor
  self: select_scatter(grad, zeros_like(src), dim, index)
  src: grad.select(dim, index)
  result: auto_linear

- name: diagonal_scatter(Tensor self, Tensor src, int offset=0, int dim1=0, int dim2=1) -> Tensor
  self: diagonal_scatter(grad, zeros_like(src), offset, dim1, dim2)
  src: grad.diagonal(offset, dim1, dim2)
  result: auto_linear

- name: slogdet(Tensor self) -> (Tensor sign, Tensor logabsdet)
  self: slogdet_backward(grad, self, sign, logabsdet)
  output_differentiability: [false, true]

- name: linalg_slogdet(Tensor self) -> (Tensor sign, Tensor logabsdet)
  self: slogdet_backward(grad, self, sign, logabsdet)
  output_differentiability: [false, true]

- name: solve(Tensor self, Tensor A) -> (Tensor solution, Tensor LU)
  self: solve_backward_self(grad, self, A)
  A: solve_backward_A(grad, self, A, solution)

- name: linalg_solve(Tensor input, Tensor other) -> Tensor
  input: solve_backward_A(grad, other, input, result)
  other: solve_backward_self(grad, other, input)
  result: solve_jvp(result, input_p, input_t, other_t)

- name: sort(Tensor self, int dim=-1, bool descending=False) -> (Tensor values, Tensor indices)
  self: value_selecting_reduction_backward(grad, dim, indices, self.sizes(), true)
  output_differentiability: [True, False]
  values: gather_with_keepdimed_indices(self_t, dim, indices, true)

- name: sort.stable(Tensor self, *, bool? stable, int dim=-1, bool descending=False) -> (Tensor values, Tensor indices)
  self: value_selecting_reduction_backward(grad, dim, indices, self.sizes(), true)
  output_differentiability: [True, False]
  values: gather_with_keepdimed_indices(self_t, dim, indices, true)

- name: split.Tensor(Tensor(a -> *) self, int split_size, int dim=0) -> Tensor(a)[]
  self: split_backward(grads, split_size, dim, self.sizes(), self.options())
  result: auto_linear

- name: unsafe_split.Tensor(Tensor self, int split_size, int dim=0) -> Tensor[]
  self: split_backward(grads, split_size, dim, self.sizes(), self.options())
  result: auto_linear

- name: split_with_sizes(Tensor(a -> *) self, int[] split_sizes, int dim=0) -> Tensor(a)[]
  self: split_with_sizes_backward(grads, split_sizes, dim, self.sizes(), self.options())
  result: auto_linear

- name: unsafe_split_with_sizes(Tensor self, int[] split_sizes, int dim=0) -> Tensor[]
  self: split_with_sizes_backward(grads, split_sizes, dim, self.sizes(), self.options())
  result: auto_linear

- name: sqrt(Tensor self) -> Tensor
  self: grad / (2 * result.conj())
  result: auto_element_wise

- name: squeeze(Tensor(a) self) -> Tensor(a)
  self: unsqueeze_to(grad, self.sizes())
  result: auto_linear

- name: squeeze.dim(Tensor(a) self, int dim) -> Tensor(a)
  self: unsqueeze_to(grad, dim, self.sizes())
  result: auto_linear

- name: squeeze_(Tensor(a!) self) -> Tensor(a!)
  self: unsqueeze_to(grad, self.sizes())
  result: auto_linear

- name: squeeze_.dim(Tensor(a!) self, int dim) -> Tensor(a!)
  self: unsqueeze_to(grad, dim, self.sizes())
  result: auto_linear

- name: std.correction(Tensor self, int[1]? dim, *, int? correction, bool keepdim=False) -> Tensor
  self: std_backward(result, grad, self, dim, correction, keepdim)
  result: handle_r_to_c(result.scalar_type(), var_jvp(self_t, self_p, result, dim, correction, keepdim) / (2 * result))

- name: std_mean.correction(Tensor self, int[1]? dim, *, int? correction, bool keepdim=False) -> (Tensor, Tensor)
  self: var_std_mean_backward(grads, self, result0, result1, dim, correction, keepdim, true)

- name: sub.Tensor(Tensor self, Tensor other, *, Scalar alpha=1) -> Tensor
  self: handle_r_to_c(self.scalar_type(), grad)
  other: handle_r_to_c(other.scalar_type(), maybe_multiply(-grad, alpha.conj()))
  result: self_t - maybe_multiply(other_t, alpha)

- name: sub.Scalar(Tensor self, Scalar other, Scalar alpha=1) -> Tensor
  self: handle_r_to_c(self.scalar_type(), grad)
  result: auto_element_wise

- name: rsub.Tensor(Tensor self, Tensor other, *, Scalar alpha=1) -> Tensor
  self: handle_r_to_c(self.scalar_type(), maybe_multiply(-grad, alpha.conj()))
  other: handle_r_to_c(other.scalar_type(), grad)

- name: rsub.Scalar(Tensor self, Scalar other, Scalar alpha=1) -> Tensor
  self: handle_r_to_c(self.scalar_type(), maybe_multiply(-grad, alpha.conj()))

- name: sum(Tensor self, *, ScalarType? dtype=None) -> Tensor
  self: grad.expand(self.sizes())
  result: auto_linear

- name: sum.dim_IntList(Tensor self, int[1] dim, bool keepdim=False, *, ScalarType? dtype=None) -> Tensor
  self: sum_backward(grad, self.sizes(), dim, keepdim)
  result: auto_linear

- name: nansum(Tensor self, *, ScalarType? dtype=None) -> Tensor
  self: grad.expand(self.sizes()).to(self.scalar_type()) * self.isnan().logical_not()

- name: nansum.dim_IntList(Tensor self, int[1] dim, bool keepdim=False, *, ScalarType? dtype=None) -> Tensor
  self: nansum_backward(grad.to(self.scalar_type()), self, dim, keepdim)

- name: _svd_helper(Tensor self, bool some, bool compute_uv) -> (Tensor U, Tensor S, Tensor V)
  self: svd_backward(grads, self, some, compute_uv, U, S, V)

- name: symeig(Tensor self, bool eigenvectors=False, bool upper=True) -> (Tensor eigenvalues, Tensor eigenvectors)
  self: linalg_eig_backward(grads[0], grads[1], eigenvalues, eigenvectors_return, /*is_hermitian=*/true, /*symeig_eigenvector=*/eigenvectors)

- name: linalg_eigh(Tensor self, str UPLO="L") -> (Tensor eigenvalues, Tensor eigenvectors)
  self: linalg_eig_backward(grads[0], grads[1], eigenvalues, eigenvectors, /*is_hermitian=*/true)
  eigenvalues: std::get<0>(linalg_eig_jvp(self_t, eigenvalues, eigenvectors, /*is_hermitian=*/true))
  eigenvectors: std::get<1>(linalg_eig_jvp(self_t, eigenvalues, eigenvectors, /*is_hermitian=*/true))

- name: linalg_eig(Tensor self) -> (Tensor eigenvalues, Tensor eigenvectors)
  self: handle_r_to_c(self.scalar_type(), linalg_eig_backward(grads[0], grads[1], eigenvalues, eigenvectors, /*is_hermitian=*/false))
  eigenvalues: std::get<0>(linalg_eig_jvp(self_t, eigenvalues, eigenvectors, /*is_hermitian=*/false))
  eigenvectors: std::get<1>(linalg_eig_jvp(self_t, eigenvalues, eigenvectors, /*is_hermitian=*/false))

- name: t(Tensor(a) self) -> Tensor(a)
  self: grad.t()
  result: auto_linear

- name: t_(Tensor(a!) self) -> Tensor(a!)
  self: grad.t()
  result: auto_linear

- name: one_hot(Tensor self, int num_classes=-1) -> Tensor
  self: non_differentiable

- name: flip(Tensor self, int[] dims) -> Tensor
  self: grad.flip(dims)
  result: auto_linear

- name: roll(Tensor self, int[1] shifts, int[1] dims=[]) -> Tensor
  self: grad.roll(fmap(reverse_list(shifts), [](int64_t i){return -i;}), reverse_list(dims))
  result: auto_linear

- name: rot90(Tensor self, int k=1, int[] dims=[0,1]) -> Tensor
  self: grad.rot90(-k, dims)
  result: auto_linear

- name: take(Tensor self, Tensor index) -> Tensor
  self: zeros_like(self).put_(index, grad, true)
  index: non_differentiable
  result: auto_linear

- name: tan(Tensor self) -> Tensor
  self: grad * (1 + result.pow(2)).conj()
  result: auto_element_wise

- name: tanh(Tensor self) -> Tensor
  self: tanh_backward(grad, result)
  result: auto_element_wise

- name: topk(Tensor self, int k, int dim=-1, bool largest=True, bool sorted=True) -> (Tensor values, Tensor indices)
  self: value_selecting_reduction_backward(grad, dim, indices, self.sizes(), true)
  output_differentiability: [True, False]
  values: gather(self_t, dim, indices)

- name: trace(Tensor self) -> Tensor
  self: trace_backward(grad, self.sizes())
  result: auto_linear

- name: transpose.int(Tensor(a) self, int dim0, int dim1) -> Tensor(a)
  self: grad.transpose(dim0, dim1)
  result: auto_linear

- name: transpose_(Tensor(a!) self, int dim0, int dim1) -> Tensor(a!)
  self: grad.transpose(dim0, dim1)
  result: auto_linear

- name: triangular_solve(Tensor self, Tensor A, bool upper=True, bool transpose=False, bool unitriangular=False) -> (Tensor solution, Tensor cloned_coefficient)
  self, A: triangular_solve_backward(grad_solution, grad_cloned_coefficient, self, A, solution, upper, transpose, unitriangular, grad_input_mask)
  solution: triangular_solve_jvp(solution, A_p, A_t, self_t, upper, transpose, unitriangular)
  cloned_coefficient: A_t

- name: linalg_solve_triangular(Tensor self, Tensor B, *, bool upper, bool left=True, bool unitriangular=False) -> Tensor
  self, B: linalg_solve_triangular_backward(grad, self, result, upper, left, unitriangular, grad_input_mask)
  result: linalg_solve_triangular_forward_AD(self_t, B_t, self_p, result, upper, left, unitriangular)

- name: tril(Tensor self, int diagonal=0) -> Tensor
  self: grad.tril(diagonal)
  result: auto_linear

- name: triu(Tensor self, int diagonal=0) -> Tensor
  self: grad.triu(diagonal)
  result: auto_linear

- name: trunc(Tensor self) -> Tensor
  self: zeros_like(grad)
  result: auto_element_wise

- name: to_dense(Tensor self, ScalarType? dtype=None) -> Tensor
  self: to_dense_backward(grad, self)

- name: to_sparse(Tensor self) -> Tensor
  self: grad.to_dense()

- name: to_sparse.sparse_dim(Tensor self, int sparse_dim) -> Tensor
  self: grad.to_dense()

- name: to_mkldnn(Tensor self, ScalarType? dtype=None) -> Tensor
  self: to_mkldnn_backward(grad, self)

- name: unfold(Tensor(a) self, int dimension, int size, int step) -> Tensor(a)
  self: unfold_backward(grad, self.sizes(), dimension, size, step)
  result: auto_linear

- name: unfold_backward(Tensor grad_in, int[] input_sizes, int dim, int size, int step) -> Tensor
  grad_in: grad.unfold(dim, size, step)
  result: auto_linear

- name: uniform_(Tensor(a!) self, float from=0, float to=1, *, Generator? generator=None) -> Tensor(a!)
  self: zeros_like(grad)
  result: self_t.zero_()

- name: _unique(Tensor self, bool sorted=True, bool return_inverse=False) -> (Tensor, Tensor)
  output_differentiability: [True, False]
  self: not_implemented("_unique")

- name: unique_dim(Tensor self, int dim, bool sorted=True, bool return_inverse=False, bool return_counts=False) -> (Tensor, Tensor, Tensor)
  output_differentiability: [True, False, False]
  self: not_implemented("unique_dim")

- name: unique_consecutive(Tensor self, bool return_inverse=False, bool return_counts=False, int? dim=None) -> (Tensor, Tensor, Tensor)
  output_differentiability: [True, False, False]
  self: not_implemented("unique_consecutive")

- name: unique_dim_consecutive(Tensor self, int dim, bool return_inverse=False, bool return_counts=False) -> (Tensor, Tensor, Tensor)
  output_differentiability: [True, False, False]
  self: not_implemented("unique_dim_consecutive")

- name: _unique2(Tensor self, bool sorted=True, bool return_inverse=False, bool return_counts=False) -> (Tensor, Tensor, Tensor)
  output_differentiability: [True, False, False]
  self: not_implemented("_unique2")

- name: _unsafe_view(Tensor self, int[] size) -> Tensor
  self: grad.reshape(self.sizes())
  result: auto_linear

- name: unsqueeze(Tensor(a) self, int dim) -> Tensor(a)
  self: grad.squeeze(dim)
  result: auto_linear

- name: unsqueeze_(Tensor(a!) self, int dim) -> Tensor(a!)
  self: grad.squeeze(dim)
  result: auto_linear

- name: var.correction(Tensor self, int[1]? dim, *, int? correction, bool keepdim=False) -> Tensor
  self: var_backward(grad, self, dim, correction, keepdim)
  result: handle_r_to_c(result.scalar_type(), var_jvp(self_t, self_p, result, dim, correction, keepdim))

- name: var_mean.correction(Tensor self, int[1]? dim, *, int? correction, bool keepdim=False) -> (Tensor, Tensor)
  self: var_std_mean_backward(grads, self, result0, result1, dim, correction, keepdim, false)

- name: view(Tensor(a) self, int[] size) -> Tensor(a)
  self: grad.reshape(self.sizes())
  result: auto_linear

- name: view.dtype(Tensor(a) self, ScalarType dtype) -> Tensor(a)
  output_differentiability: [False]

- name: view_as_real(Tensor(a) self) -> Tensor(a)
  self: at::view_as_complex(grad.contiguous()) # gx0 + 1j * gx1
  result: at::view_as_real(self_t)

- name: view_as_complex(Tensor(a) self) -> Tensor(a)
  self: at::view_as_real(grad.contiguous().resolve_conj()) # [gx, gy]
  result: at::view_as_complex(self_t)

- name: _s_where(Tensor condition, Tensor self, Tensor other) -> Tensor
  condition: non_differentiable
  self: where(condition, grad, zeros_like(grad))
  other: where(condition, zeros_like(grad), grad)
  result: where(condition, self_t, other_t)

# weight_norm_cuda_interface_backward does not have an explicitly defined derivative, so if we do happen
# to be running backward with create_graph=True, fall back to a backward function that uses
# differentiable ops.
- name: _weight_norm_cuda_interface(Tensor v, Tensor g, int dim=0) -> (Tensor, Tensor)
  v, g: "grad.defined() ? (GradMode::is_enabled() ? _weight_norm_differentiable_backward(grad.contiguous(), v, g, result1, dim) : _weight_norm_cuda_interface_backward(grad.contiguous(), v, g, result1, dim)) : std::tuple<Tensor, Tensor>()"

- name: zero_(Tensor(a!) self) -> Tensor(a!)
  self: zeros_like(grad)
  result: auto_linear

- name: sparse_mask(Tensor self, Tensor mask) -> Tensor
  self: grad.to_dense().sparse_mask(mask).to_dense()
  mask: non_differentiable

- name: _sparse_coo_tensor_with_dims_and_tensors(int sparse_dim, int dense_dim, int[] size, Tensor indices, Tensor values, *, ScalarType? dtype=None, Layout? layout=None, Device? device=None, bool? pin_memory=False) -> Tensor
  values: sparse_constructor_values_backward(grad, indices)

- name: _sparse_sum.dim(Tensor self, int[1] dim) -> Tensor
  self: at::_sparse_sum_backward(grad, self, dim)

- name: _standard_gamma(Tensor self, Generator? generator=None) -> Tensor
  self: grad * _standard_gamma_grad(self, result)

- name: _standard_gamma_grad(Tensor self, Tensor output) -> Tensor
  self: not_implemented("_standard_gamma_grad")

- name: values(Tensor(a) self) -> Tensor(a)
  self: at::_sparse_coo_tensor_unsafe(self.indices(), grad, self.sizes())._coalesced_(true)

# Why is _values() not differentiable?
# See NOTE [ Sparse: autograd and API ]
- name: _values(Tensor(a) self) -> Tensor(a)
  output_differentiability: [False]

# NN
- name: _trilinear(Tensor i1, Tensor i2, Tensor i3, int[] expand1, int[] expand2, int[] expand3, int[] sumdim, int unroll_dim=1) -> Tensor
  i1, i2, i3: _trilinear_backward(grad, i1, i2, i3, expand1, expand2, expand3, sumdim, grad_input_mask)

- name: constant_pad_nd(Tensor self, int[] pad, Scalar value=0) -> Tensor
  self: constant_pad_nd_backward(grad, pad)
  result: constant_pad_nd(self_t, pad, 0)

- name: binary_cross_entropy(Tensor self, Tensor target, Tensor? weight=None, int reduction=Mean) -> Tensor
  self: binary_cross_entropy_backward(grad, self, target, weight, reduction)
  target: binary_cross_entropy_target_backward(grad, self, target, weight, reduction)

- name: binary_cross_entropy_backward(Tensor grad_output, Tensor self, Tensor target, Tensor? weight=None, int reduction=Mean) -> Tensor
  self: binary_cross_entropy_double_backward(grad_output, grad, self, target, weight, reduction)
  target: not_implemented("binary_cross_entropy_backward wrt `target`")
  grad_output: binary_cross_entropy_double_backward_grad_output(grad, self, target, weight, reduction)

- name: binary_cross_entropy_with_logits(Tensor self, Tensor target, Tensor? weight=None, Tensor? pos_weight=None, int reduction=Mean) -> Tensor
  self: binary_cross_entropy_with_logits_backward(grad, self, target, weight, pos_weight, reduction)
  target: binary_cross_entropy_with_logits_target_backward(grad, self, target, weight, pos_weight, reduction)
  result: binary_cross_entropy_with_logits_jvp(self_t, target_t, self_p, target_p, weight, pos_weight, reduction)

- name: embedding(Tensor weight, Tensor indices, int padding_idx=-1, bool scale_grad_by_freq=False, bool sparse=False) -> Tensor
  indices: non_differentiable
  weight: embedding_backward(grad, indices, weight.size(0), padding_idx, scale_grad_by_freq, sparse)

- name: embedding_dense_backward(Tensor grad_output, Tensor indices, int num_weights, int padding_idx, bool scale_grad_by_freq) -> Tensor
  grad_output: embedding_dense_double_backward(grad, indices, padding_idx)
  indices: non_differentiable

- name: _embedding_bag(Tensor weight, Tensor indices, Tensor offsets, bool scale_grad_by_freq=False, int mode=0, bool sparse=False, Tensor? per_sample_weights=None, bool include_last_offset=False, int padding_idx=-1) -> (Tensor, Tensor, Tensor, Tensor)
  indices: non_differentiable
  offsets: non_differentiable
  weight: _embedding_bag_backward(grad, indices, offsets, result1, result2, result3, weight.size(0), scale_grad_by_freq, mode, sparse, per_sample_weights, padding_idx)
  per_sample_weights: _embedding_bag_per_sample_weights_backward(grad, weight, indices, offsets, result1, mode, padding_idx)

- name: _embedding_bag_dense_backward(Tensor grad, Tensor indices, Tensor offset2bag, Tensor bag_size, Tensor maximum_indices, int num_weights, bool scale_grad_by_freq, int mode, Tensor? per_sample_weights, int padding_idx=-1) -> Tensor
  indices: non_differentiable
  offset2bag: non_differentiable
  bag_size: non_differentiable
  maximum_indices: non_differentiable

- name: embedding_renorm_(Tensor(a!) self, Tensor indices, float max_norm, float norm_type) -> Tensor(a!)
  indices: non_differentiable
  self: not_implemented("embedding_renorm")

- name: kl_div(Tensor self, Tensor target, int reduction=Mean, *, bool log_target=False) -> Tensor
  self: kl_div_backward(grad, self, target, reduction, log_target)
  target: kl_div_target_backward(grad, self, target, reduction, log_target)

- name: l1_loss(Tensor self, Tensor target, int reduction=Mean) -> Tensor
  self: l1_loss_backward(grad, self, target, reduction)
  target: l1_loss_backward(grad, target, self, reduction)

- name: mse_loss(Tensor self, Tensor target, int reduction=Mean) -> Tensor
  self: mse_loss_backward(grad, self, target, reduction)
  target: mse_loss_backward(grad, target, self, reduction)

- name: multi_margin_loss(Tensor self, Tensor target, Scalar p=1, Scalar margin=1, Tensor? weight=None, int reduction=Mean) -> Tensor
  self: multi_margin_loss_backward(grad, self, target, p, margin, weight, reduction)
  target: non_differentiable

- name: multilabel_margin_loss_forward(Tensor self, Tensor target, int reduction) -> (Tensor output, Tensor is_target)
  self: multilabel_margin_loss_backward(grad, self, target, reduction, is_target)
  target: non_differentiable

- name: nll_loss_forward(Tensor self, Tensor target, Tensor? weight, int reduction, int ignore_index) -> (Tensor output, Tensor total_weight)
  self: nll_loss_backward(grad, self, target, weight, reduction, ignore_index, total_weight)
  target: non_differentiable

- name: nll_loss2d_forward(Tensor self, Tensor target, Tensor? weight, int reduction, int ignore_index) -> (Tensor output, Tensor total_weight)
  self: nll_loss2d_backward(grad, self, target, weight, reduction, ignore_index, total_weight)
  target: non_differentiable

- name: smooth_l1_loss(Tensor self, Tensor target, int reduction=Mean, float beta=1.0) -> Tensor
  self: smooth_l1_loss_backward(grad, self, target, reduction, beta)
  target: smooth_l1_loss_backward(grad, target, self, reduction, beta)

- name: huber_loss(Tensor self, Tensor target, int reduction=Mean, float delta=1.0) -> Tensor
  self: huber_loss_backward(grad, self, target, reduction, delta)
  target: huber_loss_backward(grad, target, self, reduction, delta)

- name: soft_margin_loss(Tensor self, Tensor target, int reduction=Mean) -> Tensor
  self: soft_margin_loss_backward(grad, self, target, reduction)

- name: relu(Tensor self) -> Tensor
  self: threshold_backward(grad, result, 0)
  result: auto_element_wise

- name: silu(Tensor self) -> Tensor
  self: "GradMode::is_enabled() ? infinitely_differentiable_silu_backward(grad, self) : silu_backward(grad, self)"
  result: auto_element_wise

- name: mish(Tensor self) -> Tensor
  self: "GradMode::is_enabled() ? infinitely_differentiable_mish_backward(grad, self) : mish_backward(grad, self)"
  result: auto_element_wise

- name: elu(Tensor self, Scalar alpha=1, Scalar scale=1, Scalar input_scale=1) -> Tensor
  self: elu_backward(grad, alpha, scale, input_scale, /* is_result */ false, self)
  result: auto_element_wise

- name: elu_(Tensor(a!) self, Scalar alpha=1, Scalar scale=1, Scalar input_scale=1) -> Tensor(a!)
  self: elu_backward(grad, alpha, scale, input_scale, /* is_result */ true, result)

- name: celu(Tensor self, Scalar alpha=1.0) -> Tensor
  self: elu_backward(grad, alpha, 1, 1.0/alpha.toFloat(), /* is_result */ false, self)
  result: auto_element_wise

- name: celu_(Tensor(a!) self, Scalar alpha=1.0) -> Tensor(a!)
  self: elu_backward(grad, alpha, 1, 1.0/alpha.toFloat(), /* is_result */ true, result)

- name: gelu(Tensor self) -> Tensor
  self: "GradMode::is_enabled() ? infinitely_differentiable_gelu_backward(grad, self) : gelu_backward(grad, self)"
  result: auto_element_wise

- name: glu(Tensor self, int dim=-1) -> Tensor
  self: glu_backward(grad, self, dim)
  # RuntimeError: output with shape [1] doesn't match the broadcast shape [2]
  # result: auto_element_wise

- name: hardshrink(Tensor self, Scalar lambd=0.5) -> Tensor
  self: hardshrink_backward(grad, self, lambd)
  result: auto_element_wise

- name: hardshrink_backward(Tensor grad_out, Tensor self, Scalar lambd) -> Tensor
  grad_out: hardshrink_backward(grad, self, lambd)
  self: zeros_like(grad)
  result: at::where((self_p > lambd).logical_or(self_p < -lambd), grad_out_t, at::zeros({}, result.options()).expand_as(result))

- name: hardtanh(Tensor self, Scalar min_val=-1, Scalar max_val=1) -> Tensor
  self: hardtanh_backward(grad, self, min_val, max_val)
  result: auto_element_wise

- name: leaky_relu(Tensor self, Scalar negative_slope=0.01) -> Tensor
  self: leaky_relu_backward(grad, self, negative_slope, false)
  result: auto_element_wise

- name: leaky_relu_(Tensor(a!) self, Scalar negative_slope=0.01) -> Tensor(a!)
  self: leaky_relu_backward(grad, result, negative_slope, true)
  result: auto_element_wise

- name: log_sigmoid_forward(Tensor self) -> (Tensor output, Tensor buffer)
  self: log_sigmoid_backward(grad, self, buffer)

- name: _log_softmax(Tensor self, int dim, bool half_to_float) -> Tensor
  self: _log_softmax_backward_data(grad, result, dim, self.scalar_type())

- name: _sparse_log_softmax(Tensor self, int dim, bool half_to_float) -> Tensor
  self: _sparse_log_softmax_backward_data(grad, result, dim, self)

- name: prelu(Tensor self, Tensor weight) -> Tensor
  self, weight: "grad.defined() ? prelu_backward(grad, self, weight) : std::tuple<Tensor, Tensor>()"

- name: prelu_backward(Tensor grad_output, Tensor self, Tensor weight) -> (Tensor, Tensor)
  grad_output, self, weight: prelu_double_backward(grads[0], grads[1], grad_output, self, weight)

- name: rrelu_with_noise(Tensor self, Tensor noise, Scalar lower=0.125, Scalar upper=0.3333333333333333, bool training=False, Generator? generator=None) -> Tensor
  self: rrelu_with_noise_backward(grad, self, noise, lower, upper, training, false)

- name: rrelu_with_noise_(Tensor(a!) self, Tensor noise, Scalar lower=0.125, Scalar upper=0.3333333333333333, bool training=False, Generator? generator=None) -> Tensor(a!)
  self: rrelu_with_noise_backward(grad, result, noise, lower, upper, training, true)

- name: _softmax(Tensor self, int dim, bool half_to_float) -> Tensor
  self: _softmax_backward_data(grad, result, dim, self.scalar_type())

- name: _sparse_softmax(Tensor self, int dim, bool half_to_float) -> Tensor
  self: _sparse_softmax_backward_data(grad, result, dim, self)

- name: _sparse_sparse_matmul(Tensor self, Tensor other) -> Tensor
  self: sparse_sparse_matmul_backward(grad, self, other, 0)
  other: sparse_sparse_matmul_backward(grad, self, other, 1)

- name: softplus(Tensor self, Scalar beta=1, Scalar threshold=20) -> Tensor
  self: softplus_backward(grad, self, beta, threshold)
  result: auto_element_wise

- name: softshrink(Tensor self, Scalar lambd=0.5) -> Tensor
  self: softshrink_backward(grad, self, lambd)
  result: auto_element_wise

- name: threshold(Tensor self, Scalar threshold, Scalar value) -> Tensor
  self: threshold_backward(grad, self, threshold)
  result: auto_element_wise

- name: threshold_(Tensor(a!) self, Scalar threshold, Scalar value) -> Tensor(a!)
  self: threshold_backward(grad, result, threshold)
  result: auto_element_wise

- name: reflection_pad1d(Tensor self, int[2] padding) -> Tensor
  self: reflection_pad1d_backward(grad, self, padding)
  result: auto_linear

- name: reflection_pad2d(Tensor self, int[4] padding) -> Tensor
  self: reflection_pad2d_backward(grad, self, padding)
  result: auto_linear

- name: reflection_pad3d(Tensor self, int[6] padding) -> Tensor
  self: reflection_pad3d_backward(grad, self, padding)
  result: auto_linear

- name: replication_pad1d(Tensor self, int[2] padding) -> Tensor
  self: replication_pad1d_backward(grad, self, padding)
  result: auto_linear

- name: replication_pad2d(Tensor self, int[4] padding) -> Tensor
  self: replication_pad2d_backward(grad, self, padding)
  result: auto_linear

- name: replication_pad3d(Tensor self, int[6] padding) -> Tensor
  self: replication_pad3d_backward(grad, self, padding)
  result: auto_linear

  # NOTE: Not implementing forward AD formulas for non-vec upsample overloads because they are
  #       only kept for backward compatability
- name: upsample_linear1d(Tensor self, int[1] output_size, bool align_corners, float? scales=None) -> Tensor
  self: upsample_linear1d_backward(grad, output_size, self.sizes(), align_corners, scales)

- name: upsample_bilinear2d(Tensor self, int[2] output_size, bool align_corners, float? scales_h=None, float? scales_w=None) -> Tensor
  self: upsample_bilinear2d_backward(grad, output_size, self.sizes(), align_corners, scales_h, scales_w)

- name: _upsample_bilinear2d_aa(Tensor self, int[2] output_size, bool align_corners, float? scales_h=None, float? scales_w=None) -> Tensor
  self: _upsample_bilinear2d_aa_backward(grad, output_size, self.sizes(), align_corners, scales_h, scales_w)

- name: upsample_bicubic2d(Tensor self, int[2] output_size, bool align_corners, float? scales_h=None, float? scales_w=None) -> Tensor
  self: upsample_bicubic2d_backward(grad, output_size, self.sizes(), align_corners, scales_h, scales_w)

- name: _upsample_bicubic2d_aa(Tensor self, int[2] output_size, bool align_corners, float? scales_h=None, float? scales_w=None) -> Tensor
  self: _upsample_bicubic2d_aa_backward(grad, output_size, self.sizes(), align_corners, scales_h, scales_w)

- name: upsample_trilinear3d(Tensor self, int[3] output_size, bool align_corners, float? scales_d=None, float? scales_h=None, float? scales_w=None) -> Tensor
  self: upsample_trilinear3d_backward(grad, output_size, self.sizes(), align_corners, scales_d, scales_h, scales_w)

- name: upsample_nearest1d(Tensor self, int[1] output_size, float? scales=None) -> Tensor
  self: upsample_nearest1d_backward(grad, output_size, self.sizes(), scales)

- name: _upsample_nearest_exact1d(Tensor self, int[1] output_size, float? scales=None) -> Tensor
  self: _upsample_nearest_exact1d_backward(grad, output_size, self.sizes(), scales)

- name: upsample_nearest2d(Tensor self, int[2] output_size, float? scales_h=None, float? scales_w=None) -> Tensor
  self: upsample_nearest2d_backward(grad, output_size, self.sizes(), scales_h, scales_w)

- name: _upsample_nearest_exact2d(Tensor self, int[2] output_size, float? scales_h=None, float? scales_w=None) -> Tensor
  self: _upsample_nearest_exact2d_backward(grad, output_size, self.sizes(), scales_h, scales_w)

- name: upsample_nearest3d(Tensor self, int[3] output_size, float? scales_d=None, float? scales_h=None, float? scales_w=None) -> Tensor
  self: upsample_nearest3d_backward(grad, output_size, self.sizes(), scales_d, scales_h, scales_w)

- name: _upsample_nearest_exact3d(Tensor self, int[3] output_size, float? scales_d=None, float? scales_h=None, float? scales_w=None) -> Tensor
  self: _upsample_nearest_exact3d_backward(grad, output_size, self.sizes(), scales_d, scales_h, scales_w)

- name: upsample_linear1d.vec(Tensor input, int[]? output_size, bool align_corners, float[]? scale_factors) -> Tensor
  input: upsample_linear1d_backward(grad, output_size, input.sizes(), align_corners, scale_factors)
  result: auto_linear

- name: upsample_bilinear2d.vec(Tensor input, int[]? output_size, bool align_corners, float[]? scale_factors) -> Tensor
  input: upsample_bilinear2d_backward(grad, output_size, input.sizes(), align_corners, scale_factors)
  result: auto_linear

- name: _upsample_bilinear2d_aa.vec(Tensor input, int[]? output_size, bool align_corners, float[]? scale_factors) -> Tensor
  input: _upsample_bilinear2d_aa_backward(grad, output_size, input.sizes(), align_corners, scale_factors)
  result: auto_linear

- name: upsample_trilinear3d.vec(Tensor input, int[]? output_size, bool align_corners, float[]? scale_factors) -> Tensor
  input: upsample_trilinear3d_backward(grad, output_size, input.sizes(), align_corners, scale_factors)
  result: auto_linear

- name: upsample_bicubic2d.vec(Tensor input, int[]? output_size, bool align_corners, float[]? scale_factors) -> Tensor
  input: upsample_bicubic2d_backward(grad, output_size, input.sizes(), align_corners, scale_factors)
  result: auto_linear

- name: _upsample_bicubic2d_aa.vec(Tensor input, int[]? output_size, bool align_corners, float[]? scale_factors) -> Tensor
  input: _upsample_bicubic2d_aa_backward(grad, output_size, input.sizes(), align_corners, scale_factors)

- name: upsample_nearest1d.vec(Tensor input, int[]? output_size, float[]? scale_factors) -> Tensor
  input: upsample_nearest1d_backward(grad, output_size, input.sizes(), scale_factors)
  result: auto_linear

- name: _upsample_nearest_exact1d.vec(Tensor input, int[]? output_size, float[]? scale_factors) -> Tensor
  input: _upsample_nearest_exact1d_backward(grad, output_size, input.sizes(), scale_factors)
  result: auto_linear

- name: upsample_nearest2d.vec(Tensor input, int[]? output_size, float[]? scale_factors) -> Tensor
  input: upsample_nearest2d_backward(grad, output_size, input.sizes(), scale_factors)
  result: auto_linear

- name: _upsample_nearest_exact2d.vec(Tensor input, int[]? output_size, float[]? scale_factors) -> Tensor
  input: _upsample_nearest_exact2d_backward(grad, output_size, input.sizes(), scale_factors)
  result: auto_linear

- name: upsample_nearest3d.vec(Tensor input, int[]? output_size, float[]? scale_factors) -> Tensor
  input: upsample_nearest3d_backward(grad, output_size, input.sizes(), scale_factors)
  result: auto_linear

- name: _upsample_nearest_exact3d.vec(Tensor input, int[]? output_size, float[]? scale_factors) -> Tensor
  input: _upsample_nearest_exact3d_backward(grad, output_size, input.sizes(), scale_factors)
  result: auto_linear

- name: _adaptive_avg_pool2d(Tensor self, int[2] output_size) -> Tensor
  self: _adaptive_avg_pool2d_backward(grad, self)
  result: auto_linear

- name: _adaptive_avg_pool3d(Tensor self, int[3] output_size) -> Tensor
  self: _adaptive_avg_pool3d_backward(grad, self)
  result: auto_linear

- name: adaptive_max_pool2d(Tensor self, int[2] output_size) -> (Tensor, Tensor)
  self: adaptive_max_pool2d_backward(grad, self, result1)
  result0: gather(self_t.flatten(-2), -1, result1.flatten(-2)).view_as(result1)
  output_differentiability: [True, False]

- name: adaptive_max_pool3d(Tensor self, int[3] output_size) -> (Tensor, Tensor)
  self: adaptive_max_pool3d_backward(grad, self, result1)
  result0: gather(self_t.flatten(-3), -1, result1.flatten(-3)).view_as(result1)
  output_differentiability: [True, False]

- name: avg_pool2d(Tensor self, int[2] kernel_size, int[2] stride=[], int[2] padding=0, bool ceil_mode=False, bool count_include_pad=True, int? divisor_override=None) -> Tensor
  self: avg_pool2d_backward(grad, self, kernel_size, stride, padding, ceil_mode, count_include_pad, divisor_override)
  result: auto_linear

- name: avg_pool3d(Tensor self, int[3] kernel_size, int[3] stride=[], int[3] padding=0, bool ceil_mode=False, bool count_include_pad=True, int? divisor_override=None) -> Tensor
  self: avg_pool3d_backward(grad, self, kernel_size, stride, padding, ceil_mode, count_include_pad, divisor_override)
  result: auto_linear

- name: fractional_max_pool2d(Tensor self, int[2] kernel_size, int[2] output_size, Tensor random_samples) -> (Tensor, Tensor)
  self: fractional_max_pool2d_backward(grad, self, kernel_size, output_size, result1)
  result0: gather(self_t.flatten(-2), -1, result1.flatten(-2)).view_as(result1)
  output_differentiability: [True, False]

- name: fractional_max_pool3d(Tensor self, int[3] kernel_size, int[3] output_size, Tensor random_samples) -> (Tensor, Tensor)
  self: fractional_max_pool3d_backward(grad, self, kernel_size, output_size, result1)
  result0: gather(self_t.flatten(-3), -1, result1.flatten(-3)).view_as(result1)
  output_differentiability: [True, False]

- name: max_pool2d_with_indices(Tensor self, int[2] kernel_size, int[2] stride=[], int[2] padding=0, int[2] dilation=1, bool ceil_mode=False) -> (Tensor, Tensor)
  self: max_pool2d_with_indices_backward(grad, self, kernel_size, stride, padding, dilation, ceil_mode, result1)
  result0: gather(self_t.flatten(-2), -1, result1.flatten(-2)).view_as(result1)
  output_differentiability: [True, False]

- name: max_pool3d_with_indices(Tensor self, int[3] kernel_size, int[3] stride=[], int[3] padding=0, int[3] dilation=1, bool ceil_mode=False) -> (Tensor, Tensor)
  self: max_pool3d_with_indices_backward(grad, self, kernel_size, stride, padding, dilation, ceil_mode, result1)
  result0: gather(self_t.flatten(-3), -1, result1.flatten(-3)).view_as(result1)
  output_differentiability: [True, False]

- name: max_unpool2d(Tensor self, Tensor indices, int[2] output_size) -> Tensor
  self: max_unpool2d_backward(grad, self, indices, output_size)
  indices: non_differentiable
  result: auto_linear

- name: max_unpool3d(Tensor self, Tensor indices, int[3] output_size, int[3] stride, int[3] padding) -> Tensor
  self: max_unpool3d_backward(grad, self, indices, output_size, stride, padding)
  indices: non_differentiable
  result: auto_linear

- name: convolution(Tensor input, Tensor weight, Tensor? bias, int[] stride, int[] padding, int[] dilation, bool transposed, int[] output_padding, int groups) -> Tensor
  input, weight, bias: "grad.defined() ? convolution_backward(grad, input, weight, bias->sizes(), stride, padding, dilation, transposed, output_padding, groups, grad_input_mask) : std::tuple<Tensor, Tensor, Tensor>()"
  result: convolution_jvp(input_p, input_t, weight_p, weight_t, bias_p, bias_t, stride, padding, dilation, transposed, output_padding, groups)

# TorchScript serializes calls to _convolution so this entry is present until that is changed to use convolution.
# Note that the benchmark, deterministic, cudnn_enabled, and allow_tf32 flags are queried from the global context
# by convolution_backward instead of being passed along from the forward pass.
- name: _convolution(Tensor input, Tensor weight, Tensor? bias, int[] stride, int[] padding, int[] dilation, bool transposed, int[] output_padding, int groups, bool benchmark, bool deterministic, bool cudnn_enabled, bool allow_tf32) -> Tensor
  input, weight, bias: "grad.defined() ? convolution_backward(grad, input, weight, bias->sizes(), stride, padding, dilation, transposed, output_padding, groups, grad_input_mask) : std::tuple<Tensor, Tensor, Tensor>()"
  result: _convolution_jvp(input_p, input_t, weight_p, weight_t, bias_p, bias_t, stride, padding, dilation, transposed, output_padding, groups, benchmark, deterministic, cudnn_enabled, allow_tf32)

- name: convolution_backward(Tensor grad_output, Tensor input, Tensor weight, int[]? bias_sizes, int[] stride, int[] padding, int[] dilation, bool transposed, int[] output_padding, int groups, bool[3] output_mask) -> (Tensor, Tensor, Tensor)
  grad_output, input, weight: _convolution_double_backward(grads[0], grads[1], grads[2], grad_output, weight, input, stride, padding, dilation, transposed, output_padding, groups, grad_input_mask)
  result0: std::get<0>(convolution_backward(grad_output_p, input_p, weight_t, bias_sizes, stride, padding, dilation, transposed, output_padding, groups, {true, false, false})) + std::get<0>(convolution_backward(grad_output_t, input_p, weight_p, bias_sizes, stride, padding, dilation, transposed, output_padding, groups, {true, false, false}))
  result1: std::get<1>(convolution_backward(grad_output_p, input_t, weight_p, bias_sizes, stride, padding, dilation, transposed, output_padding, groups, {false, true, false})) + std::get<1>(convolution_backward(grad_output_t, input_p, weight_p, bias_sizes, stride, padding, dilation, transposed, output_padding, groups, {false, true, false}))
  result2: convolution_backward_jvp_grad_bias(grad_output_t, result2)

- name: convolution_overrideable(Tensor input, Tensor weight, Tensor? bias, int[] stride, int[] padding, int[] dilation, bool transposed, int[] output_padding, int groups) -> Tensor
  input, weight, bias: "grad.defined() ? convolution_backward_overrideable(grad, input, weight, stride, padding, dilation, transposed, output_padding, groups, grad_input_mask) : std::tuple<Tensor, Tensor, Tensor>()"

- name: convolution_backward_overrideable(Tensor grad_output, Tensor input, Tensor weight, int[] stride, int[] padding, int[] dilation, bool transposed, int[] output_padding, int groups, bool[3] output_mask) -> (Tensor grad_input, Tensor grad_weight, Tensor grad_bias)
  grad_output, input, weight: _convolution_double_backward(grads[0], grads[1], grads[2], grad_output, weight, input, stride, padding, dilation, false, output_padding, groups, grad_input_mask)

- name: slow_conv_transpose2d(Tensor self, Tensor weight, int[2] kernel_size, Tensor? bias=None, int[2] stride=1, int[2] padding=0, int[2] output_padding=0, int[2] dilation=1) -> Tensor
  self, weight, bias: "grad.defined() ? convolution_backward(grad, self, weight, bias->sizes(), stride, padding, dilation, true, output_padding, 1, grad_input_mask) : std::tuple<Tensor, Tensor, Tensor>()"

- name: slow_conv_transpose3d(Tensor self, Tensor weight, int[3] kernel_size, Tensor? bias=None, int[3] stride=1, int[3] padding=0, int[3] output_padding=0, int[3] dilation=1) -> Tensor
  self, weight, bias: "grad.defined() ? convolution_backward(grad, self, weight, bias->sizes(), stride, padding, dilation, true, output_padding, 1, grad_input_mask) : std::tuple<Tensor, Tensor, Tensor>()"

- name: _slow_conv2d_forward(Tensor self, Tensor weight, int[2] kernel_size, Tensor? bias, int[2] stride, int[2] padding) -> Tensor
  self, weight, bias: "grad.defined() ? _slow_conv2d_backward(grad, self, weight, kernel_size, stride, padding, grad_input_mask) : std::tuple<Tensor, Tensor, Tensor>()"

- name: _slow_conv2d_backward.output_mask(Tensor grad_output, Tensor self, Tensor weight, int[2] kernel_size, int[2] stride, int[2] padding, bool[3] output_mask) -> (Tensor grad_input, Tensor grad_weight, Tensor grad_bias)
  grad_output, self, weight: _convolution_double_backward(grads[0], grads[1], grads[2], grad_output, weight, self, stride, padding, {{1, 1}}, false, {{0, 0}}, 1, grad_input_mask)

- name: _conv_depthwise2d(Tensor self, Tensor weight, int[2] kernel_size, Tensor? bias, int[2] stride, int[2] padding, int[2] dilation) -> Tensor
  self, weight, bias: "grad.defined() ? convolution_backward(grad.contiguous(), self, weight, bias->sizes(), stride, padding, dilation, /*transposed=*/ false, /*output_padding=*/ {{0, 0}}, /*groups=*/ 1, grad_input_mask) : std::tuple<Tensor, Tensor, Tensor>()"

- name: conv_depthwise3d(Tensor self, Tensor weight, int[3] kernel_size, Tensor? bias, int[3] stride, int[3] padding, int[3] dilation) -> Tensor
  self, weight, bias: "grad.defined() ? convolution_backward(grad.contiguous(), self, weight, bias->sizes(), stride, padding, dilation, /*transposed=*/ false, /*output_padding=*/ {{0, 0, 0}}, /*groups=*/ 1, grad_input_mask) : std::tuple<Tensor, Tensor, Tensor>()"

- name: slow_conv3d_forward(Tensor self, Tensor weight, int[3] kernel_size, Tensor? bias, int[3] stride, int[3] padding) -> Tensor
  self, weight, bias: "grad.defined() ? convolution_backward(grad, self, weight, bias->sizes(), stride, padding, /*dilation=*/ {{1, 1, 1}}, false, /*output_padding=*/ {{0, 0, 0}}, 1, grad_input_mask) : std::tuple<Tensor, Tensor, Tensor>()"

- name: slow_conv_dilated2d(Tensor self, Tensor weight, int[2] kernel_size, Tensor? bias=None, int[2] stride=1, int[2] padding=0, int[2] dilation=1) -> Tensor
  self, weight, bias: "grad.defined() ? convolution_backward(grad, self, weight, bias->sizes(), stride, padding, dilation, false, std::vector<int64_t>(padding.size(), 0), 1, grad_input_mask) : std::tuple<Tensor, Tensor, Tensor>()"

- name: slow_conv_dilated3d(Tensor self, Tensor weight, int[3] kernel_size, Tensor? bias=None, int[3] stride=1, int[3] padding=0, int[3] dilation=1) -> Tensor
  self, weight, bias: "grad.defined() ? convolution_backward(grad, self, weight, bias->sizes(), stride, padding, dilation, false, std::vector<int64_t>(padding.size(), 0), 1, grad_input_mask) : std::tuple<Tensor, Tensor, Tensor>()"

- name: col2im(Tensor self, int[2] output_size, int[2] kernel_size, int[2] dilation, int[2] padding, int[2] stride) -> Tensor
  self: col2im_backward(grad, kernel_size, dilation, padding, stride)
  result: auto_linear

- name: im2col(Tensor self, int[2] kernel_size, int[2] dilation, int[2] padding, int[2] stride) -> Tensor
  self: im2col_backward(grad, {self.size(2), self.size(3)}, kernel_size, dilation, padding, stride)
  result: auto_linear

# NN double backwards support
- name: im2col_backward(Tensor grad_output, int[2] input_size, int[2] kernel_size, int[2] dilation, int[2] padding, int[2] stride) -> Tensor
  grad_output: im2col(grad, kernel_size, dilation, padding, stride)
  result: auto_linear

- name: col2im_backward(Tensor grad_output, int[2] kernel_size, int[2] dilation, int[2] padding, int[2] stride) -> Tensor
  grad_output: col2im(grad, {grad_output.size(2), grad_output.size(3)}, kernel_size, dilation, padding, stride)
  result: auto_linear

- name: _adaptive_avg_pool2d_backward(Tensor grad_output, Tensor self) -> Tensor
  grad_output: _adaptive_avg_pool2d(grad, { grad_output.size(-2), grad_output.size(-1) })
  self: zeros_like(self)
  result: _adaptive_avg_pool2d_backward(grad_output_t, self_p)

- name: _adaptive_avg_pool3d_backward(Tensor grad_output, Tensor self) -> Tensor
  grad_output: _adaptive_avg_pool3d(grad, { grad_output.size(-3), grad_output.size(-2), grad_output.size(-1) })
  self: zeros_like(self)
  result: _adaptive_avg_pool3d_backward(grad_output_t, self_p)

- name: adaptive_max_pool2d_backward(Tensor grad_output, Tensor self, Tensor indices) -> Tensor
  grad_output: max_pool_double_backward(grad, indices, 2)
  self: zeros_like(self)
  result: auto_linear

- name: adaptive_max_pool3d_backward(Tensor grad_output, Tensor self, Tensor indices) -> Tensor
  grad_output: max_pool_double_backward(grad, indices, 3)
  self: zeros_like(self)
  result: auto_linear

- name: avg_pool2d_backward(Tensor grad_output, Tensor self, int[2] kernel_size, int[2] stride, int[2] padding, bool ceil_mode, bool count_include_pad, int? divisor_override) -> Tensor
  grad_output: avg_pool2d(grad, kernel_size, stride, padding, ceil_mode, count_include_pad, divisor_override)
  self: zeros_like(self)
  result: avg_pool2d_backward(grad_output_t, self_p, kernel_size, stride, padding, ceil_mode, count_include_pad, divisor_override)

- name: avg_pool3d_backward(Tensor grad_output, Tensor self, int[3] kernel_size, int[3] stride, int[3] padding, bool ceil_mode, bool count_include_pad, int? divisor_override) -> Tensor
  grad_output: avg_pool3d(grad, kernel_size, stride, padding, ceil_mode, count_include_pad, divisor_override)
  self: zeros_like(self)
  result: avg_pool3d_backward(grad_output_t, self_p, kernel_size, stride, padding, ceil_mode, count_include_pad, divisor_override)

- name: elu_backward(Tensor grad_output, Scalar alpha, Scalar scale, Scalar input_scale, bool is_result, Tensor self_or_result) -> Tensor
  grad_output: elu_backward(grad, alpha, scale, input_scale, is_result, self_or_result)
  self_or_result: elu_double_backward(grad, grad_output, alpha, scale, input_scale, is_result, self_or_result)

- name: fractional_max_pool2d_backward(Tensor grad_output, Tensor self, int[2] kernel_size, int[2] output_size, Tensor indices) -> Tensor
  grad_output: max_pool_double_backward(grad, indices, 2)
  self: zeros_like(self)
  result: auto_linear

- name: fractional_max_pool3d_backward(Tensor grad_output, Tensor self, int[3] kernel_size, int[3] output_size, Tensor indices) -> Tensor
  grad_output: max_pool_double_backward(grad, indices, 3)
  self: zeros_like(self)
  result: auto_linear

- name: glu_backward(Tensor grad_output, Tensor self, int dim) -> Tensor
  grad_output: glu_double_backward_grad_output(grad, self, dim)
  self: glu_double_backward(grad, grad_output, self, dim)

- name: hardtanh_backward(Tensor grad_output, Tensor self, Scalar min_val, Scalar max_val) -> Tensor
  grad_output: hardtanh_backward(grad, self, min_val, max_val)
  self: zeros_like(grad)
  result: at::where((self_p > min_val).logical_and(self_p < max_val), grad_output_t, at::zeros({}, result.options()).expand_as(result))

- name: kl_div_backward(Tensor grad_output, Tensor self, Tensor target, int reduction=Mean, *, bool log_target=False) -> Tensor
  grad_output: kl_div_double_backward_grad_output(grad, self, target, reduction, log_target)
  self: zeros_like(grad)
  target: zeros_like(grad)

- name: l1_loss_backward(Tensor grad_output, Tensor self, Tensor target, int reduction) -> Tensor
  grad_output: l1_loss_double_backward_grad_output(grad, grad_output, self, target, reduction)
  self: l1_loss_double_backward(grad, grad_output, self, target, reduction)
  target: l1_loss_double_backward(grad, grad_output, target, target, reduction)

- name: log_sigmoid_backward(Tensor grad_output, Tensor self, Tensor buffer) -> Tensor
  grad_output: log_sigmoid_backward(grad, self, buffer)
  self: log_sigmoid_double_backward(grad * grad_output, self)

- name: _log_softmax_backward_data(Tensor grad_output, Tensor output, int dim, ScalarType input_dtype) -> Tensor
  grad_output: grad.to(output.dtype()) - (grad.to(output.dtype()) * output.exp()).sum(dim, true)
  output: (-grad_output.sum(dim, true) * output.exp() * grad.to(output.dtype())).to(output.dtype())

- name: leaky_relu_backward(Tensor grad_output, Tensor self, Scalar negative_slope, bool self_is_result) -> Tensor
  # self_is_result is always false here since double backward call is an out-of-place call, self is input itself
  grad_output: leaky_relu_backward(grad, self, negative_slope, false)
  self: zeros_like(grad)

- name: max_pool2d_with_indices_backward(Tensor grad_output, Tensor self, int[2] kernel_size, int[2] stride, int[2] padding, int[2] dilation, bool ceil_mode, Tensor indices) -> Tensor
  grad_output: max_pool_double_backward(grad, indices, 2)
  self: zeros_like(self)
  indices: non_differentiable
  result: auto_linear

- name: max_pool3d_with_indices_backward(Tensor grad_output, Tensor self, int[3] kernel_size, int[3] stride, int[3] padding, int[3] dilation, bool ceil_mode, Tensor indices) -> Tensor
  grad_output: max_pool_double_backward(grad, indices, 3)
  self: zeros_like(self)
  indices: non_differentiable
  result: auto_linear

- name: max_unpool2d_backward(Tensor grad_output, Tensor self, Tensor indices, int[2] output_size) -> Tensor
  grad_output: max_unpool2d(grad, indices, output_size)
  self: zeros_like(self)
  indices: non_differentiable

- name: mse_loss_backward(Tensor grad_output, Tensor self, Tensor target, int reduction) -> Tensor
  grad_output: mse_loss_double_backward_grad_output(grad, grad_output, self, target, reduction)
  self: mse_loss_double_backward(grad * grad_output, self, reduction)
  target: -mse_loss_double_backward(grad * grad_output, target, reduction)

- name: nll_loss_backward(Tensor grad_output, Tensor self, Tensor target, Tensor? weight, int reduction, int ignore_index, Tensor total_weight) -> Tensor
  grad_output: nll_loss(grad, target, weight, reduction, ignore_index)
  self: zeros_like(grad)
  target: non_differentiable

- name: nll_loss2d_backward(Tensor grad_output, Tensor self, Tensor target, Tensor? weight, int reduction, int ignore_index, Tensor total_weight) -> Tensor
  grad_output: nll_loss2d(grad, target, weight, reduction, ignore_index)
  self: zeros_like(grad)
  target: non_differentiable

- name: rrelu_with_noise_backward(Tensor grad_output, Tensor self, Tensor noise, Scalar lower, Scalar upper, bool training, bool self_is_result) -> Tensor
  # self_is_result is always false here since double backward call is an out-of-place call, self is input itself
  grad_output: rrelu_with_noise_backward(grad, self, noise, lower, upper, training, false)
  self: zeros_like(grad)

- name: reflection_pad1d_backward(Tensor grad_output, Tensor self, int[2] padding) -> Tensor
  grad_output: reflection_pad1d(grad, padding)
  self: zeros_like(self)
  result: reflection_pad1d_backward(grad_output_t, self_p, padding)

- name: reflection_pad2d_backward(Tensor grad_output, Tensor self, int[4] padding) -> Tensor
  grad_output: reflection_pad2d(grad, padding)
  self: zeros_like(self)
  result: reflection_pad2d_backward(grad_output_t, self_p, padding)

- name: reflection_pad3d_backward(Tensor grad_output, Tensor self, int[6] padding) -> Tensor
  grad_output: reflection_pad3d(grad, padding)
  self: zeros_like(self)
  result: reflection_pad3d_backward(grad_output_t, self_p, padding)

- name: replication_pad1d_backward(Tensor grad_output, Tensor self, int[2] padding) -> Tensor
  grad_output: replication_pad1d(grad, padding)
  self: zeros_like(self)
  result: replication_pad1d_backward(grad_output_t, self_p, padding)

- name: replication_pad2d_backward(Tensor grad_output, Tensor self, int[4] padding) -> Tensor
  grad_output: replication_pad2d(grad, padding)
  self: zeros_like(self)
  result: replication_pad2d_backward(grad_output_t, self_p, padding)

- name: replication_pad3d_backward(Tensor grad_output, Tensor self, int[6] padding) -> Tensor
  grad_output: replication_pad3d(grad, padding)
  self: zeros_like(self)
  result: replication_pad3d_backward(grad_output_t, self_p, padding)

- name: smooth_l1_loss_backward(Tensor grad_output, Tensor self, Tensor target, int reduction, float beta) -> Tensor
  grad_output: smooth_l1_loss_double_backward_grad_output(grad, grad_output, self, target, reduction, beta)
  self: smooth_l1_loss_double_backward(grad * grad_output, self, target, reduction, beta)
  target: -smooth_l1_loss_double_backward(grad * grad_output, self, target, reduction, beta)

- name: huber_loss_backward(Tensor grad_output, Tensor self, Tensor target, int reduction, float delta) -> Tensor
  grad_output: huber_loss_double_backward_grad_output(grad, grad_output, self, target, reduction, delta)
  self: huber_loss_double_backward(grad * grad_output, self, target, reduction, delta)
  target: -huber_loss_double_backward(grad * grad_output, self, target, reduction, delta)

- name: softplus_backward(Tensor grad_output, Tensor self, Scalar beta, Scalar threshold) -> Tensor
  grad_output: softplus_backward(grad, self, beta, threshold)
  self: softplus_double_backward(grad * grad_output, self, beta, threshold)

- name: _softmax_backward_data(Tensor grad_output, Tensor output, int dim, ScalarType input_dtype) -> Tensor
  grad_output: _softmax_backward_data(grad.to(output.dtype()), output, dim, input_dtype)
  output: softmax_double_backward(grad.to(output.dtype()), grad_output, dim, output).to(output.dtype())

- name: soft_margin_loss_backward(Tensor grad_output, Tensor self, Tensor target, int reduction) -> Tensor
  grad_output: soft_margin_loss_double_backward_grad_output(grad, grad_output, self, target, reduction)
  self: soft_margin_loss_double_backward(grad * grad_output, self, target, reduction)

- name: softshrink_backward(Tensor grad_output, Tensor self, Scalar lambd) -> Tensor
  grad_output: softshrink_backward(grad, self, lambd)
  self: zeros_like(grad)
  result: at::where((self_p > lambd).logical_or(self_p < -lambd), grad_output_t, at::zeros({}, result.options()).expand_as(result))

- name: threshold_backward(Tensor grad_output, Tensor self, Scalar threshold) -> Tensor
  grad_output: threshold_backward(grad, self, threshold)
  self: zeros_like(grad)
  result: zeros_like(self_t) + threshold_backward(grad_output_t, self_p, threshold)

  # NOTE: Not implementing forward AD formulas for backwards of non-vec upsample overloads
  #       because they are only kept for backward compatability
- name: upsample_linear1d_backward(Tensor grad_output, int[1] output_size, int[3] input_size, bool align_corners, float? scales=None) -> Tensor
  grad_output: upsample_linear1d(grad, output_size, align_corners, scales)

- name: upsample_bilinear2d_backward(Tensor grad_output, int[2] output_size, int[4] input_size, bool align_corners, float? scales_h=None, float? scales_w=None) -> Tensor
  grad_output: upsample_bilinear2d(grad, output_size, align_corners, scales_h, scales_w)

- name: _upsample_bilinear2d_aa_backward(Tensor grad_output, int[2] output_size, int[4] input_size, bool align_corners, float? scales_h=None, float? scales_w=None) -> Tensor
  grad_output: _upsample_bilinear2d_aa(grad, output_size, align_corners, scales_h, scales_w)

- name: upsample_bicubic2d_backward(Tensor grad_output, int[2] output_size, int[4] input_size, bool align_corners, float? scales_h=None, float? scales_w=None) -> Tensor
  grad_output: upsample_bicubic2d(grad, output_size, align_corners, scales_h, scales_w)

- name: _upsample_bicubic2d_aa_backward(Tensor grad_output, int[2] output_size, int[4] input_size, bool align_corners, float? scales_h=None, float? scales_w=None) -> Tensor
  grad_output: _upsample_bicubic2d_aa(grad, output_size, align_corners, scales_h, scales_w)

- name: upsample_trilinear3d_backward(Tensor grad_output, int[3] output_size, int[5] input_size, bool align_corners, float? scales_d=None, float? scales_h=None, float? scales_w=None) -> Tensor
  grad_output: upsample_trilinear3d(grad, output_size, align_corners, scales_d, scales_h, scales_w)

- name: upsample_nearest1d_backward(Tensor grad_output, int[1] output_size, int[3] input_size, float? scales=None) -> Tensor
  grad_output: upsample_nearest1d(grad, output_size, scales)

- name: _upsample_nearest_exact1d_backward(Tensor grad_output, int[1] output_size, int[3] input_size, float? scales=None) -> Tensor
  grad_output: _upsample_nearest_exact1d(grad, output_size, scales)

- name: upsample_nearest2d_backward(Tensor grad_output, int[2] output_size, int[4] input_size, float? scales_h=None, float? scales_w=None) -> Tensor
  grad_output: upsample_nearest2d(grad, output_size, scales_h, scales_w)

- name: _upsample_nearest_exact2d_backward(Tensor grad_output, int[2] output_size, int[4] input_size, float? scales_h=None, float? scales_w=None) -> Tensor
  grad_output: _upsample_nearest_exact2d(grad, output_size, scales_h, scales_w)

- name: upsample_nearest3d_backward(Tensor grad_output, int[3] output_size, int[5] input_size, float? scales_d=None, float? scales_h=None, float? scales_w=None) -> Tensor
  grad_output: upsample_nearest3d(grad, output_size, scales_d, scales_h, scales_w)

- name: _upsample_nearest_exact3d_backward(Tensor grad_output, int[3] output_size, int[5] input_size, float? scales_d=None, float? scales_h=None, float? scales_w=None) -> Tensor
  grad_output: _upsample_nearest_exact3d(grad, output_size, scales_d, scales_h, scales_w)

- name: upsample_linear1d_backward.vec(Tensor grad_output, int[]? output_size, int[] input_size, bool align_corners, float[]? scale_factors) -> Tensor
  grad_output: upsample_linear1d(grad, output_size, align_corners, scale_factors)
  result: auto_linear

- name: upsample_bilinear2d_backward.vec(Tensor grad_output, int[]? output_size, int[] input_size, bool align_corners, float[]? scale_factors) -> Tensor
  grad_output: upsample_bilinear2d(grad, output_size, align_corners, scale_factors)
  result: auto_linear

- name: _upsample_bilinear2d_aa_backward.vec(Tensor grad_output, int[]? output_size, int[] input_size, bool align_corners, float[]? scale_factors) -> Tensor
  grad_output: _upsample_bilinear2d_aa(grad, output_size, align_corners, scale_factors)
  result: auto_linear

- name: upsample_trilinear3d_backward.vec(Tensor grad_output, int[]? output_size, int[] input_size, bool align_corners, float[]? scale_factors) -> Tensor
  grad_output: upsample_trilinear3d(grad, output_size, align_corners, scale_factors)
  result: auto_linear

- name: upsample_bicubic2d_backward.vec(Tensor grad_output, int[]? output_size, int[] input_size, bool align_corners, float[]? scale_factors) -> Tensor
  grad_output: upsample_bicubic2d(grad, output_size, align_corners, scale_factors)
  result: auto_linear

- name: _upsample_bicubic2d_aa_backward.vec(Tensor grad_output, int[]? output_size, int[] input_size, bool align_corners, float[]? scale_factors) -> Tensor
  grad_output: _upsample_bicubic2d_aa(grad, output_size, align_corners, scale_factors)

- name: upsample_nearest1d_backward.vec(Tensor grad_output, int[]? output_size, int[] input_size, float[]? scale_factors) -> Tensor
  grad_output: upsample_nearest1d(grad, output_size, scale_factors)
  result: auto_linear

- name: _upsample_nearest_exact1d_backward.vec(Tensor grad_output, int[]? output_size, int[] input_size, float[]? scale_factors) -> Tensor
  grad_output: _upsample_nearest_exact1d(grad, output_size, scale_factors)
  result: auto_linear

- name: upsample_nearest2d_backward.vec(Tensor grad_output, int[]? output_size, int[] input_size, float[]? scale_factors) -> Tensor
  grad_output: upsample_nearest2d(grad, output_size, scale_factors)
  result: auto_linear

- name: _upsample_nearest_exact2d_backward.vec(Tensor grad_output, int[]? output_size, int[] input_size, float[]? scale_factors) -> Tensor
  grad_output: _upsample_nearest_exact2d(grad, output_size, scale_factors)
  result: auto_linear

- name: upsample_nearest3d_backward.vec(Tensor grad_output, int[]? output_size, int[] input_size, float[]? scale_factors) -> Tensor
  grad_output: upsample_nearest3d(grad, output_size, scale_factors)
  result: auto_linear

- name: _upsample_nearest_exact3d_backward.vec(Tensor grad_output, int[]? output_size, int[] input_size, float[]? scale_factors) -> Tensor
  grad_output: _upsample_nearest_exact3d(grad, output_size, scale_factors)
  result: auto_linear

- name: sigmoid_backward(Tensor grad_output, Tensor output) -> Tensor
  grad_output: sigmoid_backward(grad, output.conj())
  output: grad.conj() * grad_output * (-2 * output.conj() + 1)
  result: sigmoid_backward(grad_output_t, output_p) + output_t.conj() * grad_output_p * (-2 * output_p.conj() + 1)

- name: tanh_backward(Tensor grad_output, Tensor output) -> Tensor
  grad_output: tanh_backward(grad, output.conj())
  output: grad.conj() * (-2 * output.conj() * grad_output)
  result: tanh_backward(grad_output_t, output_p) + output_t.conj() * (-2 * output_p.conj() * grad_output_p)

# cudnn
- name: _cudnn_ctc_loss(Tensor log_probs, Tensor targets, int[] input_lengths, int[] target_lengths, int blank, bool deterministic, bool zero_infinity) -> (Tensor, Tensor)
  log_probs: _cudnn_ctc_loss_backward(grad, result0, result1, zero_infinity)

- name: cudnn_convolution_transpose(Tensor self, Tensor weight, int[] padding, int[] output_padding, int[] stride, int[] dilation, int groups, bool benchmark, bool deterministic, bool allow_tf32) -> Tensor
  self, weight: "_cudnn_convolution_backward(self, grad, weight, padding, output_padding, stride, dilation, true, groups, {grad_input_mask[0], grad_input_mask[1]})"

- name: cudnn_convolution(Tensor self, Tensor weight, int[] padding, int[] stride, int[] dilation, int groups, bool benchmark, bool deterministic, bool allow_tf32) -> Tensor
  self, weight: "_cudnn_convolution_backward(self, grad, weight, padding, std::vector<int64_t>(padding.size(), 0), stride, dilation, false, groups, {grad_input_mask[0], grad_input_mask[1]})"

- name: cudnn_grid_sampler(Tensor self, Tensor grid) -> Tensor output
  self, grid: "grad.defined() ? cudnn_grid_sampler_backward(self, grid, grad) : std::tuple<Tensor, Tensor>()"

- name: cudnn_affine_grid_generator(Tensor theta, int N, int C, int H, int W) -> Tensor grid
  theta: cudnn_affine_grid_generator_backward(grad, N, C, H, W)

# NB: Why is the backwards here so complicated?  CuDNN cannot be used to compute
# backward in evaluation mode, because the math for backward in evaluation mode
# is different (since the forward math is different), and CuDNN does not support
# it.  And in any case, you shouldn't be using this bn in evaluation mode,
# because it should be merged into the previous convolution (left for future
# work.)
# NB2: The quotes around the gradient are needed to appease YAML parsing rules.
- name: cudnn_batch_norm(Tensor input, Tensor weight, Tensor? bias, Tensor? running_mean, Tensor? running_var, bool training, float exponential_average_factor, float epsilon) -> (Tensor, Tensor, Tensor, Tensor)
  input, weight, bias: "grad.defined() ? (training ? cudnn_batch_norm_backward(input, grad.contiguous(input.suggest_memory_format()), weight, running_mean, running_var, result1, result2, epsilon, retain_variables ? result3.clone() : result3) : native_batch_norm_backward(grad, input, weight, running_mean, running_var, result1, result2, training, epsilon, grad_input_mask)) : std::tuple<Tensor, Tensor, Tensor>()"
  result0: batch_norm_jvp_saved_var(input_p, input_t, weight_p, weight_t, bias_p, bias_t, running_mean, running_var, result1, result2, training, epsilon)

# HACK: save_mean and save_var are going to be passed in as
# requires_grad variables (even though we'll never backprop through
# them) so we need to prevent the unpacking from triggering an error.
- name: cudnn_batch_norm_backward(Tensor input, Tensor grad_output, Tensor weight, Tensor? running_mean, Tensor? running_var, Tensor? save_mean, Tensor? save_var, float epsilon, Tensor reserveSpace) -> (Tensor, Tensor, Tensor)
  save_mean: not_implemented("cudnn_batch_norm_backward save_mean")
  save_var: not_implemented("cudnn_batch_norm_backward save_var")
  reserveSpace: not_implemented("cudnn_batch_norm_backward reserveSpace")
  input, weight, grad_output: batchnorm_double_backward(input, weight, grads[0], grads[1], grads[2], grad_output, running_mean, running_var, true, epsilon, save_mean, save_var, grad_input_mask)

# nnpack

- name: _nnpack_spatial_convolution(Tensor input, Tensor weight, Tensor? bias, int[2] padding, int[2] stride=1) -> Tensor
  # NNPACK does not support strided convolutions in the backwards path, which is the reason why we are using the closest available function that does here.
  input, weight, bias: "grad.defined() ? convolution_backward(grad, input, weight, bias->sizes(), stride, padding, std::vector<int64_t>(padding.size(), 1), false, std::vector<int64_t>(padding.size(), 0), 1, grad_input_mask) : std::tuple<Tensor, Tensor, Tensor>()"

# Only frst three of _cudnn_rnn outputs can have gradients.
# _cudnn_rnn outputs: (output, hy, cy, reserve, weight_buf)
- name: _cudnn_rnn(Tensor input, Tensor[] weight, int weight_stride0, Tensor? weight_buf, Tensor hx, Tensor? cx, int mode, int hidden_size, int proj_size, int num_layers, bool batch_first, float dropout, bool train, bool bidirectional, int[] batch_sizes, Tensor? dropout_state) -> (Tensor, Tensor, Tensor, Tensor, Tensor)
  dropout_state: non_differentiable
  output_differentiability: [True, True, True, False, False]
  input, hx, cx, weight: "_cudnn_rnn_backward(input, weight, weight_stride0, result4, hx, cx, result0, grads[0], grads[1], grads[2], mode, hidden_size, proj_size, num_layers, batch_first, dropout, train, bidirectional, batch_sizes, dropout_state, retain_variables ? result3.clone() : result3, grad_input_mask)"

- name: _cudnn_rnn_backward(Tensor input, Tensor[] weight, int weight_stride0, Tensor weight_buf, Tensor hx, Tensor? cx, Tensor output, Tensor? grad_output, Tensor? grad_hy, Tensor? grad_cy, int mode, int hidden_size, int proj_size, int num_layers, bool batch_first, float dropout, bool train, bool bidirectional, int[] batch_sizes, Tensor? dropout_state, Tensor reserve, bool[4] output_mask) -> (Tensor, Tensor, Tensor, Tensor[])
  dropout_state: non_differentiable
  input: not_implemented("_cudnn_rnn_backward", kCudnnDoubleBackwardMsg)
  weight: not_implemented_list("_cudnn_rnn_backward", kCudnnDoubleBackwardMsg)
  hx: not_implemented("_cudnn_rnn_backward", kCudnnDoubleBackwardMsg)
  cx: not_implemented("_cudnn_rnn_backward", kCudnnDoubleBackwardMsg)
  output: not_implemented("_cudnn_rnn_backward", kCudnnDoubleBackwardMsg)
  grad_output: not_implemented("_cudnn_rnn_backward", kCudnnDoubleBackwardMsg)
  grad_hy: not_implemented("_cudnn_rnn_backward", kCudnnDoubleBackwardMsg)
  grad_cy: not_implemented("_cudnn_rnn_backward", kCudnnDoubleBackwardMsg)

# miopen

- name: miopen_convolution_transpose(Tensor self, Tensor weight, Tensor? bias, int[] padding, int[] output_padding, int[] stride, int[] dilation, int groups, bool benchmark, bool deterministic) -> Tensor
  self, weight, bias: "grad.defined() ? convolution_backward(grad, self, weight, bias->sizes(), stride, padding, dilation, true, output_padding, groups, grad_input_mask) : std::tuple<Tensor, Tensor, Tensor>()"

- name: miopen_convolution(Tensor self, Tensor weight, Tensor? bias, int[] padding, int[] stride, int[] dilation, int groups, bool benchmark, bool deterministic) -> Tensor
  self, weight, bias: "grad.defined() ? convolution_backward(grad, self, weight, bias->sizes(), stride, padding, dilation, false, std::vector<int64_t>(padding.size(), 0), groups, grad_input_mask) : std::tuple<Tensor, Tensor, Tensor>()"

- name: miopen_depthwise_convolution(Tensor self, Tensor weight, Tensor? bias, int[] padding, int[] stride, int[] dilation, int groups, bool benchmark, bool deterministic) -> Tensor
  self, weight, bias: "grad.defined() ? convolution_backward(grad, self, weight, bias->sizes(), stride, padding, dilation, false, std::vector<int64_t>(padding.size(), 0), groups, grad_input_mask) : std::tuple<Tensor, Tensor, Tensor>()"

- name: miopen_batch_norm(Tensor input, Tensor weight, Tensor? bias, Tensor? running_mean, Tensor? running_var, bool training, float exponential_average_factor, float epsilon) -> (Tensor, Tensor, Tensor)
  input, weight, bias: "grad.defined() ? (training ? miopen_batch_norm_backward(input, grad.contiguous(), weight, running_mean, running_var, result1, result2, epsilon) : native_batch_norm_backward(grad, input, weight, running_mean, running_var, result1, result2, training, epsilon, grad_input_mask)) : std::tuple<Tensor, Tensor, Tensor>()"
  result0: batch_norm_jvp_saved_var(input_p, input_t, weight_p, weight_t, bias_p, bias_t, running_mean, running_var, result1, result2, training, epsilon)

- name: miopen_batch_norm_backward(Tensor input, Tensor grad_output, Tensor weight, Tensor? running_mean, Tensor? running_var, Tensor? save_mean, Tensor? save_var, float epsilon) -> (Tensor, Tensor, Tensor)
  save_mean: not_implemented("miopen_batch_norm_backward save_mean")
  save_var: not_implemented("miopen_batch_norm_backward save_var")
  input, weight, grad_output: batchnorm_double_backward(input, weight, grads[0], grads[1], grads[2], grad_output, running_mean, running_var, true, epsilon, save_mean, save_var, grad_input_mask)

- name: miopen_rnn(Tensor input, Tensor[] weight, int weight_stride0, Tensor hx, Tensor? cx, int mode, int hidden_size, int num_layers, bool batch_first, float dropout, bool train, bool bidirectional, int[] batch_sizes, Tensor? dropout_state) -> (Tensor, Tensor, Tensor, Tensor, Tensor)
  dropout_state: non_differentiable
  output_differentiability: [True, True, True, False, False]
  input, hx, cx, weight: "miopen_rnn_backward(input, weight, weight_stride0, result4, hx, cx, result0, grads[0], grads[1], grads[2], mode, hidden_size, num_layers, batch_first, dropout, train, bidirectional, batch_sizes, dropout_state, retain_variables ? result3.clone() : result3, grad_input_mask)"

- name: miopen_rnn_backward(Tensor input, Tensor[] weight, int weight_stride0, Tensor weight_buf, Tensor hx, Tensor? cx, Tensor output, Tensor? grad_output, Tensor? grad_hy, Tensor? grad_cy, int mode, int hidden_size, int num_layers, bool batch_first, float dropout, bool train, bool bidirectional, int[] batch_sizes, Tensor? dropout_state, Tensor reserve, bool[4] output_mask) -> (Tensor, Tensor, Tensor, Tensor[])
  dropout_state: non_differentiable

# mkldnn
- name: mkldnn_convolution(Tensor self, Tensor weight, Tensor? bias, int[] padding, int[] stride, int[] dilation, int groups) -> Tensor
  self, weight, bias: "grad.defined() ? convolution_backward(grad, self, weight, bias->sizes(), stride, padding, dilation, /*transposed=*/ false, /*output_padding=*/ std::vector<int64_t>(padding.size(), 0), groups, grad_input_mask) : std::tuple<Tensor, Tensor, Tensor>()"

- name: mkldnn_linear(Tensor self, Tensor weight, Tensor? bias=None) -> Tensor
  self, weight, bias: mkldnn_linear_backward(self, grad, weight, grad_input_mask)

- name: mkldnn_max_pool2d(Tensor self, int[2] kernel_size, int[2] stride=[], int[2] padding=0, int[2] dilation=1, bool ceil_mode=False) -> Tensor
  self: mkldnn_max_pool2d_backward(grad, result, self, kernel_size, stride, padding, dilation, ceil_mode)

- name: mkldnn_max_pool3d(Tensor self, int[3] kernel_size, int[3] stride=[], int[3] padding=0, int[3] dilation=1, bool ceil_mode=False) -> Tensor
  self: mkldnn_max_pool3d_backward(grad, result, self, kernel_size, stride, padding, dilation, ceil_mode)

- name: mkldnn_adaptive_avg_pool2d(Tensor self, int[2] output_size) -> Tensor
  self: mkldnn_adaptive_avg_pool2d_backward(grad, self)

- name: _mkldnn_reshape(Tensor self, int[] shape) -> Tensor
  self: grad.reshape(self.sizes())

# fft
- name: _fft_r2c(Tensor self, int[] dim, int normalization, bool onesided) -> Tensor
  self: fft_r2c_backward(grad, dim, normalization, onesided, self.size(dim.back()))

- name: _fft_c2r(Tensor self, int[] dim, int normalization, int last_dim_size) -> Tensor
  self: fft_c2r_backward(grad, dim, normalization)

- name: _fft_c2c(Tensor self, int[] dim, int normalization, bool forward) -> Tensor
  self: _fft_c2c(grad, dim, normalization, !forward)

- name: unbind.int(Tensor(a -> *) self, int dim=0) -> Tensor(a)[]
  self: unbind_backward(grads, dim)
  result: auto_linear

- name: stack(Tensor[] tensors, int dim=0) -> Tensor
  tensors: "grad.defined() ? unbind(grad, dim) : std::vector<Tensor>(tensors.size())"
  result: stack_jvp(tensors, dim)

# fused RNN kernels

# Only frst two of _thnn_fused_lstm_cell outputs can have gradients.
# _thnn_fused_lstm_cell outputs: (hy, cy, workspace)
- name: _thnn_fused_lstm_cell(Tensor input_gates, Tensor hidden_gates, Tensor cx, Tensor? input_bias=None, Tensor? hidden_bias=None) -> (Tensor, Tensor, Tensor)
  output_differentiability: [True, True, False]
  input_gates, hidden_gates, cx, input_bias, hidden_bias: "GradMode::is_enabled() ? _thnn_differentiable_lstm_cell_backward(grads[0], grads[1], input_gates, hidden_gates, input_bias, hidden_bias, cx, result1) : _thnn_fused_lstm_cell_backward(grads[0], grads[1], cx, result1, result2, input_bias.defined())"

- name: _thnn_fused_gru_cell(Tensor input_gates, Tensor hidden_gates, Tensor hx, Tensor? input_bias=None, Tensor? hidden_bias=None) -> (Tensor, Tensor)
  input_gates, hidden_gates, hx, input_bias, hidden_bias: "grad.defined() ? (GradMode::is_enabled() ? _thnn_differentiable_gru_cell_backward(grad, input_gates, hidden_gates, hx, input_bias, hidden_bias) : _thnn_fused_gru_cell_backward(grad, result1, input_bias.defined())) : std::tuple<Tensor, Tensor, Tensor, Tensor, Tensor>()"

# PackedSequence helpers
- name: _pack_padded_sequence(Tensor input, Tensor lengths, bool batch_first) -> (Tensor, Tensor)
  input: _pack_padded_sequence_backward(grad, input.sizes(), result1, batch_first)

# TH wrappers
- name: eq.Scalar(Tensor self, Scalar other) -> Tensor
  output_differentiability: [False]

- name: eq.Tensor(Tensor self, Tensor other) -> Tensor
  output_differentiability: [False]

- name: ge.Scalar(Tensor self, Scalar other) -> Tensor
  output_differentiability: [False]

- name: ge.Tensor(Tensor self, Tensor other) -> Tensor
  output_differentiability: [False]

- name: gt.Scalar(Tensor self, Scalar other) -> Tensor
  output_differentiability: [False]

- name: gt.Tensor(Tensor self, Tensor other) -> Tensor
  output_differentiability: [False]

- name: le.Scalar(Tensor self, Scalar other) -> Tensor
  output_differentiability: [False]

- name: le.Tensor(Tensor self, Tensor other) -> Tensor
  output_differentiability: [False]

- name: lt.Scalar(Tensor self, Scalar other) -> Tensor
  output_differentiability: [False]

- name: lt.Tensor(Tensor self, Tensor other) -> Tensor
  output_differentiability: [False]

- name: ne.Scalar(Tensor self, Scalar other) -> Tensor
  output_differentiability: [False]

- name: ne.Tensor(Tensor self, Tensor other) -> Tensor
  output_differentiability: [False]

- name: multinomial(Tensor self, int num_samples, bool replacement=False, *, Generator? generator=None) -> Tensor
  output_differentiability: [False]

- name: nonzero(Tensor self) -> Tensor
  output_differentiability: [False]

- name: segment_reduce(Tensor data, str reduce, *, Tensor? lengths=None, Tensor? indices=None, int axis=0, bool unsafe=False, Scalar? initial=None) -> Tensor
  data: _segment_reduce_backward(grad, result, data, reduce, lengths)

- name: _pin_memory(Tensor self, Device? device=None) -> Tensor
  self: grad

# Empty factory functions have explicit non-differentiability so that they propagate the class
# when used with a Tensor subclass together with __torch_dispatch__.
# All the other factory functions are composite and call into one of these.
- name: new_empty(Tensor self, int[] size, *, ScalarType? dtype=None, Layout? layout=None, Device? device=None, bool? pin_memory=None) -> Tensor
  self: non_differentiable
  output_differentiability: [False]

- name: new_empty_strided(Tensor self, int[] size, int[] stride, *, ScalarType? dtype=None, Layout? layout=None, Device? device=None, bool? pin_memory=None) -> Tensor
  self: non_differentiable
  output_differentiability: [False]

- name: empty_like(Tensor self, *, ScalarType? dtype=None, Layout? layout=None, Device? device=None, bool? pin_memory=None, MemoryFormat? memory_format=None) -> Tensor
  self: non_differentiable
  output_differentiability: [False]

- name: _new_zeros_with_same_feature_meta(Tensor self, Tensor other, *, int self_num_batch_dims=0) -> Tensor
  self: non_differentiable
  other: non_differentiable
  output_differentiability: [False]

- name: _test_warn_in_autograd(Tensor self) -> Tensor
  self: warn_backwards(grad)

- name: _efficientzerotensor(int[] size, *, ScalarType? dtype=None, Layout? layout=None, Device? device=None, bool? pin_memory=None) -> Tensor
  output_differentiability: [False]<|MERGE_RESOLUTION|>--- conflicted
+++ resolved
@@ -777,24 +777,10 @@
   index: non_differentiable
   result: self_t.index_fill(dim, index, value_t)
 
-<<<<<<< HEAD
-- name: index_fill_.int_Tensor(Tensor(a!) self, int dim, Tensor index, Tensor value) -> Tensor(a!)
-  self: grad.index_fill(dim, index, 0)
-  value: grad.index_select(dim, std::get<0>(at::_unique(index, /*sorted=*/false))).sum()
-  index: non_differentiable
-  result: self_t.index_fill_(dim, index, value_t)
-
 - name: index_put(Tensor self, Tensor?[] indices, Tensor values, bool accumulate=False) -> Tensor
   self: "accumulate ? grad : grad.index_put(indices, zeros_like(values), false)"
   values: grad.index(indices)
   result: self_t.index_put(indices, values_t, accumulate)
-
-=======
->>>>>>> eef3715d
-- name: index_put_(Tensor(a!) self, Tensor?[] indices, Tensor values, bool accumulate=False) -> Tensor(a!)
-  self: "accumulate ? grad : grad.index_put(indices, zeros_like(values), false)"
-  values: grad.index(indices)
-  result: self_t.index_put_(indices, values_t, accumulate)
 
 - name: _index_put_impl_(Tensor(a!) self, Tensor?[] indices, Tensor values, bool accumulate=False, bool unsafe=False) -> Tensor(a!)
   self: "accumulate ? grad : grad.index_put(indices, zeros_like(values), false)"
