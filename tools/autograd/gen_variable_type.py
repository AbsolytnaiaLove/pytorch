--- conflicted
+++ resolved
@@ -264,6 +264,7 @@
     "fill_",
     "exp",
     "exp2",
+    "expm1",
     "nonzero",
     "mean",
     "std_mean",
@@ -550,14 +551,7 @@
     # _nested_tensor_size() should never actually be called with requires_grad=True tensor
     "_nested_tensor_size",
     "_nested_tensor_strides",
-<<<<<<< HEAD
-    # Functional collectives keep an internal ref through the Work object
-    "all_reduce",
-    "all_gather_into_tensor",
-    "wait_tensor",
-=======
     "_nested_tensor_storage_offsets",
->>>>>>> 28621208
 }
 
 DONT_ENFORCE_STORAGE_IMPL_USE_COUNT = {
@@ -1015,7 +1009,7 @@
             f"ERROR: derivative ignored for {name} -- specified an autograd function without derivative"
         )
 
-    if requires_derivative and not len(fw_derivatives) == 0:
+    if requires_derivative and len(fw_derivatives) > 0:
         assert sum(len(derivative.var_names) for derivative in fw_derivatives) == len(
             differentiable_outputs
         ), (
