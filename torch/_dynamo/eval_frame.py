--- conflicted
+++ resolved
@@ -767,12 +767,8 @@
 
     remove_from_cache(f)
     with patch(f"{__name__}.most_recent_backend", None), config.patch(
-<<<<<<< HEAD
-        specialize_int=True,
+        summarize_dim_constraints=True, specialize_int=True
         assume_static_by_default=False,
-=======
-        summarize_dim_constraints=True, specialize_int=True
->>>>>>> 9861ec97
     ):
         opt_f = optimize_assert(
             dynamo_normalization_capturing_compiler,
