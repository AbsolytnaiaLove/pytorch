import contextlib
import dataclasses
import functools
import math
import sys
from copy import copy, deepcopy
from pathlib import Path
from typing import ClassVar, Dict, List

import numpy
import sympy

import torch
import torch.fx
from torch._prims_common import is_float_dtype

from .. import codecache, config, ir, metrics
from ..codegen.wrapper import WrapperCodeGen
from ..utils import cache_on_self, sympy_product, sympy_subs, sympy_symbol
from ..virtualized import ops, V
from .common import (
    BracesBuffer,
    CppWrapperKernelArgs,
    CSEVariable,
    DeferredIndentedBuffer,
    ExprPrinter,
    IndentedBuffer,
    Kernel,
    KernelArgs,
    OpOverrides,
)

DTYPE_TO_CPP = {
    torch.float32: "float",
    torch.float64: "double",
    torch.float16: "half",
    torch.int64: "long",
    torch.int32: "int",
    torch.int16: "short",
    torch.int8: "signed char",
    torch.uint8: "unsigned char",
    torch.bool: "bool",
    torch.bfloat16: "bfloat16",
}

DTYPE_TO_ATEN = {
    torch.float32: "at::ScalarType::Float",
    torch.float64: "at::ScalarType::Double",
    torch.float16: "at::ScalarType::Half",
    torch.int64: "at::ScalarType::Long",
    torch.int32: "at::ScalarType::Int",
    torch.int16: "at::ScalarType::Short",
    torch.int8: "at::ScalarType::Char",
    torch.uint8: "at::ScalarType::Byte",
    torch.bool: "at::ScalarType::Bool",
    torch.bfloat16: "at::ScalarType::BFloat16",
}

INDEX_TYPE = "long"

RTYPE_TO_CPP = {
    "sum": "+",
    "min": "min",
    "max": "max",
    "argmin": "argmin",
    "argmax": "argmax",
    "any": "||",
}


def reduction_init(reduction_type, dtype):
    if reduction_type in ("sum", "any"):
        return 0
    if reduction_type in {"max", "argmax"}:
        return (
            f"-std::numeric_limits<{DTYPE_TO_CPP[dtype]}>::infinity()"
            if is_float_dtype(dtype)
            else f"std::numeric_limits<{DTYPE_TO_CPP[dtype]}>::min()"
        )
    if reduction_type in {"min", "argmin"}:
        return (
            f"std::numeric_limits<{DTYPE_TO_CPP[dtype]}>::infinity()"
            if is_float_dtype(dtype)
            else f"std::numeric_limits<{DTYPE_TO_CPP[dtype]}>::max()"
        )
    raise AssertionError(reduction_type)


def reduction_combine(reduction_type, var, next_value):
    if reduction_type == "sum":
        return f"{var} += {next_value}"
    if reduction_type == "any":
        return f"{var} = {var} || {next_value}"
    return f"{var} = std::{reduction_type}({var}, {next_value})"


def reduction_combine_vec(reduction_type, var, next_value):
    if reduction_type == "max":
        return f"{var} = at::vec::maximum({var}, {next_value})"
    elif reduction_type == "min":
        return f"{var} = at::vec::minimum({var}, {next_value})"
    elif reduction_type == "sum":
        return f"{var} += {next_value}"
    else:
        raise NotImplementedError()


index_value_name_counter = 1


def argmax_argmin_prefix(reduction_type, src_dtype, tmpvar):
    global index_value_name_counter
    struct_name = f"IndexValue_{index_value_name_counter}"
    index_value_name_counter += 1

    # A small annoyance, due to it being a little cumbersome to just throw {} into strings
    prefix = [
        f"struct {struct_name} {{size_t index; {DTYPE_TO_CPP[src_dtype]} value;}};",
        f"{struct_name} {tmpvar}{{0, {reduction_init(reduction_type, src_dtype)}}};",
    ]
    if reduction_type == "argmax":
        prefix.extend(
            [
                f"#pragma omp declare reduction(argmax : struct {struct_name} :\\",
                "    omp_out.value = omp_in.value < omp_out.value ? omp_out.value : omp_in.value,\\",
                "    omp_out.index = omp_in.value < omp_out.value ? omp_out.index : omp_in.index)\\",
                f"\tinitializer(omp_priv = {{0, {reduction_init(reduction_type, src_dtype)}}})",
            ]
        )
    elif reduction_type == "argmin":
        prefix.extend(
            [
                f"#pragma omp declare reduction(argmin : struct {struct_name} :\\",
                "    omp_out.value = omp_in.value > omp_out.value ? omp_out.value : omp_in.value,\\",
                "    omp_out.index = omp_in.value > omp_out.value ? omp_out.index : omp_in.index)\\",
                f"\tinitializer(omp_priv = {{0, {reduction_init(reduction_type, src_dtype)}}})",
            ]
        )
    return prefix


def float16_reduction_prefix(rtype):
    # TODO: This user-defined reduction uses float16 accumulation for sum. To reduce numerical
    # errors, float32 accumulation should be used instead.
    assert rtype in (
        "sum",
        "any",
    ), f"float16 user-defined reduction only supports 'sum' and 'any' but got {rtype}"
    prefix = [
        f"#pragma omp declare reduction({RTYPE_TO_CPP[rtype]}:{DTYPE_TO_CPP[torch.float16]}:"
        + f"omp_out = omp_out {RTYPE_TO_CPP[rtype]} omp_in)"
    ]
    return prefix


def parallel_num_threads():
    threads = config.cpp.threads
    if threads < 1:
        threads = torch.get_num_threads()
    return threads


@functools.lru_cache()
def cpp_prefix():
    path = Path(__file__).parent / "cpp_prefix.h"
    with path.open() as f:
        _, filename = codecache.write(
            f.read(),
            "h",
        )
    return f'#include "{filename}"'


class CppPrinter(ExprPrinter):
    def _print_ModularIndexing(self, expr):
        x, div, mod = expr.args
        x = self.paren(self.doprint(x))
        div = self.paren(self.doprint(div))
        mod = self.paren(self.doprint(mod))
        if div != "1":
            x = f"({x} / {div})"
        return f"{x} % {mod}"

    def _print_FloorDiv(self, expr):
        x, div = expr.args
        x = self.paren(self.doprint(x))
        div = self.paren(self.doprint(div))
        return f"({x} / {div})"


cexpr = CppPrinter().doprint


@dataclasses.dataclass
class OptimizationContext:
    key: ClassVar[str] = "opt_ctx"

    # Masked load
    is_masked_load: bool = False
    # Load value as mask
    is_load_as_mask: bool = False

    dtype: torch.dtype = torch.float
    ops_name: str = ""
    is_most_inner_loop_irrevelant: bool = False


class RecordOptimizationContext:
    def __init__(self, func_name: str = ""):
        self.func_name = func_name
        self.current_node: torch.fx.Node = None
        self.opt_ctx: OptimizationContext = None

    def __enter__(self):
        assert V.interpreter
        assert V.interpreter.current_node

        self.current_node: torch.fx.Node = V.interpreter.current_node
        if OptimizationContext.key in self.current_node.meta:
            self.opt_ctx = self.current_node.meta[OptimizationContext.key]
        else:
            self.opt_ctx = OptimizationContext()
        self.opt_ctx.ops_name = self.func_name
        return self

    def __exit__(self, exc_type, exc_val, exc_tb):
        assert self.current_node
        assert self.opt_ctx
        self.current_node.meta[OptimizationContext.key] = self.opt_ctx

    def get_opt_ctx(self):
        return self.opt_ctx

    def get_fx_node(self):
        assert self.current_node
        return self.current_node


def get_current_node_opt_ctx() -> OptimizationContext:
    assert V.interpreter.current_node
    if OptimizationContext.key in V.interpreter.current_node.meta:
        return V.interpreter.current_node.meta[OptimizationContext.key]
    else:
        return None


class CppVecOverrides(OpOverrides):
    """Map element-wise ops to aten vectorization C++"""

    @staticmethod
    def add(a, b):
        return f"{a} + {b}"

    @staticmethod
    def sub(a, b):
        return f"{a} - {b}"

    @staticmethod
    def mul(a, b):
        return f"{a} * {b}"

    @staticmethod
    def div(a, b):
        return f"{a} / {b}"

    @staticmethod
    def abs(x):
        return f"{x}.abs()"

    @staticmethod
    def sin(x):
        return f"{x}.sin()"

    @staticmethod
    def cos(x):
        return f"{x}.cos()"

    @staticmethod
    def exp(x):
        return f"{x}.exp()"

    @staticmethod
    def exp2(x):
        return f"{x}.exp2()"

    @staticmethod
    def expm1(x):
        # decompose for a better performance
        vec_one = f"decltype({x})(1)"
        return f"{x}.exp() - {vec_one}"

    @staticmethod
    def erf(x):
        return f"{x}.erf()"

    @staticmethod
    def sqrt(x):
        return f"{x}.sqrt()"

    @staticmethod
    def eq(x, y):
        return f"{x} == {y}"

    @staticmethod
    def ne(x, y):
        return f"{x} != {y}"

    @staticmethod
    def lt(x, y):
        return f"{x} < {y}"

    @staticmethod
    def gt(x, y):
        return f"{x} > {y}"

    @staticmethod
    def le(x, y):
        return f"{x} <= {y}"

    @staticmethod
    def ge(x, y):
        return f"{x} >= {y}"

    @staticmethod
    def and_(x, y):
        return f"{x} & {y}"

    @staticmethod
    def rsqrt(x):
        return f"{x}.rsqrt()"

    @staticmethod
    def pow(a, b):
        return f"{a}.pow({b})"

    @staticmethod
    def log(x):
        return f"{x}.log()"

    @staticmethod
    def round(x):
        return f"{x}.round()"

    @staticmethod
    def floor(x):
        return f"{x}.floor()"

    @staticmethod
    def ceil(x):
        return f"{x}.ceil()"

    @staticmethod
    def trunc(x):
        return f"{x}.trunc()"

    @staticmethod
    def fmod(a, b):
        return f"{a}.fmod({b})"

    @staticmethod
    def lgamma(x):
        return f"{x}.lgamma()"

    @staticmethod
    def logical_and(a, b):
        return f"{a} && {b}"

    @staticmethod
    def logical_or(a, b):
        return f"{a} || {b}"

    @staticmethod
    def tan(a):
        return f"{a}.tan()"

    @staticmethod
    def tanh(a):
        vec_one = f"decltype({a})(1)"
        vec_two = f"decltype({a})(2)"
        vec_minus_two = f"decltype({a})(-2)"
        return f"{vec_two} / ({vec_one} + ({vec_minus_two} * {a}).exp()) - {vec_one}"

    @staticmethod
    def reciprocal(a):
        return f"{a}.reciprocal()"

    @staticmethod
    def constant(val, dtype):
        opt_ctx: OptimizationContext = get_current_node_opt_ctx()
        assert opt_ctx
        assert opt_ctx.dtype in [torch.int32, torch.float32]
        proposed_dtype = opt_ctx.dtype
        if val == float("inf"):
            assert proposed_dtype == torch.float
            quote = f"std::numeric_limits<{DTYPE_TO_CPP[proposed_dtype]}>::infinity()"
        elif val == float("-inf"):
            assert proposed_dtype == torch.float
            quote = f"-std::numeric_limits<{DTYPE_TO_CPP[proposed_dtype]}>::infinity()"
        elif math.isnan(val):
            quote = f"std::numeric_limits<{DTYPE_TO_CPP[proposed_dtype]}>::quiet_NaN()"
        elif val is True or val is False:
            quote = f"static_cast<{DTYPE_TO_CPP[proposed_dtype]}>({str(val).lower()})"
        else:
            quote = f"static_cast<{DTYPE_TO_CPP[proposed_dtype]}>({repr(val)})"

        return f"at::vec::Vectorized<{DTYPE_TO_CPP[proposed_dtype]}>({quote})"

    @staticmethod
    def relu(x):
        return f"at::vec::clamp_min({x}, decltype({x})(0))"

    @staticmethod
    def sigmoid(x):
        return f"decltype({x})(1)/(decltype({x})(1) + {x}.neg().exp())"

    @staticmethod
    def neg(x):
        return f"{x}.neg()"

    @staticmethod
    def floordiv(a, b):
        # a and b are integer type
        _t = f"decltype({a})"
        quot = f"{a} / {b}"
        rem = f"{a} % {b}"
        return f"(({a} < {_t}(0)) != ({b} < {_t}(0)) ? ({rem} != {_t}(0) ? {quot} - {_t}(1) : {quot}) : {quot})"

    @staticmethod
    def truncdiv(a, b):
        # a and b are integer type
        return f"{a} / {b}"

    @staticmethod
    def minimum(a, b):
        return f"at::vec::minimum({a}, {b})"

    @staticmethod
    def maximum(a, b):
        return f"at::vec::maximum({a}, {b})"

    @staticmethod
    def square(a):
        return f"{a}.pow(2)"

    @staticmethod
    def where(a, b, c):
        return f"decltype({b})::blendv({c}, {b}, {a})"

    @staticmethod
    def sign(x):
        code = BracesBuffer()
        # auto tmp5 = tmp4 < 0 ? -1 : 1;
        vec_zero = f"decltype({x})(0)"
        vec_one = f"decltype({x})(1)"
        blendv = f"decltype({x})::blendv({vec_zero}, {vec_one}, {vec_zero} < {x})"
        left = V.kernel.cse.newvar()
        code.writeline(f"auto {left} = {blendv};")

        # auto tmp6 = tmp4 == 0 ? 0 : tmp5;
        blendv = f"decltype({x})::blendv({vec_zero}, {vec_one}, {x} < {vec_zero})"
        right = V.kernel.cse.newvar()
        code.writeline(f"auto {right} = {blendv};")
        result = V.kernel.cse.newvar()
        code.writeline(f"auto {result} = {left} - {right};")
        V.kernel.compute.splice(code)
        return result

    @staticmethod
    def to_dtype(x, dtype):
        assert dtype in [torch.bool], f"{__name__} does not support {dtype}"
        return f"({x})"

    @staticmethod
    def log1p(x):
        return f"{x}.log1p()"

    @staticmethod
    def masked(mask, body, other):
        opt_ctx: OptimizationContext = get_current_node_opt_ctx()
        assert opt_ctx
        assert opt_ctx.is_masked_load

        code = BracesBuffer()

        var = V.kernel.cse.newvar()
        if other == float("-inf"):
            code.writeline(
                f"auto {var} = at::vec::Vectorized<float>(-std::numeric_limits<float>::infinity());"
            )
        elif other == float("inf"):
            code.writeline(
                f"auto {var} = at::vec::Vectorized<float>(std::numeric_limits<float>::infinity());"
            )
        else:
            code.writeline(f"auto {var} = at::vec::Vectorized<float>({other!r});")

        with V.kernel.swap_buffers(code), code.indent():
            result = body()
            zero_val = "at::vec::Vectorized<float>(0)"
            float_mask = f"to_float_mask({mask})"
            blendv = f"decltype({result})::blendv({var}, {result}, {float_mask} != {zero_val})"
            code.writeline(f"{var} = {blendv};")
        V.kernel.compute.splice(code)
        return var

    @staticmethod
    def index_expr(expr, dtype):
        assert dtype == torch.int64
        opt_ctx: OptimizationContext = get_current_node_opt_ctx()
        assert opt_ctx
        assert opt_ctx.dtype == torch.int32
        assert opt_ctx.is_most_inner_loop_irrevelant
        return f"at::vec::Vectorized<int>(static_cast<int>({cexpr(V.kernel.rename_indexing(expr))}))"


class CppOverrides(OpOverrides):
    """Map element-wise ops to C++"""

    @staticmethod
    def to_dtype(x, dtype):
        assert dtype in DTYPE_TO_CPP, f"{dtype} missing from {__name__}.DTYPE_TO_CPP"
        return f"static_cast<{DTYPE_TO_CPP[dtype]}>({x})"

    @staticmethod
    def abs(x):
        return f"std::abs({x})"

    @staticmethod
    def sin(x):
        return f"std::sin({x})"

    @staticmethod
    def cos(x):
        return f"std::cos({x})"

    @staticmethod
    def exp(x):
        # return f"Sleef_expf_u10({x})"
        return f"std::exp({x})"

    @staticmethod
    def exp2(x):
        return f"std::exp2({x})"

    @staticmethod
    def expm1(x):
        return f"std::expm1({x})"

    @staticmethod
    def erf(x):
        return f"std::erf({x})"

    @staticmethod
    def sqrt(x):
        return f"std::sqrt({x})"

    @staticmethod
    def rsqrt(x):
        return f"1 / std::sqrt({x})"

    @staticmethod
    def log1p(x):
        return f"std::log1p({x})"

    @staticmethod
    def tan(x):
        return f"std::tan({x})"

    @staticmethod
    def tanh(x):
        return f"std::tanh({x})"

    @staticmethod
    def signbit(x):
        return f"std::signbit({x})"

    @staticmethod
    def pow(a, b):
        return f"std::pow({a}, {b})"

    @staticmethod
    def log(x):
        return f"std::log({x})"

    @staticmethod
    def round(x):
        return f"std::nearbyint({x})"

    @staticmethod
    def floor(x):
        return f"std::floor({x})"

    @staticmethod
    def floordiv(a, b):
        # a and b are integer type
        quot = f"{a} / {b}"
        rem = f"{a} % {b}"
        return f"(({a} < 0) != ({b} < 0) ? ({rem} != 0 ? {quot} - 1 : {quot}) : {quot})"

    @staticmethod
    def ceil(x):
        return f"std::ceil({x})"

    @staticmethod
    def trunc(x):
        return f"std::trunc({x})"

    @staticmethod
    def truncdiv(a, b):
        # a and b are integer type
        return f"{a} / {b}"

    @staticmethod
    def fmod(a, b):
        return f"std::fmod({a}, {b})"

    @staticmethod
    def isinf(x):
        return f"std::isinf({x})"

    @staticmethod
    def isnan(x):
        return f"std::isnan({x})"

    @staticmethod
    def lgamma(x):
        return f"std::lgamma({x})"

    @staticmethod
    def relu(x):
        return f"{x} * ({x}>0)"

    @staticmethod
    def minimum(a, b):
        return f"({b} != {b}) ? {b} : std::min({a}, {b})"

    @staticmethod
    def maximum(a, b):
        return f"({b} != {b}) ? {b} : std::max({a}, {b})"

    @staticmethod
    def where(a, b, c):
        return f"{a} ? {b} : {c}"

    @staticmethod
    def mod(a, b):
        return f"mod({a}, {b})"

    @staticmethod
    def constant(val, dtype):
        if dtype in (torch.float16, torch.bfloat16):
            # Since load promotes all half-precision inputs to float, constants
            # must be promoted as well
            dtype = torch.float32

        if val == float("inf"):
            return f"std::numeric_limits<{DTYPE_TO_CPP[dtype]}>::infinity()"
        elif val == float("-inf"):
            return f"-std::numeric_limits<{DTYPE_TO_CPP[dtype]}>::infinity()"
        elif math.isnan(val):
            return f"std::numeric_limits<{DTYPE_TO_CPP[dtype]}>::quiet_NaN()"
        elif val is True or val is False:
            return ops.to_dtype(str(val).lower(), dtype)
        return ops.to_dtype(repr(val), dtype)

    @staticmethod
    def index_expr(expr, dtype):
        return ops.to_dtype(cexpr(V.kernel.rename_indexing(expr)), dtype)

    @staticmethod
    def masked(mask, body, other):
        code = BracesBuffer()
        var = V.kernel.cse.newvar()
        if other == float("-inf"):
            code.writeline(f"float {var} = -std::numeric_limits<float>::infinity();")
        elif other == float("inf"):
            code.writeline(f"float {var} = std::numeric_limits<float>::infinity();")
        elif isinstance(other, bool):
            if other:
                code.writeline(f"auto {var} = true;")
            else:
                code.writeline(f"auto {var} = false;")
        elif isinstance(other, float):
            code.writeline(f"float {var} = {other};")
        else:
            code.writeline(f"auto {var} = {other!r};")
        code.writeline(f"if({mask})")
        with V.kernel.swap_buffers(code), code.indent():
            result = body()
            code.writeline(f"{var} = {result};")
        V.kernel.compute.splice(code)
        return var

    @staticmethod
    def logical_and(a, b):
        return f"{a} && {b}"

    @staticmethod
    def logical_or(a, b):
        return f"{a} || {b}"

    @staticmethod
    def rand(seed: sympy.Expr, offset: sympy.Expr, dtype):
        return f"static_cast<{DTYPE_TO_CPP[dtype]}>(normalized_rand_cpu({seed}, {offset}));"

    @staticmethod
    def randn(seed: sympy.Expr, offset: sympy.Expr, dtype):
        return f"static_cast<{DTYPE_TO_CPP[dtype]}>(randn_cpu({seed}, {offset}));"

    @staticmethod
    def sigmoid(x):
        x = ops.exp(f"-{x}")
        return f"1 / (1 + {x})"

    @staticmethod
    def sign(x):
        code = BracesBuffer()
        # auto tmp5 = tmp4 < 0 ? -1 : 1;
        left = V.kernel.cse.newvar()
        right = V.kernel.cse.newvar()
        result = V.kernel.cse.newvar()
        code.writeline(f"auto {left} = {x} > 0 ? 1 : 0;")
        code.writeline(f"auto {right} = {x} < 0 ? 1 : 0;")
        code.writeline(f"auto {result} = {left} - {right};")
        V.kernel.compute.splice(code)
        return result


class CppKernel(Kernel):
    overrides = CppOverrides
    sexpr = cexpr
    newvar_prefix = "auto "
    suffix = ";"

    def __init__(self, args, num_threads):
        super(CppKernel, self).__init__(args)
        self.call_ranges = None
        self.ranges = None
        self.itervars = None
        self.reduction_depth = None
        self.reduction_prefix = IndentedBuffer()
        self.reduction_suffix = DeferredIndentedBuffer()
        self.reduction_var_map = {}
        self.preloads = IndentedBuffer()
        self.poststores = DeferredIndentedBuffer()
        self.num_threads = num_threads  # num_threads the kernel specialized for

    def scale_index_with_offset(
        self, index: sympy.Expr, scale, itervar_idx=-1, offset=0
    ):
        expanded_index = sympy.expand(index)
        var = self.itervars[itervar_idx]
        replacement = {var: var * scale + offset}
        new_index = sympy_subs(expanded_index, replacement)
        return new_index

    def load(self, name: str, index: sympy.Expr):
        var = self.args.input(name)
        index = self.rename_indexing(index)
        line = f"{var}[{cexpr(index)}]"
        if V.graph.get_dtype(name) in (torch.float16, torch.bfloat16):
            line = f"static_cast<float>({line})"
        return self.cse.generate(self.loads, line)

    def store(self, name, index, value, mode=None):
        assert "buf" in name
        var = self.args.output(name)
        index = self.rename_indexing(index)
        if mode is None:
            line = f"{var}[{cexpr(index)}] = {value};"
        elif mode == "atomic_add":
            if not config.cpp.dynamic_threads and self.num_threads == 1:
                line = f"{var}[{cexpr(index)}] += {value};"
            else:
                line = f"atomic_add(&{var}[{cexpr(index)}], {value});"
        else:
            raise NotImplementedError(f"store mode={mode}")
        self.stores.writeline(name, line)

    def reduction(self, name, dtype, src_dtype, reduction_type, index, value):
        argmax_or_argmin = reduction_type in {"argmax", "argmin"}
        tmpvar = self.cse.generate(
            self.loads, f"reduction {name} {cexpr(index)}", write=False
        )
        index = self.rename_indexing(index)
        self.reduction_var_map[tmpvar] = reduction_type
        if argmax_or_argmin:
            self.reduction_prefix.writelines(
                argmax_argmin_prefix(reduction_type, src_dtype, tmpvar)
            )
            compare_op = "<" if reduction_type == "argmax" else ">"
            self.stores.writelines(
                None,
                [
                    f"if ({tmpvar}.value {compare_op} {value}) {{",
                    f"    {tmpvar}.index = {self.itervars[-1]}; {tmpvar}.value = {value};",
                    "}",
                ],
            )
        else:
            if dtype == torch.float16:
                self.reduction_prefix.writelines(
                    float16_reduction_prefix(reduction_type)
                )
            self.reduction_prefix.writeline(
                f"{DTYPE_TO_CPP[dtype]} {tmpvar} = {reduction_init(reduction_type, dtype)};"
            )
            self.stores.writeline(
                None, f"{reduction_combine(reduction_type, tmpvar, value)};"
            )

        if name not in V.graph.removed_buffers:
            var = self.args.output(name)
            member_name = ".index" if argmax_or_argmin else ""
            self.reduction_suffix.writeline(
                name, f"{var}[{cexpr(index)}] = {tmpvar}{member_name};"
            )
        self.cse.store_cache[name] = tmpvar

    def set_ranges(self, lengths, reduction_lengths):
        if self.call_ranges:
            assert self.call_ranges == tuple(lengths) + tuple(
                reduction_lengths
            ), f"{self.call_ranges} == {tuple(lengths)} + {tuple(reduction_lengths)}"
            assert self.reduction_depth == len(lengths)
        else:
            self.call_ranges = tuple(lengths) + tuple(reduction_lengths)
            self.ranges = [self.rename_indexing(x) for x in self.call_ranges]
            self.itervars = [sympy_symbol(f"i{n}") for n in range(len(self.ranges))]
            self.reduction_depth = len(lengths)
        return (
            self.itervars[: self.reduction_depth],
            self.itervars[self.reduction_depth :],
        )

    def size_hint(self):
        return V.graph.sizevars.size_hint(sympy_product(self.call_ranges))

    def codegen_loops_impl(self, loop_nest, code, worksharing):
        threads = parallel_num_threads()
        par_depth = self.decide_parallel_depth(
            self.call_ranges[: loop_nest.max_parallel_depth()], threads
        )
        with contextlib.ExitStack() as stack:
            if par_depth:
                if loop_nest.is_reduction_only():
                    # need to close the worksharing scope to define reduction vars outside it
                    worksharing.close()
                else:
                    worksharing.parallel(threads)
                loop_nest.mark_parallel(par_depth)
            elif threads > 1:
                if worksharing.single():
                    stack.enter_context(code.indent())

            def gen_kernel(kernel):
                with contextlib.ExitStack() as stack:
                    assert kernel
                    if hasattr(kernel, "codegen_inner_loops"):
                        code.splice(kernel.preloads)
                        kernel.codegen_inner_loops(code)
                        stack.enter_context(code.indent())
                    code.splice(kernel.loads)
                    code.splice(kernel.compute)
                    code.splice(kernel.stores)
                if hasattr(kernel, "codegen_inner_loops"):
                    code.splice(kernel.poststores)

            def gen_loops(loops: List[LoopLevel], in_reduction=False):
                with contextlib.ExitStack() as stack_outer:
                    if loops:
                        loop = loops[0]
                        if loop.is_reduction() and not in_reduction:
                            kernels = loop.get_kernels()
                            assert kernels
                            # TODO(jgong5): should gen prefix for all kernels.
                            # currently, Vec kernel generates prefix for both
                            # vector and scalar kernels.
                            if kernels[0].reduction_prefix:
                                stack_outer.enter_context(code.indent())
                            code.splice(kernels[0].reduction_prefix)
                        if loop_nest.is_reduction_only() and loop.parallel:
                            worksharing.parallel(threads)

                    for loop in loops:
                        gen_loop(loop, in_reduction)

                    if loops:
                        if loop_nest.is_reduction_only() and loop.parallel:
                            worksharing.close()
                        for loop in loops:
                            if loop.is_reduction() and not in_reduction:
                                kernels = loop.get_kernels()
                                for kernel in kernels:
                                    code.splice(kernel.reduction_suffix)

            def gen_loop(loop: LoopLevel, in_reduction=False):
                with contextlib.ExitStack() as stack:
                    code.writelines(loop.lines())
                    stack.enter_context(code.indent())
                    # generate inner loops or loop body
                    if loop.inner:
                        gen_loops(loop.inner, loop.is_reduction())
                    else:
                        kernels = loop.get_kernels()
                        assert len(kernels) == 1
                        gen_kernel(kernels[0])

            stack.enter_context(code.indent())
            if loop_nest.root:
                gen_loops(loop_nest.root)
            else:
                gen_kernel(loop_nest.kernel)

    def codegen_loops(self, code, worksharing):
        loop_nest = LoopNestWithSplit.build(self)
        self.codegen_loops_impl(loop_nest, code, worksharing)

    def decide_parallel_depth(self, ranges, threads):
        seq = self.size_hint()
        par = 1
        depth = 0
        for expr in ranges:
            hint = V.graph.sizevars.size_hint(expr)
            if par >= 2 * threads or par == threads:
                break
            if seq // threads < config.cpp.min_chunk_size:
                # not enough work
                break
            depth += 1
            par *= hint
            seq /= hint
        # if we assume thread number is dynamic, make sure we
        # have at least one parallel scope and let OMP runtime
        # to manage the serial vs. parallel.
        if config.cpp.dynamic_threads and depth == 0 and len(ranges) > 0:
            depth = 1
        return depth

    @contextlib.contextmanager
    def write_to_suffix(self):
        prior = (self.loads, self.compute, self.stores, self.cse)
        self.loads = IndentedBuffer()
        self.compute = IndentedBuffer()
        self.stores = DeferredIndentedBuffer()
        self.cse = self.cse.clone()
        yield
        self.reduction_suffix.splice(self.loads)
        self.reduction_suffix.splice(self.compute)
        self.reduction_suffix.splice(self.stores)
        (self.loads, self.compute, self.stores, self.cse) = prior


class CppVecKernel(CppKernel):
    overrides = CppVecOverrides

    def __init__(self, args, num_threads, tiling_factor=0):
        super(CppVecKernel, self).__init__(args, num_threads)
        assert codecache.pick_vec_isa()
        if tiling_factor == 0:
            tiling_factor = codecache.pick_vec_isa().nelements()
        self.tiling_factor = tiling_factor
        self.reduction_omp_dec: Dict[str, str] = {}
        self.var_vec_buf_map: Dict[str, str] = {}
        metrics.generated_cpp_vec_kernel_count += 1

    def stride_at(self, var: sympy.Symbol, index: sympy.Expr):
        replacement = {var: var + 1}
        new_index = sympy_subs(index, replacement)
        return sympy.simplify(new_index - index)

    def is_stride1_at(self, var: sympy.Symbol, index: sympy.Expr):
        return self.stride_at(var, index) == 1

    def is_invariant_under(self, var: sympy.Symbol, index: sympy.Expr):
        expanded_index = sympy.expand(index)
        return not expanded_index.has(var)

    def load(self, name: str, index: sympy.Expr):
        var = self.args.input(name)
        index = self.rename_indexing(index)

        expanded_index = sympy.expand(index)
        new_index = self.scale_index_with_offset(index, self.tiling_factor)

        if expanded_index == new_index:
            line = f"at::vec::Vectorized<float>({var}[{cexpr(index)}])"
        else:
            if V.graph.get_dtype(name) in [torch.bool, torch.uint8]:
                nelements = codecache.pick_vec_isa().nelements()
                if var not in self.var_vec_buf_map:
                    self.var_vec_buf_map[var] = f"g_tmp_buffer_{var}"
                    self.loads.writeline(
                        f"float {self.var_vec_buf_map[var]}[{nelements}] = {{0}};"
                    )
                self.loads.writeline(
                    f"flag_to_float({var} + {cexpr(new_index)}, {self.var_vec_buf_map[var]}, {nelements});"
                )
                line = f"at::vec::Vectorized<float>::loadu({self.var_vec_buf_map[var]})"
            else:
                line = f"at::vec::Vectorized<float>::loadu({var} + {cexpr(new_index)})"

        return self.cse.generate(self.loads, line)

    def store(self, name, index, value, mode=None):
        assert "buf" in name
        var = self.args.output(name)
        index = self.rename_indexing(index)
        assert mode is None

        expanded_index = sympy.expand(index)
        new_index = self.scale_index_with_offset(index, self.tiling_factor)
        assert new_index != expanded_index
        line = f"{value}.store({var} + {cexpr(new_index)});"
        self.stores.writeline(name, line)

    def reduction(self, name, dtype, src_dtype, reduction_type, index, value):
        assert reduction_type in {"max", "min", "sum"}
        assert dtype == torch.float
        assert src_dtype == torch.float
        reduce_map = {"max": "maximum", "min": "minimum"}

        vec_ns = "at::vec"
        vec = f"{vec_ns}::Vectorized<{DTYPE_TO_CPP[dtype]}>"

        if reduction_type not in self.reduction_omp_dec:
            vec_reduc_prefix = "#pragma omp declare reduction("
            vec_reduc_prefix += f"{RTYPE_TO_CPP[reduction_type]}:{vec}:"
            if reduction_type == "sum":
                vec_reduc_prefix += "omp_out += omp_in"
            else:
                vec_reduc_prefix += (
                    f"omp_out = {vec_ns}::{reduce_map[reduction_type]}(omp_out, omp_in)"
                )
            vec_reduc_prefix += ")"
            vec_reduc_prefix += " initializer("
            vec_reduc_prefix += "omp_priv={{"
            vec_reduc_prefix += f"{reduction_init(reduction_type, dtype)}"
            vec_reduc_prefix += "}})"
            self.reduction_omp_dec[reduction_type] = RTYPE_TO_CPP[reduction_type]
            self.reduction_prefix.writeline(vec_reduc_prefix)

        tmpvar = self.cse.generate(
            self.loads, f"reduction {name} {cexpr(index)}", write=False
        )
        tmpvar_vec = f"{tmpvar}_vec"

        index = self.rename_indexing(index)
        self.reduction_var_map[tmpvar_vec] = reduction_type
        self.reduction_prefix.writeline(
            f"{DTYPE_TO_CPP[dtype]} {tmpvar} = {reduction_init(reduction_type, dtype)};"
        )
        self.reduction_prefix.writeline(
            f"auto {tmpvar_vec} = at::vec::Vectorized<{DTYPE_TO_CPP[dtype]}>({tmpvar});"
        )
        self.stores.writeline(
            None, f"{reduction_combine_vec(reduction_type, tmpvar_vec, value)};"
        )

        reduce_all_body = "{"
        if reduction_type == "sum":
            reduce_all_body += "return x + y;"
        else:
            reduce_all_body += f"return {vec_ns}::{reduce_map[reduction_type]}(x, y);"
        reduce_all_body += "}"
        vec_reduce_all_func = f"{vec_ns}::vec_reduce_all<{DTYPE_TO_CPP[dtype]}>"
        next_value = f"{vec_reduce_all_func}([]({vec}& x, {vec}&y) {reduce_all_body}, {tmpvar_vec})"
        self.reduction_suffix.writeline(
            name,
            f"{reduction_combine(reduction_type, tmpvar, next_value)};",
        )
        # NOTE(jgong5): we do not generate the real stores here with the assumption that
        # the scalar kernel that handles the loop tail would be generated and generates
        # the stores there.
        self.cse.store_cache[name] = tmpvar


class CppTile2DKernel(CppVecKernel):
    """
    A vector kernel that handles the 2d tiles with the tile size defined in `tiling_factor` on
    the inner-most loop level and one of the outer loop level (`outer_tiling_idx`). When the data
    tile is accessed in a contiguous way from the outer loop axis, a transposition is applied on the
    tile to make the access contiguous from the inner-most loop axis. Then, the same vectorization
    logic from its parent `CppVecKernel` is leveraged for load/store/compute. The transposed tile load
    and store are generated into kernel.preloads and kernel.poststores buffers.

    The loop structure looks like below:
    for ...
      for i_outer ...
        for ...
          for inner_most ...
            // generated by CppTile2DKernel
            float tmp0[16*16]; at::vec::transpose_mxn<...>(tmp0, in_ptr0 + ..., ...); // into kernel.preloads
            float tmp1[16*16]; // into kernel.preloads
            for i_inner ... { // the kernel inner loop
              vectorized loads/compute/stores (e.g., load tmp0, store tmp1) // into kernel.loads/compute/stores
            }
            at::vec::transpose_mxn(out_ptr0 + ..., tmp1, ...) // into kernel.poststores
          for inner_most ... (tail)
            // generated by CppTile2DTailKernel
            ...
      for i_outer ... (tail)
        for ...
          for ...
            // generated by CppKernel
            ...
    """

    def __init__(self, args, num_threads, tiling_factor, outer_tiling_idx):
        super().__init__(args, num_threads, tiling_factor)
        self.outer_tiling_idx = outer_tiling_idx

    def inner_itervar(self):
        return sympy.symbols(f"{self.itervars[self.outer_tiling_idx]}_inner")

    def need_vec_transpose(self, index):
        return self.is_stride1_at(
            self.itervars[self.outer_tiling_idx], index
        ) and not self.is_invariant_under(self.itervars[-1], index)

    def gen_transposed_tile_load_store(self, name, var, index, is_store):
        # transposed tile load/store outside the kernel inner loop
        factor = self.tiling_factor
        new_index = self.scale_index_with_offset(index, factor, itervar_idx=-1)
        new_index = self.scale_index_with_offset(
            new_index, factor, itervar_idx=self.outer_tiling_idx
        )

        src = f"{var} + {cexpr(new_index)}"
        dst = "__place_holder__"
        ld_src = f"{cexpr(self.stride_at(self.itervars[-1], index))}"
        ld_dst = f"{factor}"
        if is_store:
            src, dst = dst, src
            ld_src, ld_dst = ld_dst, ld_src

        need_define = True
        load_or_store = f"at::vec::transpose_mxn<float,{factor},{factor}>({src}, {ld_src}, {dst}, {ld_dst});"
        if is_store:
            tile_var = self.cse.newvar()
        elif load_or_store not in self.cse.cache:
            tile_var = self.cse.generate(self.preloads, load_or_store, write=False)
        else:
            need_define = False
            tile_var = self.cse.cache[load_or_store]

        if need_define:
            define_line = f"float {tile_var}[{factor}*{factor}] __attribute__ ((aligned ({factor})));"
            self.preloads.writeline(define_line)

        load_or_store = load_or_store.replace("__place_holder__", str(tile_var))
        if is_store:
            self.poststores.writeline(name, load_or_store)
        else:
            self.preloads.writeline(load_or_store)

        return tile_var

    def load(self, name: str, index: sympy.Expr):
        var = self.args.input(name)
        index = self.rename_indexing(index)

        inner = self.inner_itervar()
        expanded_index = sympy.expand(index)
        if self.need_vec_transpose(expanded_index):
            tile_var = self.gen_transposed_tile_load_store(
                name, var, expanded_index, is_store=False
            )
            # vector load inside the kernel inner loop
            line = f"at::vec::Vectorized<float>::loadu({tile_var} + {cexpr(inner * self.tiling_factor)})"
            return self.cse.generate(self.loads, line)
        else:
            new_index = self.scale_index_with_offset(
                expanded_index,
                self.tiling_factor,
                itervar_idx=self.outer_tiling_idx,
                offset=inner,
            )
            return super().load(name, new_index)

    def store(self, name, index, value, mode=None):
        assert "buf" in name
        var = self.args.output(name)

        inner = self.inner_itervar()
        index = self.rename_indexing(index)
        assert mode is None
        # TODO(jgong5): assert the index is an affine expression on the itervars in concern
        expanded_index = sympy.expand(index)
        if self.need_vec_transpose(expanded_index):
            tile_var = self.gen_transposed_tile_load_store(
                name, var, expanded_index, is_store=True
            )
            # vector store inside the kernel inner loop
            line = f"{value}.store({tile_var} + {cexpr(inner * self.tiling_factor)});"
            self.stores.writeline(name, line)
        else:
            new_index = self.scale_index_with_offset(
                expanded_index,
                self.tiling_factor,
                itervar_idx=self.outer_tiling_idx,
                offset=inner,
            )
            super().store(name, new_index, value, mode)

    def codegen_inner_loops(self, code):
        inner = self.inner_itervar()
        code.writeline(
            f"for (long {inner} = 0; {inner} < {self.tiling_factor}; {inner}++)"
        )


class CppTile2DTailKernel(CppKernel):
    """
    A scalar kernel that handles the tail of inner-most loop split from a 2d tiling. The tile of the outer
    loop axis is handled with a kernel inner loop (see method `codegen_inner_loops`).
    """

    def __init__(self, args, num_threads, tiling_factor, outer_tiling_idx):
        super().__init__(args, num_threads)
        self.outer_tiling_idx = outer_tiling_idx
        self.tiling_factor = tiling_factor

    def inner_itervar(self):
        return sympy.symbols(f"{self.itervars[self.outer_tiling_idx]}_inner")

    def transform_index(self, index):
        index = self.rename_indexing(index)
        expanded_index = sympy.expand(index)
        new_index = self.scale_index_with_offset(
            expanded_index,
            self.tiling_factor,
            itervar_idx=self.outer_tiling_idx,
            offset=self.inner_itervar(),
        )
        return new_index

    def load(self, name: str, index: sympy.Expr):
        new_index = self.transform_index(index)
        return super().load(name, new_index)

    def store(self, name, index, value, mode=None):
        assert "buf" in name
        var = self.args.output(name)
        assert mode is None
        new_index = self.transform_index(index)
        super().store(name, new_index, value, mode)

    def codegen_inner_loops(self, code):
        inner = self.inner_itervar()
        code.writeline(
            f"for (long {inner} = 0; {inner} < {self.tiling_factor}; {inner}++)"
        )


class CppVecKernelChecker(CppVecKernel):
    def __init__(self, args, num_threads, tiling_factor):
        super(CppVecKernelChecker, self).__init__(args, num_threads, tiling_factor)

        # Since this kernel is only for checker but does not genreate any
        # code, so we need to decrease the kernel count.
        metrics.generated_kernel_count -= 1
        metrics.generated_cpp_vec_kernel_count -= 1

        # Used to recorde the graph wrapper code as the wrapper_code status could be
        # changed during graph run.
        self._orig_wrapper_code = None

        self.simd_vec = True
        self.fast_vec_list = []
        for k, v in CppVecOverrides.__dict__.items():
            if isinstance(v, staticmethod):
                self.fast_vec_list.append(k)
        self.exit_stack = contextlib.ExitStack()

        # Cache all the load result
        self.load_results: list[CSEVariable] = []
        self.load_supported_dtypes: list[torch.dtype] = [
            torch.float,
            torch.float32,
            torch.bool,
            torch.uint8,
        ]
        self.store_supported_dtypes: list[torch.dtype] = [torch.float, torch.float32]
        # Cache the dtypes of the store operation. If the store is mixing dtypes, the
        # vectorization would not support it as it is hard to determine the vec dtype
        self.store_dtypes: list[torch.dtype] = []
        # The dtype is used for vectorization
        self.vec_dtype: torch.dtype = torch.float32

    def is_indirect_indexing(self, index: sympy.Expr):
        for _load_res in self.load_results:
            # The index expression contains a value that loads from memory
            if index.count(sympy_symbol(_load_res.name)) > 0:
                return True
        return False

    def could_vec(self, name: str, index: sympy.Expr):
        assert self.itervars is not None
        # Not a loop
        if len(self.itervars) == 0:
            return False

        if self.is_indirect_indexing(index):
            return False

        most_inner_var = self.itervars[-1]
        return self.is_invariant_under(most_inner_var, index) or self.is_stride1_at(
            most_inner_var, index
        )

    def is_mask(self, name: str, users: Dict[torch.fx.Node, None]):
        load_type = V.graph.get_dtype(name)
        if load_type == torch.bool:
            return all(user.target in ("where", "masked") for user in users.keys())
        elif load_type == torch.uint8:
            """
            If the load value is torch.uint8, then we only support the loaded
            value is as the mask.
            """
            if not all(
                user.target == "to_dtype" and user.args[-1] == torch.bool
                for user in users.keys()
            ):
                return False

            for to_dtype_node in users.keys():
                assert to_dtype_node.target == "to_dtype"
                if not all(
                    user.target in ("where", "masked")
                    for user in to_dtype_node.users.keys()
                ):
                    return False
            return True
        else:
            return False

    def load(self, name: str, index: sympy.Expr):
        with RecordOptimizationContext(__name__) as node_ctx:
            load_dtype = V.graph.get_dtype(name)
            opt_ctx: OptimizationContext = node_ctx.get_opt_ctx()
            assert opt_ctx
            opt_ctx.dtype = load_dtype
            opt_ctx.is_load_as_mask = self.is_mask(name, node_ctx.get_fx_node().users)

            var = self.cse.newvar()
            self.load_results.append(var)

            if load_dtype in [torch.bool, torch.uint8] and not opt_ctx.is_load_as_mask:
                self.simd_vec = False
                return var

            if load_dtype not in self.load_supported_dtypes:
                self.simd_vec = False
                return var

            index = self.rename_indexing(index)
            self.simd_vec = self.simd_vec and self.could_vec(name, index)
            return var

    def store(self, name, index, value, mode=None):
        with RecordOptimizationContext(__name__) as node_ctx:
            store_dtype = V.graph.get_dtype(name)

            opt_ctx: OptimizationContext = node_ctx.get_opt_ctx()
            assert opt_ctx
            opt_ctx.dtype = store_dtype

            store_dtype = torch.float if store_dtype == torch.float32 else store_dtype
            self.store_dtypes.append(store_dtype)
            if store_dtype not in self.store_supported_dtypes:
                self.simd_vec = False
                return self.simd_vec

            assert "buf" in name
            index = self.rename_indexing(index)

            if mode:
                self.simd_vec = False
                return False

            self.simd_vec = self.simd_vec and self.could_vec(name, index)
            return self.simd_vec

    def reduction(self, name, dtype, src_dtype, reduction_type, index, value):
        if (
            dtype == torch.float
            and src_dtype == torch.float
            and reduction_type in ["max", "min", "sum"]
        ):
            pass
        else:
            self.simd_vec = False
        return self.simd_vec

    def is_supported_cmp(self, node: torch.fx.Node):
        def get_node_dtype(node):
            if type(node) == torch.fx.Node:
                opt_ctx: OptimizationContext = get_current_node_opt_ctx()
                return opt_ctx.dtype if opt_ctx else None
            else:
                return None

        def get_cmp_dtypes(node: torch.fx.Node):
            return get_node_dtype(node.args[-2]), get_node_dtype(node.args[-1])

        assert len(node.args) >= 2
        # cmp(x, y): y is a magic value like x >= 1
        if type(node.args[-1]) in [int, float]:
            return True
        # cmp(x, y): x is a magic value like 1 >= y
        if type(node.args[-2]) in [int, float]:
            return False

        left_dtype, right_dtype = get_cmp_dtypes(node)
        if left_dtype is None or right_dtype is None:
            # TODO(Eikan): To record, deduce and propagate the data type of every expression.
            return True
        else:
            return left_dtype == right_dtype

    def is_load_only_block(self, sub_graph: torch.fx.Graph):
        # The sub graph only contains "placeholder", "output", "get_index", "load"
        is_load_only = False
        load_dtype = None
        skip_io_nodes = ["placeholder", "output"]
        for _node in sub_graph.nodes:
            if _node.op in skip_io_nodes:
                continue

            if _node.target not in ["load", "get_index"]:
                # The body contains non load node
                is_load_only = False
                break

            if _node.target == "load":
                _, name, _ = _node.args
                load_dtype = V.graph.get_dtype(name)
                is_load_only = True

        return is_load_only, load_dtype

    def __exit__(self, exc_type, exc_val, exc_tb):
        assert self._orig_wrapper_code is not None
        # Restore the wrapper_code
        V.graph.wrapper_code = self._orig_wrapper_code
        self.exit_stack.__exit__(exc_type, exc_val, exc_tb)

    def __enter__(self):
        # Recorde the graph wrapper code. The wrapper_code status could be
        # changed during graph run. Regarding this checker, we also need to
        # run the graph but we don't expect to change any status that would
        # impact the code generation. Hence, we record the graph wapper code
        # and replace it with a dummy warpper_code and then restore to the
        # original one as long as the checker is finished.
        self._orig_wrapper_code = V.graph.wrapper_code
        V.graph.wrapper_code = WrapperCodeGen()

        class VecCheckerProxy:
            @staticmethod
            def _bin_cmp_op(x, y):
                current_node: torch.fx.Node = V.interpreter.current_node
                if not self.is_supported_cmp(current_node):
                    self.simd_vec = False
                return self.simd_vec

            @staticmethod
            def __getattr__(name):
                bin_cmp_ops = ["eq", "ne", "le", "ge", "lt", "gt"]

                def inner(*args, **kwargs):
                    if name in bin_cmp_ops:
                        return VecCheckerProxy._bin_cmp_op(args, kwargs)

                    if not (name in self.fast_vec_list):
                        self.simd_vec = False
                    return self.simd_vec

                return inner

            @staticmethod
            def load(name: str, index: sympy.Expr):
                return self.load(name, index)

            @staticmethod
            def store(name, index, value, mode=None):
                return self.store(name, index, value, mode=mode)

            @staticmethod
            def reduction(name, dtype, src_dtype, reduction_type, index, value):
                return self.reduction(
                    name, dtype, src_dtype, reduction_type, index, value
                )

            @staticmethod
            def constant(val, dtype):
                with RecordOptimizationContext(__name__) as node_ctx:
                    opt_ctx: OptimizationContext = node_ctx.get_opt_ctx()
                    assert opt_ctx
                    opt_ctx.dtype = dtype
                    i32_iinfo = numpy.iinfo(numpy.int32)
                    if (
                        dtype == torch.int64
                        and val <= i32_iinfo.max
                        and val >= i32_iinfo.min
                    ):
                        opt_ctx.dtype = torch.int32

                    f32_iinfo = numpy.finfo(numpy.float32)
                    if dtype == torch.double:
                        if (
                            (val <= f32_iinfo.max and val >= f32_iinfo.min)
                            or (val == numpy.inf)
                            or (val == -numpy.inf)
                        ):
                            opt_ctx.dtype = torch.float32

                    supported_dtype = (torch.float32, torch.int32)
                    is_supported_dtype = opt_ctx.dtype in (supported_dtype)
                    if not is_supported_dtype:
                        self.simd_vec = False
                    return is_supported_dtype

            @staticmethod
            def index_expr(expr, dtype):
<<<<<<< HEAD
=======
                current_node: torch.fx.Node = V.interpreter.current_node

                assert len(self.ranges) == len(self.itervars)
                assert len(self.ranges) == len(self.itervars)
                if not len(self.ranges) or not all(
                    not isinstance(range, sympy.Expr) or sympy.simplify(range).is_number
                    for range in self.ranges
                ):
                    # if the range value is sympy.Expr, we might could not deduce the accurate loop interval.
                    self.simd_vec = False
                    return self.cse.newvar()

>>>>>>> a1c71ed3
                def mod_indexing_rep(x, y, z):
                    if z.is_constant():
                        return x / y

                    # never really happens, we'll bail on optimizing
                    return (x / y) % z

                def indexing_div_rep(x, y):
                    return x / y

                with RecordOptimizationContext(__name__) as node_ctx:
                    assert len(self.ranges) == len(self.itervars)

                    opt_ctx: OptimizationContext = node_ctx.get_opt_ctx()
                    assert opt_ctx
                    max_expr = expr.replace(
                        ir.ModularIndexing, mod_indexing_rep
                    ).replace(ir.FloorDiv, indexing_div_rep)
                    min_expr = max_expr
                    for idx in range(len(self.ranges)):
                        max_expr = sympy.maximum(
                            max_expr,
                            self.itervars[idx],
                            sympy.Interval(0, self.ranges[idx]),
                        )
                        min_expr = sympy.minimum(
                            min_expr,
                            self.itervars[idx],
                            sympy.Interval(0, self.ranges[idx]),
                        )
                    i32_iinfo = numpy.iinfo(numpy.int32)
                    if (
                        dtype == torch.int64
                        and max_expr.is_number
                        and min_expr.is_number
                        and max_expr <= i32_iinfo.max
                        and min_expr >= i32_iinfo.min
                    ):
                        opt_ctx.dtype = torch.int32
                    else:
                        opt_ctx.dtype = dtype
                        self.simd_vec = False

                    # Pick the most inner loop variable since we always vectorize the
                    # most inner loop
                    most_inner_var = self.itervars[-1]
                    most_inner_loop_irrevelant = self.is_invariant_under(
                        most_inner_var, expr
                    )
                    if not most_inner_loop_irrevelant:
                        self.simd_vec = False
                    opt_ctx.is_most_inner_loop_irrevelant = most_inner_loop_irrevelant
                    tmp_var = self.cse.newvar()
                    return tmp_var

            @staticmethod
            def indirect_indexing(index_var):
                self.simd_vec = False
                return sympy.Symbol(str(index_var))

            @staticmethod
            def masked(mask, body, other):
                with RecordOptimizationContext(__name__) as node_ctx:
                    opt_ctx: OptimizationContext = node_ctx.get_opt_ctx()
                    assert opt_ctx
                    is_masked_load, load_dtype = self.is_load_only_block(body.graph)
                    opt_ctx.dtype = load_dtype
                    opt_ctx.is_masked_load = is_masked_load

                    _simd_vec = is_masked_load and load_dtype in [
                        torch.float32,
                        torch.float,
                    ]
                    if not _simd_vec:
                        self.simd_vec = False

                    tmp_var = self.cse.newvar()
                    return tmp_var

            @staticmethod
            def to_dtype(x, dtype):
                with RecordOptimizationContext(__name__) as node_ctx:
                    opt_ctx: OptimizationContext = node_ctx.get_opt_ctx()
                    assert opt_ctx
                    opt_ctx.dtype = dtype

                    if dtype != torch.bool:
                        self.simd_vec = False
                    return x

        self.exit_stack.enter_context(V.set_ops_handler(VecCheckerProxy()))
        self.exit_stack.enter_context(V.set_kernel_handler(self))
        return self


class CppTile2DKernelChecker(CppVecKernelChecker):
    """
    Currently, we only address the situations with following constraints.
    1. There exists one and only one fp32 load/store with outer loop var having contiguous buffer accesses.
    2. When a load/store doesn't have contiguous access in an outer loop var, the access should be
       vectorizable from the inner-most dim.
    3. No reduction.
    """

    def __init__(self, args, num_threads, tiling_factor):
        super().__init__(args, num_threads, tiling_factor)
        self.can_tile2d = True
        self.outer_tiling_idx = -1

    def check_can_tile2d(self, name: str, index: sympy.Expr):
        if not self.can_tile2d:
            return
        # check contiguity from any of the outer loops
        has_stride1 = False
        for loop_idx, itervar in enumerate(self.itervars[:-1]):
            if self.is_stride1_at(itervar, index):
                # only support 2d tile now
                if V.graph.get_dtype(name) not in [torch.float, torch.float32] or (
                    self.outer_tiling_idx >= 0 and self.outer_tiling_idx != loop_idx
                ):
                    self.can_tile2d = False
                    return
                else:
                    self.outer_tiling_idx = loop_idx
                has_stride1 = True
        if not has_stride1 and not self.could_vec(name, index):
            self.can_tile2d = False
        return self.can_tile2d

    def load(self, name: str, index: sympy.Expr):
        if not V.graph.get_dtype(name) in [
            torch.float,
            torch.float32,
            torch.bool,
            torch.uint8,
        ]:
            self.can_tile2d = False
            return self.can_tile2d
        index = self.rename_indexing(index)
        return self.check_can_tile2d(name, index)

    def store(self, name, index, value, mode=None):
        if not V.graph.get_dtype(name) in [
            torch.float,
            torch.float32,
        ]:
            self.can_tile2d = False
            return self.can_tile2d
        index = self.rename_indexing(index)
        return self.check_can_tile2d(name, index)

    def reduction(self, name, dtype, src_dtype, reduction_type, index, value):
        self.can_tile2d = False
        return self.can_tile2d

    def __exit__(self, exc_type, exc_val, exc_tb):
        super().__exit__(exc_type, exc_val, exc_tb)
        if not self.simd_vec or self.outer_tiling_idx < 0:
            self.can_tile2d = False


class CppKernelProxy(CppKernel):
    def __init__(self, kernel_group):
        super(CppKernelProxy, self).__init__(
            kernel_group.args, kernel_group.ws.num_threads
        )
        self.kernel_group = kernel_group
        self.loop_nest = None
        self.call_ranges = None
        self.picked_vec_isa: codecache.VecISA = codecache.pick_vec_isa()

    def codegen_nodes(self, nodes):
        kernel_group = self.kernel_group
        _, (group, reduction_group) = max(
            nodes, key=lambda x: int(x.is_reduction())
        ).group

        def codegen_kernel(cls, *args):
            with kernel_group.new_kernel(cls, *args) as kernel:
                run(kernel)

                # Ugly hack to maitain the metrics kernel count since
                # we only count in CppKernelProxy, not those contained in it
                metrics.generated_kernel_count -= 1

                return kernel

        def run(kernel):
            vars, reduction_vars = kernel.set_ranges(group, reduction_group)
            in_suffix = False
            for node in nodes:
                if node.group[1] in [
                    (group, reduction_group),
                    (group + reduction_group, ()),
                ]:
                    assert not in_suffix
                    node.run(vars, reduction_vars)
                else:
                    in_suffix = True
                    assert node.group[1] == (
                        group,
                        (),
                    ), f"unexpected group: {node.group[1]} != {group}, {reduction_group}"
                    # we can fuse in some extra pointwise into the suffix
                    with kernel.write_to_suffix():
                        node.run(vars, ())

        scalar_kernel = codegen_kernel(CppKernel)
        inner_most_idx = len(scalar_kernel.itervars) - 1
        self.call_ranges = scalar_kernel.call_ranges
        self.loop_nest = LoopNestWithSplit.build(scalar_kernel)

        if not self.picked_vec_isa:
            return

        # TODO(jgong5): support alternative tiling factors and data types
        tiling_factor = self.picked_vec_isa.nelements(dtype=torch.float)

        # Kernels share the same global contexts like V.graph.wrapper_code, V.kernel.args.
        # But the generated scalar kernel has updated these global contexts. Hence, the other kernels
        # should not do this again to avoid context conflict. By now, we only control the
        # config.inplace_buffers. In the future, we could maintain more contexts.
        with torch._inductor.config.patch(inplace_buffers=False):

            with CppVecKernelChecker(
                deepcopy(self.kernel_group.args), parallel_num_threads(), tiling_factor
            ) as vec_checker:
                run(vec_checker)

            with CppTile2DKernelChecker(
                deepcopy(self.kernel_group.args), parallel_num_threads(), tiling_factor
            ) as tile2d_checker:
                run(tile2d_checker)

            if vec_checker.simd_vec:
                main_loop, tail_loop = self.loop_nest.split_with_tiling(
                    inner_most_idx, factor=tiling_factor
                )
                main_loop.set_kernel(codegen_kernel(CppVecKernel, tiling_factor))
                tail_loop.set_kernel(scalar_kernel)
                main_loop.simd_vec = True
                tail_loop.simd_omp = True
                # We chop the loop into two cubes by the nelements - main loop and tail loop.
                # Regarding the main loop, it is straightforward that it could be vectorized with
                # nelements. But for the tail loop, it still could be vectorized. For example,
                # if the nelements is 8(256bits), then the tail loop still could be vectorized
                # as 4(128bits).
                tail_loop.simd_nelements = tiling_factor // 2
            elif tile2d_checker.can_tile2d:
                outer_tiling_idx = tile2d_checker.outer_tiling_idx
                assert outer_tiling_idx < inner_most_idx
                outer_main_loop, outer_tail_loop = self.loop_nest.split_with_tiling(
                    outer_tiling_idx, factor=tiling_factor
                )
                outer_tail_loop.set_kernel(scalar_kernel)
                inner_main_loop, inner_tail_loop = outer_main_loop.split_with_tiling(
                    inner_most_idx - outer_tiling_idx, factor=tiling_factor
                )
                inner_main_loop.set_kernel(
                    codegen_kernel(CppTile2DKernel, tiling_factor, outer_tiling_idx)
                )
                inner_tail_loop.set_kernel(
                    codegen_kernel(CppTile2DTailKernel, tiling_factor, outer_tiling_idx)
                )

    def codegen_loops(self, code, worksharing):
        self.codegen_loops_impl(self.loop_nest, code, worksharing)


class CppScheduling:
    def __init__(self, scheduler):
        self.scheduler = scheduler
        self.get_kernel_group()

    def group_fn(self, sizes):
        return tuple(tuple(map(V.graph.sizevars.simplify, s)) for s in sizes)

    def get_kernel_group(self):
        from .wrapper import CppWrapperCodeGen

        if isinstance(V.graph.wrapper_code, CppWrapperCodeGen):
            self.kernel_group = CppWrapperKernelGroup()
        else:
            self.kernel_group = KernelGroup()

    @staticmethod
    def can_fuse_horizontal(node1, node2):
        _, (vars1, reduce1) = node1.group
        _, (vars2, reduce2) = node2.group
        if vars1 == vars2 and reduce1 == reduce2:
            return True
        if reduce1 == () and vars1 == vars2 + reduce2:
            return True
        # TODO(jansel): allow fusion pointwise (vars1, ()) suffix?
        return False

    @classmethod
    def can_fuse_vertical(cls, node1, node2):
        return cls.can_fuse_horizontal(node1, node2) and not node1.is_reduction()

    def codegen_nodes(self, nodes):
        """
        Turn an set of pre-fused nodes into a C++ kernel.
        """
        kernel_group = self.kernel_group

        cpp_kernel_proxy = CppKernelProxy(kernel_group)
        cpp_kernel_proxy.codegen_nodes(nodes)

        kernel_group.finalize_kernel(cpp_kernel_proxy, None)

    def codegen_sync(self):
        pass

    def flush(self):
        self.kernel_group.codegen_define_and_call(V.graph.wrapper_code)
        self.get_kernel_group()


class KernelGroup:
    def __init__(self):
        super().__init__()
        self.args = KernelArgs()
        self.loops_code = BracesBuffer()
        self.ws = WorkSharing(self.loops_code)
        self.stack = contextlib.ExitStack()
        self.stack.enter_context(self.ws)
        self.count = 0

    def new_kernel(self, cls, *args):
        return cls(self.args, parallel_num_threads(), *args)

    def finalize_kernel(self, new_kernel, scheduler):
        self.count += 1
        code = self.loops_code
        ws = self.ws
        new_kernel.codegen_loops(code, ws)

    def codegen_define_and_call(self, wrapper):
        self.stack.close()
        if self.count == 0:
            return

        kernel_name = "kernel_cpp_" + wrapper.next_kernel_suffix()
        arg_defs, call_args, arg_types = self.args.cpp_argdefs()
        arg_defs = ",\n".ljust(25).join(arg_defs)
        arg_types = ",".join(arg_types)
        code = BracesBuffer()
        # TODO: support kernel profile on other platforms
        enable_kernel_profile = (
            config.cpp.enable_kernel_profile and sys.platform == "linux"
        )
        if enable_kernel_profile:
            code.writelines(["#include <ATen/record_function.h>"])
        code.writelines([cpp_prefix(), "" f'extern "C" void kernel({arg_defs})'])
        with code.indent():
            if enable_kernel_profile:
                graph_id = V.graph.graph_id
                prefix = "graph_" + str(graph_id) + "_" if graph_id is not None else ""
                code.writelines(
                    [
                        f'RECORD_FUNCTION("{prefix + kernel_name}", c10::ArrayRef<c10::IValue>({{}}));'
                    ]
                )
            for old, new in self.args.aliases():
                code.writeline(f"auto {old} = {new};")
            code.splice(self.loops_code)

        codecache_def = IndentedBuffer()
        codecache_def.writeline("async_compile.cpp('''")
        codecache_def.splice(code)
        codecache_def.writeline("''')")

        codecache_str = codecache_def.getvalue()
        # TODO(voz): Ostensibly, we should not need this. But there are cases where C++ codegen does
        # not use BracesBuffer, so we have no good indicator of a C++ buffer atm.
        codecache_str = codecache_str.replace("#pragma CMT", "//")
        wrapper.define_kernel(kernel_name, codecache_str)
        wrapper.load_kernel(kernel_name, code, arg_types)
        # generate the code to call this
        wrapper.generate_kernel_call(kernel_name, call_args)


class CppWrapperKernelGroup(KernelGroup):
    def __init__(self):
        super().__init__()
        self.args = CppWrapperKernelArgs()


class WorkSharing:
    def __init__(self, code):
        self.code = code
        self.in_parallel = False
        self.num_threads = None
        self.stack = contextlib.ExitStack()

    def parallel(self, threads):
        if self.in_parallel and threads != self.num_threads:
            # wrong number of threads
            self.close()
        if not self.in_parallel:
            self.num_threads = threads
            self.in_parallel = True
            if config.cpp.dynamic_threads:
                self.code.writeline("#pragma omp parallel")
            else:
                self.code.writeline(f"#pragma omp parallel num_threads({threads})")
            self.stack.enter_context(self.code.indent())

    def single(self):
        if self.in_parallel:
            self.code.writeline("#pragma omp single")
        return self.in_parallel

    def close(self):
        self.stack.close()
        self.in_parallel = False

    def __enter__(self):
        self.stack.__enter__()
        return self

    def __exit__(self, exc_type, exc_val, exc_tb):
        self.stack.__exit__(exc_type, exc_val, exc_tb)


@dataclasses.dataclass
class LoopLevel:
    var: sympy.Expr = None
    size: sympy.Expr = None
    offset: sympy.Expr = sympy.Integer(0)
    steps: sympy.Expr = sympy.Integer(1)
    parallel: int = 0
    simd_omp: bool = False
    picked_vec_isa: codecache.VecISA = codecache.pick_vec_isa()
    simd_nelements: int = picked_vec_isa.nelements() if picked_vec_isa else 0
    simd_vec: bool = False
    collapsed: bool = False
    reduction_var_map: Dict[str, str] = None
    parent: "LoopLevel" = None
    # the next inner level of the loop, empty if it is inner-most
    # contains >1 LoopLevel if the inner level of loop is split
    inner: List["LoopLevel"] = dataclasses.field(default_factory=list)
    # kernel assigned to this loop level, only valid when it is a leaf
    kernel: CppKernel = None

    def get_kernels(self) -> List[CppKernel]:
        """Get all kernel objects under this loop level"""
        if self.kernel:
            return [self.kernel]
        kernels = []
        for loop in self.inner:
            kernels += loop.get_kernels()
        return kernels

    def set_kernel(self, kernel: CppKernel):
        """
        Set the kernel under this loop level. No split is allowed under
        this loop level.
        """
        if not self.inner:
            self.kernel = kernel
            loop = self
            if loop.is_reduction():
                loop.reduction_var_map = kernel.reduction_var_map.copy()
                loop = loop.parent
                while loop is not None and loop.is_reduction():
                    loop.reduction_var_map.update(kernel.reduction_var_map)
                    loop = loop.parent
            return
        assert len(self.inner) == 1
        self.inner[0].set_kernel(kernel)

    def get_loops_at(self, depth) -> List["LoopLevel"]:
        if depth == 0:
            return [self]
        else:
            loops = []
            for loop in self.inner:
                loops += loop.get_loops_at(depth - 1)
            return loops

    def is_reduction(self):
        return bool(self.reduction_var_map)

    def split_with_tiling(self, depth, factor):
        def clone_inner():
            inner = []
            if self.inner:
                for loop in self.inner:
                    inner.append(loop.clone())
            return inner

        def do_split_with_tiling():
            sympy_factor = sympy.Integer(factor)

            main_loop_range = ir.FloorDiv(self.size, sympy_factor)
            main_loop = LoopLevel(self.var, main_loop_range)
            main_loop.parallel = self.parallel
            main_loop.collapsed = False
            main_loop.reduction_var_map = self.reduction_var_map
            main_loop.inner = clone_inner()
            if main_loop.inner:
                for loop in main_loop.inner:
                    loop.parent = main_loop

            offset = main_loop_range * sympy_factor
            tail_loop = LoopLevel(self.var, self.size)
            tail_loop.offset = offset
            tail_loop.parallel = self.parallel
            tail_loop.collapsed = False
            tail_loop.reduction_var_map = self.reduction_var_map
            tail_loop.inner = clone_inner()
            if tail_loop.inner:
                for loop in tail_loop.inner:
                    loop.parent = tail_loop

            return main_loop, tail_loop

        if depth == 0:
            main_loop, tail_loop = do_split_with_tiling()
            parent = self.parent
            if parent:
                parent.inner = [main_loop, tail_loop]
                main_loop.parent = parent
                tail_loop.parent = parent
            return main_loop, tail_loop
        else:
            assert len(self.inner) == 1
            return self.inner[0].split_with_tiling(depth - 1, factor)

    def clone(self):
        loop = copy(self)
        loop.inner = []
        if self.inner:
            for inner_loop in self.inner:
                inner_loop_clone = inner_loop.clone()
                inner_loop_clone.parent = loop
                loop.inner.append(inner_loop_clone)
        loop.kernel = deepcopy(self.kernel)
        return loop

    def lines(self):
        if self.reduction_var_map:
            reduction = " " + " ".join(
                f"reduction({RTYPE_TO_CPP[rtype]}:{var})"
                for var, rtype in self.reduction_var_map.items()
            )
        else:
            reduction = ""
        simd = (
            f"simd simdlen({self.simd_nelements}) "
            if self.simd_omp and self.simd_nelements > 1
            else ""
        )
        if self.parallel:
            # TODO(jansel): look into chunk size and other schedules
            line1 = f"#pragma omp for{reduction} "
            if self.parallel > 1:
                line1 += f" collapse({self.parallel})"
            if self.simd_omp:
                line1 = line1.replace(" for ", f" for {simd}")
        elif self.simd_vec:
            line1 = ""
        elif self.simd_omp:
            line1 = f"#pragma omp {simd}{reduction}"
        elif not self.reduction_var_map and codecache.is_gcc():
            line1 = "#pragma GCC ivdep"
        else:
            line1 = ""
        line2 = f"for({INDEX_TYPE} {self.var}={cexpr(self.offset)}; {self.var}<{cexpr(self.size)}; {self.var}+={cexpr(self.steps)})"
        if self.collapsed or not line1:
            return [line2]
        return [line1, line2]


@dataclasses.dataclass
class LoopNestWithSplit:
    """
    A loop-nest like structure but with some loop level split along
    the loop range into the main tiling loop and the tail. It is built
    with the `build` method as a loop nest and then split with
    `split_with_tiling` at some depth.

    A typical case is for vectorization where we typically split at the inner-most
    loop level. A more complicated case is 2D tiling where we split at
    both inner-most and outer levels.
    """

    root: List[LoopLevel] = None
    kernel: CppKernel = None

    @staticmethod
    def build(kernel: CppKernel):
        """Build a LoopNest with the given `kernel` as the leaf"""
        itervars = kernel.itervars
        ranges = kernel.ranges
        reduction_depth = kernel.reduction_depth

        root: List[LoopLevel] = []
        levels: List[LoopLevel] = root
        loop: LoopLevel = None
        for loop_idx, (var, size) in enumerate(zip(itervars, ranges)):
            loop = LoopLevel(var, size, parent=loop)
            if loop_idx >= reduction_depth:
                loop.reduction_var_map = kernel.reduction_var_map.copy()
            levels.append(loop)
            levels = loop.inner
        loop_nest = LoopNestWithSplit(root, len(itervars))
        if loop:
            loop.kernel = kernel
        else:
            loop_nest.kernel = kernel
        return loop_nest

    def __bool__(self):
        return bool(self.root)

    def get_loops_at(self, depth) -> List[LoopLevel]:
        """Get all the loop levels at the given `depth` (most outer loop has depth 0)"""
        loops = []
        for loop in self.root:
            loops += loop.get_loops_at(depth)
        return loops

    @cache_on_self
    def max_parallel_depth(self):
        """
        Maximal allowed depth for parallelism:
        1) Levels without splitting and
        2) All reduction or non-reduction levels
        When the loop is split at the top level, the max depth is 1.
        """
        max_depth = 0
        loops = self.root
        if len(loops) > 1:
            return 1
        is_reduction = loops[0].is_reduction() if loops else False
        while len(loops) == 1 and loops[0].is_reduction() == is_reduction:
            max_depth += 1
            loops = loops[0].inner
        return max_depth

    def is_reduction_only(self):
        """
        Whether all the loops are for reduction. Reduction loops
        are always the inner most ones.
        """
        return self.root and self.root[0].is_reduction()

    def mark_parallel(self, par_depth):
        assert (
            par_depth <= self.max_parallel_depth()
        ), "Parallel depth cannot exceed the maximal allowed parallel depth"
        loops = self.root
        for loop in loops:
            loop.parallel = par_depth
        for i in range(1, par_depth):
            loops = loops[0].inner
            loops[0].collapsed = True

    def split_with_tiling(self, depth, factor):
        """
        Split the loop into main and tail loops at given `depth` so that the range
        of the main loop has range `floor_div(range, factor) * factor` and
        the tail loop handles the remainder. The main loop is tiled
        according to the `factor`.
        """
        loops = self.get_loops_at(depth)
        assert len(loops) == 1
        split_loops = loops[0].split_with_tiling(0, factor)
        if depth == 0:
            self.root = split_loops
        return split_loops<|MERGE_RESOLUTION|>--- conflicted
+++ resolved
@@ -1523,11 +1523,8 @@
 
             @staticmethod
             def index_expr(expr, dtype):
-<<<<<<< HEAD
-=======
                 current_node: torch.fx.Node = V.interpreter.current_node
 
-                assert len(self.ranges) == len(self.itervars)
                 assert len(self.ranges) == len(self.itervars)
                 if not len(self.ranges) or not all(
                     not isinstance(range, sympy.Expr) or sympy.simplify(range).is_number
@@ -1537,7 +1534,6 @@
                     self.simd_vec = False
                     return self.cse.newvar()
 
->>>>>>> a1c71ed3
                 def mod_indexing_rep(x, y, z):
                     if z.is_constant():
                         return x / y
