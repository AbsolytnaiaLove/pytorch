import functools
import logging
import math
import numbers

import torch
import torch._decomp as decomp
from torch import Tensor
from torch._decomp import core_aten_decompositions, get_decompositions
from torch._prims_common import is_boolean_dtype, is_integer_dtype
from torch.utils._mode_utils import no_dispatch

from . import config, utils

log = logging.getLogger(__name__)
aten = torch.ops.aten
log = logging.getLogger(__name__)

inductor_decompositions = get_decompositions(
    [
<<<<<<< HEAD
        aten.linspace,
        aten.logaddexp,
        aten._adaptive_avg_pool2d_backward,
        aten.addcmul,
        aten.addcmul_,
        aten.addcdiv_,
        aten.arange,
        aten.avg_pool2d_backward,
        aten.binary_cross_entropy_with_logits,
        aten.clamp_max,
        aten.clamp_min,
        aten.col2im,
        aten.cudnn_batch_norm,
        aten.cudnn_batch_norm_backward,
        aten.detach,
        aten.dot,
        aten.elu,
        aten.elu_backward,
        aten._embedding_bag,
        aten.embedding_dense_backward,
        aten.expand_as,
        aten.eye,
        aten.ones_like,
        aten.zeros_like,
        aten.zeros,
        aten.ones,
        aten.fill,
=======
>>>>>>> bb1ae510
        aten.flip,
        aten.linalg_vector_norm,
        aten.std_mean.correction,
        aten._to_copy,
    ]
)
decompositions = {**core_aten_decompositions(), **inductor_decompositions}


def register_decomposition(ops):
    for op in [ops] if callable(ops) else ops:
        if op in decompositions:
            log.warning(f"duplicate decomp: {ops}")
    return decomp.register_decomposition(ops, decompositions)


@register_decomposition([aten.clamp])
def clamp(x, min=None, max=None):
    if min is not None:
        x = torch.maximum(x, torch.tensor(min, dtype=x.dtype, device=x.device))
    if max is not None:
        x = torch.minimum(x, torch.tensor(max, dtype=x.dtype, device=x.device))
    return x


# TorchInductor-only decomposition. It should not be taken to core.
# See https://github.com/pytorch/torchdynamo/pull/1120
@register_decomposition([aten.floor_divide.default])
def floordiv(a, b):
    return aten.div.Tensor_mode(a, b, rounding_mode="floor")


def get_alignment_size(x):
    if x.dtype == torch.float16 or x.dtype == torch.half or x.dtype == torch.bfloat16:
        return 8
    elif x.dtype == torch.float32 or x.dtype == torch.float:
        return 4
    else:
        return 0


def check_device(a: Tensor, b: Tensor):
    return a.is_cuda and b.is_cuda


def get_padded_length(x, alignment_size):
    if alignment_size == 0 or x % alignment_size == 0:
        return 0
    return int((x // alignment_size + 1) * alignment_size) - x


def pad_dim(x, padded_length, dim):
    if padded_length == 0:
        return x
    pad = x.new_zeros(*x.shape[:dim], padded_length, *x.shape[dim + 1 :])
    return torch.cat([x, pad], dim=dim)


@register_decomposition([aten.addmm])
def addmm(input, mat1, mat2, *, beta=1, alpha=1):
    if (
        config.shape_padding
        and check_device(mat1, mat2)
        and should_pad_bench(mat1, mat2, torch.ops.aten.addmm, input=input)
    ):
        m_padded_length = get_padded_length(mat1.shape[0], get_alignment_size(mat1))
        k_padded_length = get_padded_length(mat1.shape[1], get_alignment_size(mat1))
        n_padded_length = get_padded_length(mat2.shape[1], get_alignment_size(mat2))
        if m_padded_length != 0 or k_padded_length != 0 or n_padded_length != 0:
            return pad_addmm(
                input, mat1, mat2, m_padded_length, k_padded_length, n_padded_length
            )

    return NotImplemented  # go directly to lowering


def pad_addmm(input, mat1, mat2, m_padded_length, k_padded_length, n_padded_length):
    # addmm decomp with padding will go through pad_addmm multiple times if multiple dimensions are needed to be padded
    if k_padded_length != 0:
        mat1 = pad_dim(mat1, k_padded_length, 1)
        mat2 = pad_dim(mat2, k_padded_length, 0)
    elif n_padded_length != 0:
        mat2 = pad_dim(mat2, n_padded_length, 1)
    elif m_padded_length != 0:
        mat1 = pad_dim(mat1, m_padded_length, 0)

    if input is not None and k_padded_length == 0:
        if n_padded_length != 0:
            if input.dim() == 2:
                input = pad_dim(input, n_padded_length, 1)
            elif input.dim() == 1:
                input = pad_dim(input, n_padded_length, 0)
        elif m_padded_length != 0 and input.dim() == 2:
            input = pad_dim(input, m_padded_length, 0)

    if k_padded_length != 0:
        return torch.ops.aten.addmm(input, mat1, mat2)
    elif n_padded_length != 0:
        return torch.ops.aten.addmm(input, mat1, mat2)[:, :-n_padded_length]
    else:
        return torch.ops.aten.addmm(input, mat1, mat2)[:-m_padded_length, :]


def should_pad_bench(mat1, mat2, op, input=None):
    assert utils.has_triton()
    from triton.testing import do_bench

    with no_dispatch():
        if op is torch.ops.aten.mm or op is torch.ops.aten.addmm:
            m_padded_length = get_padded_length(mat1.shape[0], get_alignment_size(mat1))
            k_padded_length = get_padded_length(mat1.shape[1], get_alignment_size(mat1))
            n_padded_length = get_padded_length(mat2.shape[1], get_alignment_size(mat2))
        elif op is torch.ops.aten.bmm:
            m_padded_length = get_padded_length(mat1.shape[1], get_alignment_size(mat1))
            k_padded_length = get_padded_length(mat1.shape[2], get_alignment_size(mat1))
            n_padded_length = get_padded_length(mat2.shape[2], get_alignment_size(mat2))
        else:
            return False

        if m_padded_length == k_padded_length == n_padded_length == 0:
            return False

        mat1 = torch.randn_like(mat1)
        mat2 = torch.randn_like(mat2)
        warmup = 5
        rep = 100
        if op is torch.ops.aten.bmm or op is torch.ops.aten.mm:
            ori_time = do_bench(
                lambda: op(mat1, mat2), warmup=warmup, rep=rep, fast_flush=True
            )[0]
        else:
            if input is not None:
                input = torch.randn_like(input)
            ori_time = do_bench(
                lambda: op(input, mat1, mat2), warmup=warmup, rep=rep, fast_flush=True
            )[0]

        mat1_pad = torch.randn_like(mat1)
        mat2_pad = torch.randn_like(mat2)

        if op is torch.ops.aten.addmm:
            input_pad = None
            if input is not None and input.is_cuda:
                input_pad = torch.randn_like(input)
            pad_time = do_bench(
                lambda: pad_addmm(
                    input_pad,
                    mat1_pad,
                    mat2_pad,
                    m_padded_length,
                    k_padded_length,
                    n_padded_length,
                ),
                warmup=warmup,
                rep=rep,
                fast_flush=True,
            )[0]
        elif op is torch.ops.aten.mm:
            pad_time = do_bench(
                lambda: pad_mm(
                    mat1_pad,
                    mat2_pad,
                    m_padded_length,
                    k_padded_length,
                    n_padded_length,
                ),
                warmup=warmup,
                rep=rep,
                fast_flush=True,
            )[0]
        else:
            pad_time = do_bench(
                lambda: pad_bmm(
                    mat1_pad,
                    mat2_pad,
                    m_padded_length,
                    k_padded_length,
                    n_padded_length,
                ),
                warmup=warmup,
                rep=rep,
                fast_flush=True,
            )[0]

        # Shape padding introduces addtional memory ops. Based on microbenchmarks, 1.1x represents a reasonable
        # tradeoff between performance improvement from shape padding and overhead from addtional memory ops
        # TODO: Build a learned model which would be better than this heuristic
        return ori_time > pad_time * 1.1


@register_decomposition([aten.mm])
def mm_decomp(mat1, mat2):
    if (
        config.shape_padding
        and check_device(mat1, mat2)
        and should_pad_bench(mat1, mat2, torch.ops.aten.mm)
    ):
        m_padded_length = get_padded_length(mat1.shape[0], get_alignment_size(mat1))
        k_padded_length = get_padded_length(mat1.shape[1], get_alignment_size(mat1))
        n_padded_length = get_padded_length(mat2.shape[1], get_alignment_size(mat2))

        if m_padded_length != 0 or k_padded_length != 0 or n_padded_length != 0:
            return pad_mm(mat1, mat2, m_padded_length, k_padded_length, n_padded_length)

    return NotImplemented  # go directly to lowering


def pad_mm(mat1, mat2, m_padded_length, k_padded_length, n_padded_length):
    # mm_decomp will go through pad_mm multiple times if multiple dimensions are needed to be padded
    if k_padded_length != 0:
        mat1 = pad_dim(mat1, k_padded_length, 1)
        mat2 = pad_dim(mat2, k_padded_length, 0)
        return torch.ops.aten.mm(mat1, mat2)
    elif n_padded_length != 0:
        mat2 = pad_dim(mat2, n_padded_length, 1)
        return torch.ops.aten.mm(mat1, mat2)[:, :-n_padded_length]
    else:
        mat1 = pad_dim(mat1, m_padded_length, 0)
        return torch.ops.aten.mm(mat1, mat2)[:-m_padded_length, :]


@register_decomposition([aten.bmm])
def bmm_decomp(mat1, mat2):
    if (
        config.shape_padding
        and check_device(mat1, mat2)
        and should_pad_bench(mat1, mat2, torch.ops.aten.bmm)
    ):
        m_padded_length = get_padded_length(mat1.shape[1], get_alignment_size(mat1))
        k_padded_length = get_padded_length(mat1.shape[2], get_alignment_size(mat1))
        n_padded_length = get_padded_length(mat2.shape[2], get_alignment_size(mat2))

        if k_padded_length != 0 or n_padded_length != 0 or m_padded_length != 0:
            pad_bmm(mat1, mat2, m_padded_length, k_padded_length, n_padded_length)

    return NotImplemented  # go directly to lowering


def pad_bmm(mat1, mat2, m_padded_length, k_padded_length, n_padded_length):
    # bmm_decomp will go through pad_bmm multiple times if multiple dimensions are needed to be padded
    if k_padded_length != 0:
        mat1 = pad_dim(mat1, k_padded_length, 2)
        mat2 = pad_dim(mat2, k_padded_length, 1)
        return torch.ops.aten.bmm(mat1, mat2)
    elif n_padded_length != 0:
        mat2 = pad_dim(mat2, n_padded_length, 2)
        return torch.ops.aten.bmm(mat1, mat2)[:, :, :-n_padded_length].contiguous()
    else:
        mat1 = pad_dim(mat1, m_padded_length, 1)
        return torch.ops.aten.bmm(mat1, mat2)[:, :-m_padded_length, :].contiguous()


@register_decomposition([aten.convolution_backward])
def convolution_backward(
    grad_output,
    input,
    weight,
    bias_sizes,
    stride,
    padding,
    dilation,
    transposed,
    output_padding,
    groups,
    output_mask,
):
    if not output_mask[2] or grad_output.device.type != "cuda":
        return NotImplemented
    grad_bias = aten.sum(grad_output, [0] + list(range(2, grad_output.dim())))
    grad_inp, grad_weight, _ = aten.convolution_backward(
        grad_output,
        input,
        weight,
        bias_sizes,
        stride,
        padding,
        dilation,
        transposed,
        output_padding,
        groups,
        [output_mask[0], output_mask[1], False],
    )
    return (grad_inp, grad_weight, grad_bias)


@register_decomposition([aten.log2])
def log2(x):
    return torch.log(x) * (1.0 / math.log(2.0))


@register_decomposition([aten.round.decimals])
def round_dec(x, decimals=0):
    ten_pow_decimals = 10.0**decimals
    return aten.round(x * ten_pow_decimals) * (1.0 / ten_pow_decimals)


@register_decomposition([aten.rsub.Tensor, aten.rsub.Scalar])
def rsub(a, b):
    if isinstance(b, numbers.Number):
        b = torch.tensor(b, dtype=a.dtype, device=a.device)
    return b - a


@register_decomposition([aten.nan_to_num])
def nan_to_num(x, nan=0.0, posinf=None, neginf=None):
    if is_boolean_dtype(x.dtype) or is_integer_dtype(x.dtype):
        return x

    if nan is None:
        nan = 0.0
    if posinf is None:
        posinf = torch.finfo(x.dtype).max
    if neginf is None:
        neginf = torch.finfo(x.dtype).min
    nan, posinf, neginf = (
        torch.tensor(v, dtype=x.dtype, device=x.device) for v in (nan, posinf, neginf)
    )
    x = torch.where(x != x, nan, x)
    x = torch.where(x == float("inf"), posinf, x)
    x = torch.where(x == float("-inf"), neginf, x)
    return x


@register_decomposition([aten.all.default])
def all(input):
    return torch.logical_not(torch.any(torch.logical_not(input)))


@register_decomposition([aten.all.dim])
def all_dim(input, dim, keeepdim=False):
    return torch.logical_not(torch.any(torch.logical_not(input), dim, keeepdim))


# NB: this decomposition is not stride accurate, do not put it in the main
# library
@register_decomposition(aten.copy)
def copy(self, src, non_blocking=False):
    intermediate = src.to(self, non_blocking)
    if self.size() != intermediate.size():
        return aten.expand_copy.default(intermediate, self.size())
    else:
        return intermediate


@register_decomposition([aten.baddbmm])
def baddbmm(self, batch1, batch2, beta=1, alpha=1):
    result = torch.bmm(batch1, batch2)
    if not isinstance(alpha, numbers.Number) or alpha != 1:
        result = result * alpha
    if not isinstance(beta, numbers.Number) or beta != 1:
        self = self * beta
    return self + result


@register_decomposition([aten.conj_physical])
def conj_physical(self):
    assert not self.is_complex(), "TODO: implement this"
    return self


@register_decomposition([aten.lift, aten.detach_])
def lift(self):
    return self


@register_decomposition([aten.bernoulli.default])
def bernoulli(self, *, generator=None):
    assert generator is None
    return torch.rand_like(self, dtype=torch.float32) < self


@register_decomposition([aten.bernoulli.p])
def bernoulli_p(self, p=0.5, *, generator=None):
    assert generator is None
    return torch.rand_like(self, dtype=torch.float32) < p


"""
Some decomps result in differences from eager related to randomness.
We put these decomps in a separate table `extra_random_decomps` to allow
turning them on and off via `config.fallback_random`.
"""
extra_random_decomps = get_decompositions(
    [aten.native_dropout, aten.exponential, aten.exponential_, aten.uniform_]
)
register_extra_random_decomp = functools.partial(
    decomp.register_decomposition, registry=extra_random_decomps
)


@register_extra_random_decomp([aten.bernoulli_])
def bernoulli_(self, p=0.5):
    return self.copy_(torch.rand_like(self, dtype=torch.float32) < p)


@functools.lru_cache(None)
def fast_random_decomps():
    return {**decompositions, **extra_random_decomps}


def select_decomp_table():
    """decomps can change based on config"""
    if config.fallback_random:
        return decompositions
    return fast_random_decomps()<|MERGE_RESOLUTION|>--- conflicted
+++ resolved
@@ -14,40 +14,10 @@
 
 log = logging.getLogger(__name__)
 aten = torch.ops.aten
-log = logging.getLogger(__name__)
 
 inductor_decompositions = get_decompositions(
     [
-<<<<<<< HEAD
-        aten.linspace,
-        aten.logaddexp,
-        aten._adaptive_avg_pool2d_backward,
-        aten.addcmul,
-        aten.addcmul_,
-        aten.addcdiv_,
         aten.arange,
-        aten.avg_pool2d_backward,
-        aten.binary_cross_entropy_with_logits,
-        aten.clamp_max,
-        aten.clamp_min,
-        aten.col2im,
-        aten.cudnn_batch_norm,
-        aten.cudnn_batch_norm_backward,
-        aten.detach,
-        aten.dot,
-        aten.elu,
-        aten.elu_backward,
-        aten._embedding_bag,
-        aten.embedding_dense_backward,
-        aten.expand_as,
-        aten.eye,
-        aten.ones_like,
-        aten.zeros_like,
-        aten.zeros,
-        aten.ones,
-        aten.fill,
-=======
->>>>>>> bb1ae510
         aten.flip,
         aten.linalg_vector_norm,
         aten.std_mean.correction,
