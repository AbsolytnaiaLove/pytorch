--- conflicted
+++ resolved
@@ -21,12 +21,8 @@
 from .._functorch.partitioners import default_partition
 from ..fx import Transformer
 from . import config, ir
-<<<<<<< HEAD
 from .decomposition import select_decomp_table
-from .lowering import lowerings as L
-=======
 from .lowering import fallback_node_due_to_unsupported_type, lowerings as L
->>>>>>> 66590e65
 from .virtualized import V
 
 log = logging.getLogger(__name__)
@@ -162,6 +158,9 @@
     def __init__(self, name):
         super().__init__()
         self.name = name
+
+    def __repr__(self):
+        return f"KeywordArg({self.name!r})"
 
     def _match(self, node: NodeOrConstant, ctx: MatchContext):
         return Match(self, kwargs={self.name: node})  # matches anything
@@ -234,7 +233,9 @@
             return FailedMatch("function_mismatch")
 
         if self not in ctx.outputs and len(node.users) != self.users:
-            return FailedMatch("multiple_users")
+            return FailedMatch(
+                f"users_mismatch: {node} {len(node.users)}!={self.users}"
+            )
 
         node_items, node_spec = self.flatten(node.args, node.kwargs)
         self_items, self_spec = self.flat_args_kwargs
@@ -247,10 +248,10 @@
             if isinstance(pattern, PatternExpr):
                 child_match = ctx.match(pattern, child_node)
                 if not child_match:
-                    return FailedMatch(f"arg[{i}]: {child_match}")
+                    return child_match
                 m.extend(child_match)
             elif isinstance(child_node, torch.fx.Node) or child_node != pattern:
-                return FailedMatch("constant_args")
+                return FailedMatch(f"constant_args: {node} {child_node!r}!={pattern!r}")
         m.nodes.append(node)
         m.targets[self] = node.target
         return m
@@ -305,7 +306,6 @@
         return m.bundle()
 
 
-<<<<<<< HEAD
 class MultiOutputPattern(PatternExpr):
     def __init__(self, outputs):
         super().__init__()
@@ -350,14 +350,6 @@
             return MatchContext(self.outputs).match(self, node)
         except FailedMatch as e:
             return e
-=======
-# First pass_patterns[0] are applied, then [1], then [2]
-pass_patterns = [
-    defaultdict(list),
-    defaultdict(list),
-    defaultdict(list),
-]
->>>>>>> 66590e65
 
 
 @dataclasses.dataclass
@@ -440,11 +432,7 @@
 
 
 def register_replacement(
-    search_fn,
-    replace_fn,
-    example_inputs,
-    trace_fn,
-    pass_dict,
+    search_fn, replace_fn, example_inputs, trace_fn, pass_dict, *, scalar_workaround=()
 ):
     """
     Create a replacement rule based on example functions that get traces to create patterns.
@@ -503,7 +491,10 @@
     ]
     search_gm = trace_fn(search_fn, example_inputs)
     pattern = fx_to_pattern(
-        search_gm, ignore_types=(int, torch.device, torch.dtype), argnames=argnames
+        search_gm,
+        ignore_types=(int, float, torch.device, torch.dtype),
+        argnames=argnames,
+        scalar_workaround=scalar_workaround,
     )
     assert repr(pattern) not in _seen_patterns
     _seen_patterns.add(repr(pattern))
@@ -550,19 +541,14 @@
             return 0
         count = 0
         for node in reversed(graph.nodes):
-<<<<<<< HEAD
             if node.op == "call_function" and node.target in self.patterns:
-                for entry in self.patterns[node.target]:
-=======
-            if node.op == "call_function" and node.target in patterns:
                 # conservatively not applying pattern for cpu input,
                 # since some of the patterns induce codegen and split nodes.
                 # Note: we will only skip cpu compute if disable_cpp_codegen=True
                 if fallback_node_due_to_unsupported_type(node, allow_cpu_inputs=False):
                     continue
 
-                for entry in patterns[node.target]:
->>>>>>> 66590e65
+                for entry in self.patterns[node.target]:
                     if node._erased:
                         break
                     m = entry.pattern.match(node)
@@ -592,16 +578,24 @@
         torch.fx.map_arg((node.args, node.kwargs), visit)
 
 
-def fx_to_pattern(gm, ignore_types=(), argnames=()):
+def fx_to_pattern(gm, ignore_types=(), argnames=(), scalar_workaround=()):
     """
     Convert an FX graph into a PatternExpr.  This is useful for simple
     patterns that can only match single functions and fixed length lists.
     """
 
+    # scalar_workaround is a hack to capture dropout_p
+    # see https://github.com/pytorch/pytorch/issues/97894
+    scalar_workaround = scalar_workaround or {}
+    inv_scalar_workaround = {v: k for k, v in scalar_workaround.items()}
+    assert len(inv_scalar_workaround) == len(scalar_workaround)
+
     def not_implemented(*args, **kwargs):
         raise NotImplementedError()
 
-    def maybe_ignore(x):
+    def process_arg(x):
+        if isinstance(x, (float, int)) and x in inv_scalar_workaround:
+            return KeywordArg(inv_scalar_workaround[x])
         if type(x) in ignore_types:
             return Ignored()
         return x
@@ -625,7 +619,7 @@
                 return KeywordArg(target)
 
         def call_function(self, target, args, kwargs):
-            args, kwargs = pytree.tree_map(maybe_ignore, (args, kwargs))
+            args, kwargs = pytree.tree_map(process_arg, (args, kwargs))
             return CallFunction(target, *args, **kwargs)
 
         def run_node(self, n):
@@ -642,7 +636,10 @@
 @torch.no_grad()
 def inference_graph(fn, args):
     """Build a normalized inference graph, for use with fx_to_pattern"""
-    return make_fx(fn, select_decomp_table())(*args)
+    gm = make_fx(fn, select_decomp_table())(*args)
+    gm.graph.eliminate_dead_code()
+    gm.recompile()
+    return gm
 
 
 @torch.enable_grad()
@@ -666,6 +663,7 @@
 
     # remove in/out specs
     gm.graph._codegen = torch.fx.graph.CodeGen()
+    gm.graph.eliminate_dead_code()
     gm.recompile()
     return gm
 
@@ -682,6 +680,7 @@
 
 
 _seen_patterns = set()
+# First pass_patterns[0] are applied, then [1], then [2]
 pass_patterns = [
     PatternMatcherPass(),  # pass 0
     PatternMatcherPass(),  # pass 1
