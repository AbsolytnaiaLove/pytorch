import builtins
import copy
import functools
import hashlib
import inspect
import json
import logging
import operator
import os
import os.path
import re
import threading
from typing import List

import torch
from torch._dynamo.utils import dynamo_timed

from . import config
<<<<<<< HEAD
inductor_config = config
from .codecache import cache_dir
=======
from .codecache import cache_dir, cubin_cache_dir

>>>>>>> cb67f799
from .ir import ReductionHint, TileHint
from .utils import (
    ceildiv,
    conditional_product,
    create_bandwidth_info_str,
    do_bench,
    get_num_bytes,
    has_triton,
    next_power_of_2,
)


log = logging.getLogger(__name__)

if has_triton():
    import triton
    from triton import Config
    from triton.runtime.jit import get_cuda_stream, KernelInterface
else:
    Config = object
    get_cuda_stream = None
    KernelInterface = object
    triton = None

DEBUG = True

class CachingAutotuner(KernelInterface):
    """
    Simplified version of Triton autotuner that has no invalidation
    key and caches the best config to disk to improve cold start times.
    Unlike the main triton Autotuner, this version can precompile all
    configs, and does not rely on the Triton JIT.
    """

    def __init__(self, fn, meta, configs, save_cache_hook, mutated_arg_names, filename=None):
        super().__init__()
        self.fn = fn
        self.meta = meta
        self.save_cache_hook = save_cache_hook
        self.mutated_arg_names = mutated_arg_names
        self.configs = configs
        self.filename = filename

        if DEBUG:
            print(f"CachingAutotuner got {len(self.configs)} configs")
            for c in self.configs:
                print(c)

        self.launchers = []
        self.lock = threading.Lock()
        if os.getenv("TRITON_CACHE_DIR") is None:
            os.environ["TRITON_CACHE_DIR"] = os.path.join(
                cache_dir(),
                "triton",
                str(self.meta.get("device", 0)),
            )

    def precompile(self, warm_cache_only_with_cc=None):
        with self.lock:
            if self.launchers:
                return
            self.launchers = [
                self._precompile_config(c, warm_cache_only_with_cc)
                for c in self.configs
            ]
            self.configs = None

    def _precompile_config(self, cfg: Config, warm_cache_only_with_cc: int):
        """Ahead of time compile a given autotuner config."""
        compile_meta = copy.deepcopy(self.meta)
        for k, v in cfg.kwargs.items():
            compile_meta["constants"][self.fn.arg_names.index(k)] = v
        compile_meta["num_warps"] = cfg.num_warps
        compile_meta["num_stages"] = cfg.num_stages
        if warm_cache_only_with_cc:
            triton.compile(
                self.fn,
                warm_cache_only=True,
                cc=warm_cache_only_with_cc,
                **compile_meta,
            )
            return

        # load binary to the correct device
        with torch.cuda.device(compile_meta["device"]):
            # need to initialize context
            torch.cuda.synchronize(torch.cuda.current_device())
            binary = triton.compile(
                self.fn,
                **compile_meta,
            )
            binary._init_handles()

        call_args = [
            arg
            for i, arg in enumerate(self.fn.arg_names)
            if i not in self.fn.constexprs
        ]
        def_args = list(self.fn.arg_names)
        while def_args and def_args[-1] in cfg.kwargs:
            def_args.pop()

        scope = {
            "grid_meta": cfg.kwargs,
            "bin": binary,
            "torch": torch,
            "set_device": torch.cuda.set_device,
            "current_device": torch.cuda.current_device,
        }
        exec(
            f"""
            def launcher({', '.join(def_args)}, grid, stream):
                if callable(grid):
                    grid_0, grid_1, grid_2 = grid(grid_meta)
                else:
                    grid_0, grid_1, grid_2 = grid
                bin.c_wrapper(grid_0, grid_1, grid_2, bin.num_warps, bin.shared,
                            stream, bin.cu_function, None, None, None,
                            {', '.join(call_args)})
            """.lstrip(),
            scope,
        )

        launcher = scope["launcher"]
        launcher.config = cfg
        launcher.n_regs = getattr(binary, "n_regs", None)
        launcher.n_spills = getattr(binary, "n_spills", None)
        launcher.shared = getattr(binary, "shared", None)
        if config.triton.store_cubin:
            launcher.kernel_name = self.fn.__name__
            launcher.bin = binary

        return launcher

    def bench(self, launcher, *args, grid):
        """Measure the performance of a given launcher"""
        stream = get_cuda_stream(torch.cuda.current_device())

        def kernel_call():
            if launcher.config.pre_hook is not None:
                launcher.config.pre_hook(
                    {**zip(self.arg_names, args), **launcher.config.kwargs}
                )
            launcher(
                *args,
                grid=grid,
                stream=stream,
            )

        return do_bench(kernel_call, rep=40, fast_flush=True)

    @dynamo_timed
    def benchmark_all_configs(self, *args, **kwargs):
        from .compile_fx import clone_preserve_strides

        # clone inplace buffers to avoid autotune contaminating them if
        # the kernel does in-place stores. avoid cloning other buffers because
        # it leads to increase memory use
        cloned_args = []
        for i, arg in enumerate(args):
            if self.fn.arg_names[i] in self.mutated_arg_names:
                assert isinstance(arg, torch.Tensor)
                cloned_args.append(clone_preserve_strides(arg))
            else:
                cloned_args.append(arg)

        timings = {
            launcher: self.bench(launcher, *cloned_args, **kwargs)[0]
            for launcher in self.launchers
        }
        if DEBUG:
            for k, v in timings.items():
                print(f"{k.config}: {v}")
        return timings

    def is_persistent_reduction(self):
        fn_name = self.fn.__name__
        assert any([fn_name.startswith(prefix) for prefix in ["triton_poi_", "triton_red_", "triton_per_"]]), f"name {fn_name}"
        return fn_name.startswith("triton_per_")

    def coordinate_descent_tuning(self, launcher, *args, **kwargs):
        """
        Tune one config parameter at a time.

        TODO: will it be beneficial to tune multiple config parameters
        simultaneously?

        TODO: what if both increasing and descreasing a coordinate can improve
        perf. i.e., there are multiple local optimal..
        """
        # clone inplace buffers to avoid autotune contaminating them if
        # the kernel does in-place stores. avoid cloning other buffers because
        # it leads to increase memory use
        from .compile_fx import clone_preserve_strides
        cloned_args = []
        for i, arg in enumerate(args):
            if self.fn.arg_names[i] in self.mutated_arg_names:
                assert isinstance(arg, torch.Tensor)
                cloned_args.append(clone_preserve_strides(arg))
            else:
                cloned_args.append(arg)

        baseline_timing = best_timing = self.bench(launcher, *cloned_args, **kwargs)[0]
        tuning_coordinates = ["XBLOCK", "YBLOCK", "ZBLOCK", "num_warps"]
        if not self.is_persistent_reduction():
            tuning_coordinates.append("RBLOCK") 

        def get_coord(config, name):
            if name in ["XBLOCK", "YBLOCK", "ZBLOCK", "RBLOCK"]:
                return config.kwargs.get(name, None)
            elif name == "num_warps":
                return config.num_warps
            else:
                raise KeyError(f"Unrecognized name {name}")

        def set_coord(config, name, value):
            if name in ["XBLOCK", "YBLOCK", "ZBLOCK", "RBLOCK"]:
                config.kwargs[name] = value
            elif name == "num_warps":
                config.num_warps = value
            else:
                raise KeyError(f"Unrecognized name {name}")

        improved = True
        best_launcher = launcher
        baseline_config = launcher.config

        def has_improvement(baseline, test):
            threshold = 0.00001
            return test is not None and test < baseline * (1 - threshold)

        print("= Do coordinate descent tuning =")
        while improved:
            improved = False
            for name in tuning_coordinates:
                lhs_config, rhs_config = None, None
                cur_val = get_coord(best_launcher.config, name)
                # some kernel don't have RBLOCK. So cur_val may be None
                if cur_val is None:
                    continue

                if cur_val > 1:
                    lhs_config = copy.deepcopy(best_launcher.config)
                    set_coord(lhs_config, name, cur_val // 2)
                rhs_config = copy.deepcopy(best_launcher.config)
                set_coord(rhs_config, name, cur_val * 2)

                cand_launchers = [None, None]
                cand_timings = [None, None]
                # TODO: shout if both increasing/decreasing direction can improve perf
                with self.lock:  # compiling
                    idx = 0
                    for config in [lhs_config, rhs_config]:
                        if config is None:
                            continue
                        cand_launchers[idx] = self._precompile_config(config, None)
                        cand_timings[idx] = self.bench(cand_launchers[idx], *cloned_args, **kwargs)[0]
                        idx += 1

                for launcher, timing in zip(cand_launchers, cand_timings):
                    if launcher is None:
                        continue
                    if has_improvement(best_timing, timing):
                        improved = True
                        print(f"Tune from {best_launcher.config} {best_timing} -> {launcher.config} {timing}")
                        best_timing = timing
                        best_launcher = launcher
                        break
                    else:
                        print(f"  Drop {launcher.config} {timing}")
                        pass

        print(f"Improve from {baseline_config} {baseline_timing} -> {best_launcher.config} {best_timing}, {baseline_timing / best_timing:.3f}x")

        # don't save cache for coordinate descent tuning for now
        if not inductor_config.coordinate_descent_tuning and self.save_cache_hook:
            self.save_cache_hook(best_launcher.config, True)

        best_launcher.config.found_by_coordesc = True
        return best_launcher

    def autotune_to_one_config(self, *args, **kwargs):
        """Do the actual autotuning"""
        timings = self.benchmark_all_configs(*args, **kwargs)
        self.launchers = [builtins.min(timings, key=timings.get)]

        if not inductor_config.coordinate_descent_tuning and self.save_cache_hook:
            self.save_cache_hook(self.launchers[0].config)

    def save_cuda_kernel(self, grid, stream, launcher):
        from .codegen.wrapper import KernelParamCache

        # Make sure kernel_name is enough for distiguishing kernels
        assert config.triton.unique_kernel_names

        if callable(grid):
            grid_x, grid_y, grid_z = grid(launcher.config.kwargs)
        else:
            grid_x, grid_y, grid_z = grid

        kernel_name = launcher.kernel_name
        cubin_path = os.path.join(cubin_cache_dir(), f"{kernel_name}.cubin")
        with open(cubin_path, "wb") as f:
            f.write(launcher.bin.asm["cubin"])

        params = {
            "mangled_name": launcher.bin.metadata["name"],
            "grid_x": grid_x,
            "grid_y": grid_y,
            "grid_z": grid_z,
            "num_warps": launcher.bin.num_warps,
            "shared_mem": launcher.bin.shared,
            "stream": stream,
        }
        with self.lock:
            if KernelParamCache.cache.get(kernel_name, None):
                assert (
                    KernelParamCache.cache[kernel_name].get("mangled_name", None)
                    == launcher.bin.metadata["name"]
                )
            else:
                KernelParamCache.cache[kernel_name] = params

    def run(self, *args, grid, stream):
        # if len(self.launchers) == 1 and getattr(self.launchers[0].config, "found_by_coordesc", False):
        #     print(f"Got coorddesc tuning result from cache")

        if len(self.launchers) != 1:
            if len(self.launchers) == 0:
                self.precompile()
            if len(self.launchers) > 1:
                self.autotune_to_one_config(*args, grid=grid)

<<<<<<< HEAD
        if not getattr(self.launchers[0].config, "found_by_coordesc", False) and config.coordinate_descent_tuning:
            self.launchers = [self.coordinate_descent_tuning(self.launchers[0], *args, grid=grid)]
=======
        if config.triton.store_cubin:
            self.save_cuda_kernel(grid, stream, self.launchers[0])
>>>>>>> cb67f799

        (launcher,) = self.launchers

        if launcher.config.pre_hook is not None:
            launcher.config.pre_hook(
                {**zip(self.arg_names, args), **launcher.config.kwargs}
            )
        return launcher(
            *args,
            grid=grid,
            stream=stream,
        )


def _find_names(obj):
    import gc
    import inspect

    frame = inspect.currentframe()
    for frame in iter(lambda: frame.f_back, None):
        frame.f_locals
    obj_names = []
    for referrer in gc.get_referrers(obj):
        if isinstance(referrer, dict):
            for k, v in referrer.items():
                if v is obj:
                    obj_names.append(k)
    return obj_names


collected_calls = []


def start_graph():
    collected_calls.clear()


def end_graph():
    if len(collected_calls) == 0:
        return
    overall_time = sum(call[0] for call in collected_calls)
    overall_gb = sum(call[1] for call in collected_calls)
    cur_file = inspect.stack()[1].filename
    print(f"SUMMARY ({cur_file})")
    print(
        f"{overall_time:.2f}ms   \t {overall_gb:.2f} GB\t {overall_gb/(overall_time/1e3):.2f}GB/s"
    )
    print()


class DebugAutotuner(CachingAutotuner):
    def __init__(self, *args, regex_filter="", **kwargs):
        self.regex_filter = regex_filter
        super().__init__(*args, **kwargs)

    def run(self, *args, grid, stream):
        possible_names = _find_names(self)
        kernel_name = f"{max(possible_names, key=lambda x: len(x))}"
        if not re.match(self.regex_filter, kernel_name):
            return
        super().run(*args, grid=grid, stream=stream)
        (launcher,) = self.launchers

        ms = self.bench(launcher, *args, grid=grid)[0]
        num_in_out_ptrs = len(
            [
                arg_name
                for arg_name in self.fn.arg_names
                if arg_name.startswith("in_out_ptr")
            ]
        )
        num_gb = get_num_bytes(*args, num_in_out_args=num_in_out_ptrs) / 1e9
        gb_per_s = num_gb / (ms / 1e3)

        collected_calls.append((ms, num_gb, gb_per_s, kernel_name)),
        print(
            create_bandwidth_info_str(ms, num_gb, gb_per_s, suffix=f" \t {kernel_name}")
        )


def hash_configs(configs: List[Config]):
    """
    Hash used to check for changes in configurations
    """
    hasher = hashlib.sha256()
    for cfg in configs:
        hasher.update(
            f"{sorted(cfg.kwargs.items())} {cfg.num_warps} {cfg.num_stages}\n".encode(
                "utf-8"
            )
        )
    return hasher.hexdigest()


def load_cached_autotuning(
    cache_filename: str, configs_hash: str, configs: List[Config]
):
    """
    Read a cached autotuning result from disk
    """
    if not os.path.exists(cache_filename):
        return None

    with open(cache_filename, "r") as fd:
        best_config = json.loads(fd.read())

    if best_config.pop("configs_hash", None) != configs_hash:
        return None

    if config.coordinate_descent_tuning and best_config.pop("found_by_coordesc", False):
        num_warps = best_config.pop("num_warps")
        num_stages = best_config.pop("num_stages")
        triton_config = Config(best_config, num_warps=num_warps, num_stages=num_stages)
        # TODO: should we pass a flags around rather than monkey packing?
        triton_config.found_by_coordesc = True 
        return triton_config

    matching_configs = [
        cfg
        for cfg in configs
        if all(val == best_config.get(key) for key, val in cfg.kwargs.items()) and cfg.num_warps == best_config.get("num_warps") and cfg.num_stages == best_config.get("num_stages")
    ]
    if len(matching_configs) != 1:
        return None

    return matching_configs[0]


def cached_autotune(
    configs: List[Config],
    meta,
    filename=None,
):
    """
    A copy of triton.autotune that calls our subclass.  Our subclass
    has additional debugging, error handling, and on-disk caching.
    """
    configs = unique_configs(configs)
    assert len(configs) == 1 or filename

    # on disk caching logic
    if filename is not None and len(configs) > 1:
        cache_filename = os.path.splitext(filename)[0] + ".best_config"
        configs_hash = hash_configs(configs)
        best_config = load_cached_autotuning(cache_filename, configs_hash, configs)
        if best_config:
            configs = [best_config]

        def save_cache_hook(cfg, found_by_coordesc=False):
            with open(cache_filename, "w") as fd:
                fd.write(json.dumps({
                    **cfg.kwargs,
                    "num_warps": cfg.num_warps,
                    "num_stages": cfg.num_stages,
                    "configs_hash": configs_hash,
                    "found_by_coordesc": found_by_coordesc
                }))
            type_str = "coordesc" if found_by_coordesc else "heuristic"
            print(f"Save {type_str} tuning result to {cache_filename}")
    else:
        save_cache_hook = None

    mutated_arg_names = meta.pop("mutated_arg_names", ())

    def decorator(fn):
        if config.profile_bandwidth:
            return DebugAutotuner(
                fn,
                meta=meta,
                regex_filter=config.profile_bandwidth_regex,
                configs=configs,
                save_cache_hook=save_cache_hook,
                mutated_arg_names=mutated_arg_names,
            )
        return CachingAutotuner(
            fn,
            meta=meta,
            configs=configs,
            save_cache_hook=save_cache_hook,
            mutated_arg_names=mutated_arg_names,
            filename=filename,
        )

    return decorator


def unique_configs(configs: List[Config]):
    """Remove duplicate configurations"""
    seen = set()
    pruned_configs = []

    def config_to_hashable(cfg):
        items = list(cfg.kwargs.items())
        items.append(("num_warps", cfg.num_warps))
        items.append(("num_stages", cfg.num_stages))
        return tuple(items)
        
    for cfg in configs:
        key = config_to_hashable(cfg)
        if key not in seen:
            seen.add(key)
            pruned_configs.append(cfg)
    return pruned_configs


def check_config(cfg, *, xnumel=None, ynumel=None, znumel=None):
    for numel, label in zip((xnumel, ynumel, znumel), "XYZ"):
        if numel is None:
            continue
        block = cfg[f"{label}BLOCK"]
        if numel == 1:
            assert block == 1, (
                f"TritonKernel.indexing assumes numel == 1 => BLOCK == 1"
                f" but {label.lower()}numel=={numel} and {label}BLOCK={block} (cfg={cfg})."
            )
        max_block = config.triton.max_block[label]
        max_block_str = f'config.triton.max_block["{label}"]'
        assert max_block % block == 0, (
            f"TritonKernel.indexing assumes {label}BLOCK divides {max_block_str}"
            f" but {label}BLOCK={block} and {max_block_str}={max_block} (cfg={cfg})."
        )


def triton_config(size_hints, x, y=None, z=None, num_stages=1) -> Config:
    """
    Construct a pointwise triton config with some adjustment heuristics
    based on size_hints. Size_hints is a tuple of numels in each tile
    dimension and will be rounded up to the nearest power of 2.
    """
    # Ideally we want to read this from some device config
    maxGridSize = [2147483647, 65535, 65535]

    target = conditional_product(x, y, z)
    if conditional_product(*size_hints) < target:
        target //= 8

    # shrink sizes to size hints
    x = min(x, size_hints[0])
    if y:
        y = min(y, size_hints[1])
    if z:
        z = min(z, size_hints[2])

    # if we are below original block size, scale up where we can;
    # or if the calculated grid size is larger than the limit, we bump up the corresponding dimension
    while x < size_hints[0] and (
        x * maxGridSize[0] < size_hints[0] or conditional_product(x, y, z) < target
    ):
        x *= 2
    while (
        y
        and y < size_hints[1]
        and (
            y * maxGridSize[1] < size_hints[1] or conditional_product(x, y, z) < target
        )
    ):
        y *= 2
    while (
        z
        and z < size_hints[2]
        and (
            z * maxGridSize[2] < size_hints[2] or conditional_product(x, y, z) < target
        )
    ):
        z *= 2

    cfg = {"XBLOCK": x}
    if y:
        cfg["YBLOCK"] = y
    if z:
        cfg["ZBLOCK"] = z
    num_warps = next_power_of_2(min(max(conditional_product(x, y, z) // 256, 1), 8))
    # we are going to arrive at 2 warps only if bs was too small due to
    # numel being too small. However to workaround some ptx bugs we still
    # want at least 4 warps if there's enough elements per thread
    # given that this is a rare situation, don't expect this to affect perf
    # in general
    # see https://github.com/pytorch/pytorch/pull/97950
    num_warps = max(num_warps, 4) if conditional_product(x, y, z) >= 128 else num_warps
    xnumel = size_hints[0]
    ynumel = size_hints[1] if y else None
    znumel = size_hints[2] if z else None
    check_config(cfg, xnumel=xnumel, ynumel=ynumel, znumel=znumel)
    return Config(cfg, num_warps=num_warps, num_stages=num_stages)


def triton_config_reduction(size_hints, x, r, num_stages=2) -> Config:
    """
    Construct a reduction triton config with some adjustment heuristics
    based on size_hints. Size_hints is a tuple of numels in each tile
    dimension and will be rounded up to the nearest power of 2.
    """

    target = conditional_product(x, r)
    if conditional_product(*size_hints) < target:
        target //= 8

    # shrink sizes to size hints
    x = min(x, size_hints[0])
    r = min(r, size_hints[1])

    # if we are below original block size, scale up where we can
    while x < size_hints[0] and conditional_product(x, r) < target:
        x *= 2
    while r < size_hints[1] and conditional_product(x, r) < target:
        r *= 2

    cfg = {"XBLOCK": x, "RBLOCK": r}
    num_warps = next_power_of_2(min(max(conditional_product(x, r) // 128, 2), 8))
    check_config(cfg, xnumel=size_hints[0])
    return Config(cfg, num_warps=num_warps, num_stages=num_stages)


def triton_config_tiled_reduction(size_hints, x, y, r, num_stages=2):
    """
    Construct a tile reduction triton config with some adjustment
    heuristics based on size_hints. Size_hints is a tuple of numels in
    each tile dimension and will be rounded up to the nearest power of 2.
    """

    target = conditional_product(x, y, r)
    if conditional_product(*size_hints) < target:
        target //= 8

    # shrink sizes to size hints
    x = min(x, size_hints[0])
    y = min(y, size_hints[1])
    r = min(r, size_hints[2])

    # if we are below original block size, scale up where we can
    while x < size_hints[0] and conditional_product(x, y, r) < target:
        x *= 2
    while r < size_hints[2] and conditional_product(x, y, r) < target:
        r *= 2
    while y < size_hints[1] and conditional_product(x, y, r) < target:
        y *= 2

    cfg = {"XBLOCK": x, "YBLOCK": y, "RBLOCK": r}
    num_warps = next_power_of_2(min(max(conditional_product(x, y, r) // 256, 1), 8))
    check_config(cfg, xnumel=size_hints[0], ynumel=size_hints[1])
    return Config(cfg, num_warps=num_warps, num_stages=num_stages)


def pointwise(size_hints, meta, tile_hint=None, filename=None):
    """
    Construct @triton.heuristics() based on size_hints.
    """
    numel = functools.reduce(operator.mul, size_hints)
    bs = max(256, min(numel // 128, 1024))

    if len(size_hints) == 1:
        configs = [triton_config(size_hints, bs)]
        if config.max_autotune:
            configs.extend([
                # improve 1.832x for https://gist.github.com/shunting314/69b5055193148ade349ac7e58c85d2d9 
                Config({"XBLOCK": 256}, num_warps=8, num_stages=1),
                # improve 1.031x for https://gist.github.com/shunting314/339dd078cb9711536e4539dbb50b9032
                Config({"XBLOCK": 512}, num_warps=2, num_stages=1),
                # improve 1.016x for https://gist.github.com/shunting314/a5e6ee5cf8700ad3d43ec6853db4b236
                Config({"XBLOCK": 512}, num_warps=4, num_stages=1),
                # improve 1.02x for
                #   https://gist.github.com/shunting314/deecb85f7b15d5cd3331de589c230df2,
                #   https://gist.github.com/shunting314/07a541af896b7f4f099a1195419e407f,
                #   https://gist.github.com/shunting314/cfdd0c07479de3afdd415636e72b9e04
                Config({"XBLOCK": 512}, num_warps=1, num_stages=1),
                # improve 1.012x for https://gist.github.com/shunting314/3c2df5cb11062195203afab3f6b08c4d 
                Config({"XBLOCK": 256}, num_warps=2, num_stages=1),
                # improve 1.011x for https://gist.github.com/shunting314/600ecb80dc7339be4f08bea75c40cdbd
                Config({"XBLOCK": 512}, num_warps=8, num_stages=1),
                # improve 1.056x for https://gist.github.com/shunting314/83084eb255cb7df7776fbea20663048f
                Config({"XBLOCK": 512}, num_warps=4, num_stages=1),
                # improve 1.091x for https://gist.github.com/shunting314/bc5019bdfa78421a72822ce312df9639
                Config({"XBLOCK": 1024}, num_warps=2, num_stages=1),
                # improve 1.100x for https://gist.github.com/shunting314/5761558133f815b49984f094cc2a2e2c
                Config({"XBLOCK": 1024}, num_warps=4, num_stages=1),
            ])
        return cached_autotune(configs, meta=meta, filename=filename)
    if len(size_hints) == 2:
        if (
            not config.triton.autotune_pointwise or tile_hint == TileHint.SQUARE
        ) and not (config.max_autotune or config.max_autotune_pointwise):
            return cached_autotune([triton_config(size_hints, 32, 32)], meta=meta)
        return cached_autotune(
            [
                triton_config(size_hints, 32, 32),
                triton_config(size_hints, 64, 64),  # ~8% better for fp16
                triton_config(size_hints, 256, 16),
                triton_config(size_hints, 16, 256),
                triton_config(size_hints, bs, 1),
                triton_config(size_hints, 1, bs),
                # improve 1.04x for https://gist.github.com/shunting314/ec7db8a92ddec406ddd802813cfe0d50
                Config({"XBLOCK": 16, "YBLOCK": 256}, num_warps=16, num_stages=1),
            ],
            meta=meta,
            filename=filename,
        )
    if len(size_hints) == 3:
        if not config.triton.autotune_pointwise:
            return cached_autotune([triton_config(size_hints, 16, 16, 16)], meta=meta)
        return cached_autotune(
            [
                triton_config(size_hints, 16, 16, 16),
                triton_config(size_hints, 64, 8, 8),
                triton_config(size_hints, 8, 64, 8),
                triton_config(size_hints, 8, 8, 64),
                triton_config(size_hints, bs, 1, 1),
                triton_config(size_hints, 1, bs, 1),
                triton_config(size_hints, 1, 1, bs),
            ],
            meta=meta,
            filename=filename,
        )
    raise NotImplementedError(f"size_hints: {size_hints}")


def reduction(size_hints, reduction_hint=False, meta=None, filename=None):
    """args to @triton.heuristics()"""
    assert meta is not None
    rnumel = size_hints[-1]
    if len(size_hints) == 2:
        contiguous_config = triton_config_reduction(
            size_hints, 1, (rnumel if 256 <= rnumel < 2048 else 2048), num_stages=1
        )
        outer_config = triton_config_reduction(size_hints, 128, 8)
        tiny_config = triton_config_reduction(
            size_hints, 2 * (256 // rnumel) if rnumel <= 256 else 1, min(rnumel, 2048)
        )
        if config.max_autotune or config.max_autotune_pointwise:
            pass  # skip all these cases
        elif reduction_hint == ReductionHint.INNER:
            return cached_autotune([contiguous_config], meta=meta)
        elif reduction_hint == ReductionHint.OUTER:
            return cached_autotune([outer_config], meta=meta)
        elif reduction_hint == ReductionHint.OUTER_TINY:
            return cached_autotune([tiny_config], meta=meta)
        if not config.triton.autotune_pointwise:
            return cached_autotune(
                [triton_config_reduction(size_hints, 32, 128)], meta=meta
            )
        return cached_autotune(
            [
                contiguous_config,
                outer_config,
                tiny_config,
                triton_config_reduction(size_hints, 64, 64),
                triton_config_reduction(size_hints, 8, 512),
                # improve 1.121x for https://gist.github.com/shunting314/6267da87c6524dab29a3e33f14ff91db
                Config({"XBLOCK": 1, "RBLOCK": 4096}, num_warps=8, num_stages=1),
                # improve 1.074x for https://gist.github.com/shunting314/bb36b37a3d049a29ff6bada9dbe18fb8
                Config({"XBLOCK": 2, "RBLOCK": 2048}, num_warps=8, num_stages=1),
                # improve 1.143x for https://gist.github.com/shunting314/ae6a0d3c63409bed7759ee7bdcde01a8
                Config({"XBLOCK": 1, "RBLOCK": 1024}, num_warps=16, num_stages=1),
                # improve 1.033x for https://gist.github.com/shunting314/d1036afd5210e19da3144c24f3b475d8
                Config({"XBLOCK": 1, "RBLOCK": 1024}, num_warps=8, num_stages=1),
                # improve 1.033x for https://gist.github.com/shunting314/b15e21af1fe9033cbffa9cfb0f575e12
                Config({"XBLOCK": 1, "RBLOCK": 2048}, num_warps=16, num_stages=1),
                # improve 1.185x for https://gist.github.com/shunting314/1afc463bf01cb75672ce3b418d4c66f3
                Config({"XBLOCK": 1, "RBLOCK": 512}, num_warps=8, num_stages=1),
                # improve 1.098x for https://gist.github.com/shunting314/8b7c83c4f9134110065e95d3daae2a56
                Config({"XBLOCK": 2, "RBLOCK": 1024}, num_warps=8, num_stages=1),
                # imporve 1.035x for https://gist.github.com/shunting314/5258e534ce028871a5b0d1be9033f67c
                Config({"XBLOCK": 2, "RBLOCK": 256}, num_warps=8, num_stages=1),
                # improve 1.014x for https://gist.github.com/shunting314/fd73b6ce32e8fd3ebd9d3c7a8a5e9995
                Config({"XBLOCK": 2, "RBLOCK": 512}, num_warps=8, num_stages=1),
            ],
            meta=meta,
            filename=filename,
        )
    raise NotImplementedError(f"size_hints: {size_hints}")


def persistent_reduction(size_hints, reduction_hint=False, meta=None, filename=None):
    xnumel, rnumel = size_hints

    configs = [
        triton_config_reduction(size_hints, xblock, rnumel)
        for xblock in (1, 8, 32, 128)
        if rnumel * xblock <= 4096 and xblock <= xnumel
    ]

    # TODO(jansel): we should be able to improve these heuristics
    if reduction_hint == ReductionHint.INNER and rnumel >= 256:
        configs = configs[:1]
    elif reduction_hint == ReductionHint.OUTER:
        configs = configs[-1:]
    elif reduction_hint == ReductionHint.OUTER_TINY:
        configs = [
            triton_config_reduction(
                size_hints, 2 * (256 // rnumel) if rnumel <= 256 else 1, rnumel
            )
        ]

    if config.max_autotune:
        configs.extend([
            # improve by 1.043x for https://gist.github.com/shunting314/f5f5beb553f139be7ea3c122173a2288
            Config({"XBLOCK": 2, "RBLOCK": rnumel}, num_warps=2, num_stages=2),
            # improve by 1.147x for https://gist.github.com/shunting314/552ee9d73d0bec3426c5886d992b1654
            #            1.133x for https://gist.github.com/shunting314/014112d71f9f692249eaed9d6325884d
            Config({"XBLOCK": 4, "RBLOCK": rnumel}, num_warps=4, num_stages=2),
        ])

    return cached_autotune(
        configs,
        meta=meta,
        filename=filename,
    )


def template(num_stages, num_warps, meta, filename=None):
    """
    Compile a triton template
    """
    return cached_autotune(
        [triton.Config({}, num_stages=num_stages, num_warps=num_warps)], meta=meta, filename=filename,
    )


def grid(xnumel, ynumel=None, znumel=None):
    """Helper function to compute triton grids"""

    def get_grid_dim(numel, block):
        if numel is None:
            return 1
        return ceildiv(numel, block)

    def grid_fn(meta):
        return (
            get_grid_dim(xnumel, meta.get("XBLOCK", None)),
            get_grid_dim(ynumel, meta.get("YBLOCK", None)),
            get_grid_dim(znumel, meta.get("ZBLOCK", None)),
        )

    return grid_fn<|MERGE_RESOLUTION|>--- conflicted
+++ resolved
@@ -16,13 +16,9 @@
 from torch._dynamo.utils import dynamo_timed
 
 from . import config
-<<<<<<< HEAD
+from .codecache import cache_dir, cubin_cache_dir
+
 inductor_config = config
-from .codecache import cache_dir
-=======
-from .codecache import cache_dir, cubin_cache_dir
-
->>>>>>> cb67f799
 from .ir import ReductionHint, TileHint
 from .utils import (
     ceildiv,
@@ -356,13 +352,11 @@
             if len(self.launchers) > 1:
                 self.autotune_to_one_config(*args, grid=grid)
 
-<<<<<<< HEAD
+        if config.triton.store_cubin:
+            self.save_cuda_kernel(grid, stream, self.launchers[0])
+
         if not getattr(self.launchers[0].config, "found_by_coordesc", False) and config.coordinate_descent_tuning:
             self.launchers = [self.coordinate_descent_tuning(self.launchers[0], *args, grid=grid)]
-=======
-        if config.triton.store_cubin:
-            self.save_cuda_kernel(grid, stream, self.launchers[0])
->>>>>>> cb67f799
 
         (launcher,) = self.launchers
 
