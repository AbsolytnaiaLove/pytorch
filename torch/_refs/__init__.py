--- conflicted
+++ resolved
@@ -2763,11 +2763,7 @@
     )
 
 
-<<<<<<< HEAD
-@register_ref_decomposition(torch.ops.aten.full)
-=======
 # TODO: missing kwargs (e.g. layout)
->>>>>>> 7c6a26e6
 @out_wrapper
 def full(
     shape: ShapeType,
@@ -2794,19 +2790,11 @@
 
 
 ones = partial(full, fill_value=True)
-<<<<<<< HEAD
-register_ref_decomposition(torch.ops.aten.ones)(ones)
-=======
->>>>>>> 7c6a26e6
 
 ones_like = partial(full_like, fill_value=True)
 
 
-<<<<<<< HEAD
-@register_ref_decomposition(torch.ops.aten.scalar_tensor)
-=======
 # TODO: missing kwargs (e.g. layout)
->>>>>>> 7c6a26e6
 def scalar_tensor(
     a: NumberType,
     *,
@@ -2819,10 +2807,6 @@
 
 
 zeros = partial(full, fill_value=False)
-<<<<<<< HEAD
-register_ref_decomposition(torch.ops.aten.zeros)(zeros)
-=======
->>>>>>> 7c6a26e6
 
 zeros_like = partial(full_like, fill_value=False)
 
