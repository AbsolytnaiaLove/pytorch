from .linear_relu import LinearReLU, LinearLeakyReLU, LinearTanh
from .conv_relu import ConvReLU1d, ConvReLU2d, ConvReLU3d
from .bn_relu import BNReLU2d, BNReLU3d
from .conv_add import ConvAdd2d, ConvAddReLU2d

__all__ = [
    'LinearReLU',
    'ConvReLU1d',
    'ConvReLU2d',
    'ConvReLU3d',
    'BNReLU2d',
    'BNReLU3d',
    'LinearLeakyReLU',
<<<<<<< HEAD
    'ConvAdd2d',
    'ConvAddReLU2d',
=======
    'LinearTanh',
>>>>>>> 619d52a5
]<|MERGE_RESOLUTION|>--- conflicted
+++ resolved
@@ -11,10 +11,7 @@
     'BNReLU2d',
     'BNReLU3d',
     'LinearLeakyReLU',
-<<<<<<< HEAD
+    'LinearTanh',
     'ConvAdd2d',
     'ConvAddReLU2d',
-=======
-    'LinearTanh',
->>>>>>> 619d52a5
 ]