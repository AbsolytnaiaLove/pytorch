--- conflicted
+++ resolved
@@ -90,21 +90,11 @@
       reinterpret_cast<THPStorage*>(_self)->cdata->device_type() == at::kCPU,
       "_share_filename_: only available on CPU");
   auto self = (THPStorage*)_self;
-<<<<<<< HEAD
   c10::StorageImpl* self_storage_impl = self->cdata;
-
-  // NOLINTNEXTLINE(cppcoreguidelines-init-variables)
-  THManagedMapAllocator* ctx;
-  // Storage is already in shared memory, just return a handle
-  if ((ctx =
-           THManagedMapAllocator::fromDataPtr(self_storage_impl->data_ptr()))) {
-=======
-  c10::StorageImpl* storage = self->cdata;
   THManagedMapAllocator* ctx =
-      THManagedMapAllocator::fromDataPtr(storage->data_ptr());
+      THManagedMapAllocator::fromDataPtr(self_storage_impl->data_ptr());
   // Storage is already in shared memory, just return a handle
   if (ctx) {
->>>>>>> 0b13b23f
     // done
   } else {
     // TODO: retry on collision
