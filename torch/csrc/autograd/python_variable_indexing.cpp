#include <torch/csrc/autograd/python_variable_indexing.h>

#include <torch/csrc/DynamicTypes.h>
#include <torch/csrc/Exceptions.h>
#include <torch/csrc/Export.h>
#include <torch/csrc/autograd/function.h>
#include <torch/csrc/autograd/utils/wrap_outputs.h>
#include <torch/csrc/autograd/variable.h>
#include <torch/csrc/jit/frontend/tracer.h>
#include <torch/csrc/jit/ir/ir.h>
#include <torch/csrc/utils/python_arg_parser.h>
#include <torch/csrc/utils/python_compat.h>
#include <torch/csrc/utils/python_numbers.h>
#include <torch/csrc/utils/tensor_new.h>
#include <torch/csrc/utils/tensor_types.h>

#include <ATen/DeviceGuard.h>
#include <ATen/ExpandUtils.h>
#include <ATen/TensorIndexing.h>
#include <ATen/TracerMode.h>
#include <ATen/core/LegacyTypeDispatch.h>
#include <c10/core/TensorOptions.h>
#include <c10/util/irange.h>

#include <tuple>
#include <vector>

using namespace at;
using namespace torch::autograd::utils;

namespace torch {
namespace autograd {

Py_ssize_t THPVariable_length(PyObject* self) {
  HANDLE_TH_ERRORS
<<<<<<< HEAD
  if (has_torch_function(self)) {
    py::object ret = py::reinterpret_steal<py::object>(handle_torch_function(self, "__len__"));
=======
  if (check_has_torch_function(self)) {
    py::object ret = py::reinterpret_steal<py::object>(
        handle_torch_function(self, "__len__"));
>>>>>>> 46ad86bd
    Py_ssize_t length = PyLong_AsSsize_t(ret.ptr());
    if (PyErr_Occurred()) {
      throw python_error();
    }
    return length;
  }
  const auto& self_ = THPVariable_Unpack(self);
  if (self_.dim() == 0) {
    return 0;
  }
  return (Py_ssize_t)self_.size(0);
  END_HANDLE_TH_ERRORS_RET(-1)
}

// We allow indexing by integers, slices, ellipsis, None, Variables,
// and tuples of those types. We also handle bools as if they were a
// Variable[ByteTensor].

static inline int64_t count_specified_dimensions(PyObject* index, bool skip_torch_function) {
  // Count the number of indexed dimensions (everything but ellipsis and None)
  // -1 is a sentinel for __torch_function__
  int64_t count = 0;
  auto size =
      PyTuple_GET_SIZE(index); // NOLINT(cppcoreguidelines-pro-type-cstyle-cast)
  for (Py_ssize_t i = 0; i < size; i++) {
<<<<<<< HEAD
    PyObject* obj = PyTuple_GET_ITEM(index, i); // NOLINT(cppcoreguidelines-pro-type-cstyle-cast)
    if (!skip_torch_function && check_has_torch_function(obj)) return -1;
=======
    PyObject* obj = PyTuple_GET_ITEM(
        index, i); // NOLINT(cppcoreguidelines-pro-type-cstyle-cast)
    if (!THPVariable_CheckExact(obj) && check_has_torch_function(obj))
      return -1;
>>>>>>> 46ad86bd
    if (THPVariable_Check(obj)) {
      const auto& var = THPVariable_Unpack(obj);
      const auto& var_scalar_type = var.scalar_type();
      if (var_scalar_type == kByte || var_scalar_type == kBool) {
        count += var.dim();
      } else {
        count++;
      }
    } else if (
        obj != Py_None && obj != Py_Ellipsis && obj != Py_True &&
        obj != Py_False) { // NOLINT(cppcoreguidelines-pro-type-cstyle-cast)
      count++;
    }
  }
  return count;
}

[[noreturn]] static inline void invalid_index(PyObject* obj) {
  throw IndexError(
      "only integers, slices (`:`), ellipsis (`...`), None and long or byte "
      "Variables are valid indices (got %s)",
      Py_TYPE(obj)->tp_name);
}

static inline Variable sequenceToVariable(
    c10::TensorOptions options,
    PyObject* seq) {
  return torch::utils::indexing_tensor_from_data(
      options, kLong, c10::nullopt, seq);
}

inline Variable valueToTensor(
    c10::TensorOptions options,
    PyObject* value,
    const at::Device& device) {
  if (THPVariable_Check(value)) {
    return THPVariable_Unpack(value);
  }
  at::AutoDispatchBelowADInplaceOrView guard; // TODO: remove
  at::tracer::impl::NoTracerDispatchMode tracer_guard;
  if (THPUtils_checkLong(value) || PyBool_Check(value)) {
    return at::indexing::scalarToTensor(
        Scalar(THPUtils_unpackLong(value)), options, device);
  }
  if (PyFloat_Check(value)) {
    return at::indexing::scalarToTensor(
        Scalar(THPUtils_unpackDouble(value)), options, device);
  }
  if (PyComplex_Check(value)) {
    return at::indexing::scalarToTensor(
        Scalar(THPUtils_unpackComplexDouble(value)), options, device);
  }
  throw TypeError(
      "can't assign a %s to a %s",
      Py_TYPE(value)->tp_name,
      torch::utils::options_to_string(options).c_str());
}

static inline void checkUnpackSlice(
    PyObject* index,
    Py_ssize_t* start_ptr,
    Py_ssize_t* stop_ptr,
    Py_ssize_t* step_ptr) {
  if (!THPUtils_unpackSlice(index, start_ptr, stop_ptr, step_ptr)) {
    throw python_error();
  }
}

static inline void recordSliceTrace(PyObject* obj) {
  PySliceObject* sliceobj = (PySliceObject*)obj;
  if (THPVariable_Check(sliceobj->start)) {
    torch::jit::tracer::ArgumentStash::stashValue(
        std::string("start"),
        1,
        THPVariable_Unpack(sliceobj->start),
        torch::jit::IntType::get());
  }
  if (THPVariable_Check(sliceobj->stop)) {
    torch::jit::tracer::ArgumentStash::stashValue(
        std::string("end"),
        1,
        THPVariable_Unpack(sliceobj->stop),
        torch::jit::IntType::get());
  }
  if (THPVariable_Check(sliceobj->step)) {
    torch::jit::tracer::ArgumentStash::stashValue(
        std::string("step"),
        1,
        THPVariable_Unpack(sliceobj->step),
        torch::jit::IntType::get());
  }
}

static inline void recordSelectTrace(const Tensor& index_tensor) {
  torch::jit::tracer::ArgumentStash::stashValue(
      std::string("index"), 1, index_tensor, torch::jit::IntType::get());
}

static inline Variable applySlicing(
    const Variable& self,
    PyObject* index,
    variable_list& outIndices,
    bool is_tracing,
    const at::Device& self_device,
    const c10::optional<IntArrayRef>& self_sizes,
    int64_t specified_dims) {
  int64_t size =
      PyTuple_GET_SIZE(index); // NOLINT(cppcoreguidelines-pro-type-cstyle-cast)
  int64_t dim = 0;

  // See NOTE [nested tensor size for indexing]
  if (self_sizes.has_value()) {
    TORCH_CHECK_INDEX(
        specified_dims <= (int64_t)self_sizes->size(),
        "too many indices for tensor of dimension ",
        (int)self_sizes->size());
  }

  Variable result = self;
  for (const auto i : c10::irange(size)) {
    PyObject* obj = PyTuple_GET_ITEM(
        index, i); // NOLINT(cppcoreguidelines-pro-type-cstyle-cast)
    // NOTE [nested tensor size for indexing]
    // nested tensor does not have a size (yet) so for now we represent its size
    // as null may need to be changed after we reach a better solution for
    // nested tensor size
    c10::optional<IntArrayRef> result_sizes = result.is_nested()
        ? c10::optional<IntArrayRef>(c10::nullopt)
        : c10::optional<IntArrayRef>(result.sizes());
    result = at::indexing::handleDimInMultiDimIndexing(
        /*prev_dim_result=*/result,
        /*original_tensor=*/self,
        /*index=*/([&]() {
          if (THPUtils_checkLong(obj)) {
            if (is_tracing && THPVariable_Check(obj)) {
              recordSelectTrace(THPVariable_Unpack(obj));
            }
            return at::indexing::TensorIndex(THPUtils_unpackLong(obj));
          } else if (PySlice_Check(obj)) {
            // NOLINTNEXTLINE(cppcoreguidelines-init-variables)
            Py_ssize_t start, stop, step;
            checkUnpackSlice(obj, &start, &stop, &step);
            if (is_tracing) {
              recordSliceTrace(obj);
            }
            return at::indexing::TensorIndex(
                at::indexing::Slice(start, stop, step));
          } else if (obj == Py_Ellipsis) {
            return at::indexing::TensorIndex(at::indexing::Ellipsis);
          } else if (obj == Py_None) {
            return at::indexing::TensorIndex(at::indexing::None);
          } else if (PyBool_Check(obj)) {
            return at::indexing::TensorIndex(obj == Py_True);
          } else if (THPVariable_Check(obj)) {
            Tensor tensor = THPVariable_Unpack(obj);
            if (is_tracing) {
              auto scalar_type = tensor.scalar_type();
              if (tensor.dim() == 0 &&
                  at::isIntegralType(scalar_type, /*includeBool=*/false) &&
                  scalar_type != at::kByte) {
                recordSelectTrace(tensor);
              }
            }
            return at::indexing::TensorIndex(std::move(tensor));
          } else if (PySequence_Check(obj)) {
            return at::indexing::TensorIndex(
                sequenceToVariable(self.options(), obj));
          } else {
            auto idx = THPObjectPtr(PyNumber_Index(obj));
            if (!idx) {
              PyErr_Clear();
              invalid_index(obj);
            }
            if (is_tracing && THPVariable_Check(idx)) {
              recordSelectTrace(THPVariable_Unpack(idx));
            }
            return at::indexing::TensorIndex(THPUtils_unpackLong(idx));
          }
        })(),
        /*dim_ptr=*/&dim,
        /*specified_dims_ptr=*/&specified_dims,
        /*real_dim=*/i,
        /*outIndices=*/outIndices,
        // See NOTE [ Setting `disable_slice_optimization` when calling C++
        // tensor indexing functions from Python ]
        /*disable_slice_optimization=*/is_tracing,
        /*original_tensor_device=*/self_device,
        /*prev_dim_result_sizes=*/result_sizes);
  }
  return result;
}

static inline bool treatSequenceAsTuple(PyObject* index) {
  if (PyTuple_Check(index)) {
    return true;
  }
  if (THPVariable_Check(index)) {
    return false;
  }
  if (!PySequence_Check(index)) {
    return false;
  }
  // This uses a heuristics from NumPy for determining whether to treat
  // non-tuple sequences as if they were a tuple. From the NumPy code comments:
  //
  // "At this point, we're left with a non-tuple, non-array, sequence:
  //  typically, a list. We use some somewhat-arbitrary heuristics from here
  //  onwards to decided whether to treat that list as a single index, or a
  //  list of indices. Backwards compatibility only takes effect for short
  //  sequences - otherwise we treat it like any other scalar."
  auto n = PySequence_Size(index);
  if (n < 0) {
    // Negative size indicates a Python error in the PySequence_Size call.
    PyErr_Clear();
    return false;
  }
  // NOLINTNEXTLINE(cppcoreguidelines-avoid-magic-numbers)
  if (n >= 32) {
    return false;
  }
  for (Py_ssize_t i = 0; i < n; i++) {
    auto obj = THPObjectPtr{PySequence_GetItem(index, i)};
    if (!obj.get()) {
      PyErr_Clear();
      return false;
    }
    if (THPVariable_Check(obj.get()) || PySequence_Check(obj.get()) ||
        PySlice_Check(obj.get())) {
      return true;
    }
    if (obj.get() == Py_Ellipsis || obj.get() == Py_None) {
      return true;
    }
  }
  return false;
}

static inline THPObjectPtr wrapTuple(PyObject* index) {
  THPObjectPtr res;
  if (treatSequenceAsTuple(index)) {
    res = PySequence_Tuple(index);
  } else {
    res = PyTuple_Pack(
        1, index); // NOLINT(cppcoreguidelines-pro-type-cstyle-cast)
  }
  if (!res)
    throw python_error();
  return res;
}

// NOTE: Here is the dispatch structure for `THPVariable_getitem`:
//
// 1. Python 1-D getter calls C++ `at::indexing::get_item` after
// converting Python index to C++ TensorIndex.
//
// 2. Python N-D getter calls C++ `at::indexing::handleDimInMultiDimIndexing`
// for each dim, after converting Python index to C++ TensorIndex. If advanced
// indexing is needed, it calls C++ `at::indexing::dispatch_index`.
PyObject* THPVariable_getitem(PyObject* self, PyObject* index) {
  HANDLE_TH_ERRORS
  const bool skip_torch_function = should_skip_torch_function();
  if (!skip_torch_function && check_has_torch_function(self)) {
    return handle_torch_function_indexing(self, index);
  }
  const auto& self_ = THPVariable_Unpack(self);
  OptionalDeviceGuard device_guard(device_of(self_));

  // handle simple types: none, ellipsis
  if (index == Py_None) {
    return THPVariable_Wrap(at::indexing::get_item(
        self_, {at::indexing::TensorIndex(at::indexing::None)}));
  } else if (index == Py_Ellipsis) {
    return THPVariable_Wrap(at::indexing::get_item(
        self_, {at::indexing::TensorIndex(at::indexing::Ellipsis)}));
  }

  bool is_tracing = torch::jit::tracer::isTracing();

  // handle simple types: integers, slices, bool
  if (THPUtils_checkLong(index)) {
    if (is_tracing && THPVariable_Check(index)) {
      recordSelectTrace(THPVariable_Unpack(index));
    }
    return THPVariable_Wrap(at::indexing::get_item(
        self_, {at::indexing::TensorIndex(THPUtils_unpackLong(index))}));
  } else if (PySlice_Check(index)) {
    // NOLINTNEXTLINE(cppcoreguidelines-init-variables)
    Py_ssize_t start, stop, step;
    checkUnpackSlice(index, &start, &stop, &step);
    if (is_tracing) {
      recordSliceTrace(index);
    }
    return THPVariable_Wrap(at::indexing::get_item(
        self_,
        {at::indexing::TensorIndex(at::indexing::Slice(start, stop, step))}));
  } else if (index == Py_False || index == Py_True) {
    return THPVariable_Wrap(([&]() {
      pybind11::gil_scoped_release no_gil;
      return at::indexing::get_item(
          self_, {at::indexing::TensorIndex(index == Py_True)});
    })());
  }

  // wrap index in a tuple if it's not already one
  THPObjectPtr holder = wrapTuple(index);

  variable_list variableIndices;
  int64_t specified_dims = count_specified_dimensions(holder.get(), skip_torch_function);
  if (specified_dims == -1) {
    return handle_torch_function_indexing(self, holder.get());
  }
  // See NOTE [nested tensor size for indexing]
  c10::optional<IntArrayRef> self_sizes = c10::nullopt;
  if (!self_.is_nested())
    self_sizes = self_.sizes();
  Variable sliced = applySlicing(
      self_,
      holder.get(),
      variableIndices,
      /*is_tracing=*/is_tracing,
      self_.device(),
      self_sizes,
      specified_dims);
  if (variableIndices.empty()) {
    if (sliced.is_same(self_)) {
      // ensure we return a shallow copy for things like x[...]
      sliced = at::alias(sliced);
    }
    return THPVariable_Wrap(std::move(sliced));
  }

  // indexing by tensors ("advanced" indexing)
  return THPVariable_Wrap(([&]() {
    pybind11::gil_scoped_release no_gil;
    return at::indexing::dispatch_index(sliced, std::move(variableIndices));
  })());

  Py_RETURN_NONE;
  END_HANDLE_TH_ERRORS
}

void dispatch_set_item(
    const Tensor& self,
    ArrayRef<at::indexing::TensorIndex> indices,
    const Tensor& value,
    bool disable_slice_optimization = false) {
  pybind11::gil_scoped_release no_gil;
  at::indexing::set_item(self, indices, value, disable_slice_optimization);
}

// NOTE: Here is the dispatch structure for `THPVariable_setitem`:
//
// 1. Python 1-D setter calls C++ `at::indexing::set_item` after
// converting Python index to C++ TensorIndex.
//
// 2. Python N-D setter calls C++ `at::indexing::handleDimInMultiDimIndexing`
// for each dim, after converting Python index to C++ TensorIndex. If advanced
// indexing is needed, it calls C++ `at::indexing::dispatch_index_put_`.
int THPVariable_setitem(PyObject* self, PyObject* index, PyObject* py_value) {
  HANDLE_TH_ERRORS
  if (py_value == nullptr) {
    throw TypeError("Tensor does not support deleting items");
  }
<<<<<<< HEAD
  const bool skip_torch_function = should_skip_torch_function();
  if (!skip_torch_function && (
      check_has_torch_function(self) ||
      check_has_torch_function(py_value))) {
=======
  if ((!THPVariable_CheckExact(self) && check_has_torch_function(self)) ||
      (!THPVariable_CheckExact(py_value) &&
       check_has_torch_function(py_value))) {
>>>>>>> 46ad86bd
    py::object ret = py::reinterpret_steal<py::object>(
        handle_torch_function_indexing(self, index, py_value));
    return 0;
  }

  const auto& self_ = THPVariable_Unpack(self);
  if (self_.is_sparse() || self_.is_sparse_csr()) {
    throw TypeError("Cannot assign to a sparse tensor");
  }
  OptionalDeviceGuard device_guard(device_of(self_));
  at::Device self_device = self_.device();
  Variable value;
  // TODO: This qint special case looks very suspicious...
  if (isQIntType(self_.scalar_type())) {
    value =
        valueToTensor(device(kCPU).dtype(kFloat), py_value, at::Device(kCPU));
  } else if (self_device.is_cuda()) {
    value = valueToTensor(self_.options(), py_value, at::Device(kCPU));
  } else {
    value = valueToTensor(self_.options(), py_value, self_device);
  }

  // handle simple types: ellipsis, none, bool
  if (index == Py_False) { // NOLINT(cppcoreguidelines-pro-type-cstyle-cast)
    // do nothing for false (technically we should check the size, but we don't
    // have real 0-sized shapes.
    return 0;
  } else if (index == Py_Ellipsis) {
    dispatch_set_item(
        self_, {at::indexing::TensorIndex(at::indexing::Ellipsis)}, value);
    return 0;
  } else if (index == Py_None) {
    dispatch_set_item(
        self_, {at::indexing::TensorIndex(at::indexing::None)}, value);
    return 0;
  } else if (index == Py_True) {
    dispatch_set_item(self_, {at::indexing::TensorIndex(true)}, value);
    return 0;
  }

  bool is_tracing = torch::jit::tracer::isTracing();

  // handle simple types: integers, slices
  if (THPUtils_checkLong(index)) {
    if (is_tracing && THPVariable_Check(index)) {
      recordSelectTrace(THPVariable_Unpack(index));
    }
    dispatch_set_item(
        self_, {at::indexing::TensorIndex(THPUtils_unpackLong(index))}, value);
    return 0;
  } else if (PySlice_Check(index)) {
    // NOLINTNEXTLINE(cppcoreguidelines-init-variables)
    Py_ssize_t start, stop, step;
    checkUnpackSlice(index, &start, &stop, &step);
    if (is_tracing) {
      recordSliceTrace(index);
    }
    // See NOTE [ Setting `disable_slice_optimization` when calling C++ tensor
    // indexing functions from Python ]
    dispatch_set_item(
        self_,
        {at::indexing::TensorIndex(at::indexing::Slice(start, stop, step))},
        value,
        /*disable_slice_optimization=*/is_tracing);
    return 0;
  }

  // wrap index in a tuple if it's not already one
  THPObjectPtr holder = wrapTuple(index);

  variable_list variableIndices;
  int64_t specified_dims = count_specified_dimensions(holder.get(), skip_torch_function);
  if (specified_dims == -1) {
    py::object val = py::reinterpret_steal<py::object>(
        handle_torch_function_indexing(self, index, py_value));
    return 0;
  }
  Variable sliced = applySlicing(
      self_,
      holder.get(),
      variableIndices,
      /*is_tracing=*/is_tracing,
      self_device,
      self_.sizes(),
      specified_dims);
  if (variableIndices.empty()) {
    pybind11::gil_scoped_release no_gil;
    at::indexing::copy_to(sliced, value);
    return 0;
  }

  {
    pybind11::gil_scoped_release no_gil;
    IntArrayRef valueSizes = value.sizes();
    IntArrayRef slicedValueSizes = at::indexing::slicePrefix1sSize(valueSizes);
    torch::autograd::Variable valuesSliced;
    if (!valueSizes.equals(slicedValueSizes)) {
      valuesSliced = value.view(slicedValueSizes);
    } else {
      valuesSliced = value;
    }
    at::indexing::dispatch_index_put_(
        sliced, std::move(variableIndices), valuesSliced);
    return 0;
  }
  END_HANDLE_TH_ERRORS_RET(-1)
}

} // namespace autograd
} // namespace torch<|MERGE_RESOLUTION|>--- conflicted
+++ resolved
@@ -33,14 +33,9 @@
 
 Py_ssize_t THPVariable_length(PyObject* self) {
   HANDLE_TH_ERRORS
-<<<<<<< HEAD
   if (has_torch_function(self)) {
-    py::object ret = py::reinterpret_steal<py::object>(handle_torch_function(self, "__len__"));
-=======
-  if (check_has_torch_function(self)) {
     py::object ret = py::reinterpret_steal<py::object>(
         handle_torch_function(self, "__len__"));
->>>>>>> 46ad86bd
     Py_ssize_t length = PyLong_AsSsize_t(ret.ptr());
     if (PyErr_Occurred()) {
       throw python_error();
@@ -59,22 +54,19 @@
 // and tuples of those types. We also handle bools as if they were a
 // Variable[ByteTensor].
 
-static inline int64_t count_specified_dimensions(PyObject* index, bool skip_torch_function) {
+static inline int64_t count_specified_dimensions(
+    PyObject* index,
+    bool skip_torch_function) {
   // Count the number of indexed dimensions (everything but ellipsis and None)
   // -1 is a sentinel for __torch_function__
   int64_t count = 0;
   auto size =
       PyTuple_GET_SIZE(index); // NOLINT(cppcoreguidelines-pro-type-cstyle-cast)
   for (Py_ssize_t i = 0; i < size; i++) {
-<<<<<<< HEAD
-    PyObject* obj = PyTuple_GET_ITEM(index, i); // NOLINT(cppcoreguidelines-pro-type-cstyle-cast)
-    if (!skip_torch_function && check_has_torch_function(obj)) return -1;
-=======
     PyObject* obj = PyTuple_GET_ITEM(
         index, i); // NOLINT(cppcoreguidelines-pro-type-cstyle-cast)
-    if (!THPVariable_CheckExact(obj) && check_has_torch_function(obj))
+    if (!skip_torch_function && check_has_torch_function(obj))
       return -1;
->>>>>>> 46ad86bd
     if (THPVariable_Check(obj)) {
       const auto& var = THPVariable_Unpack(obj);
       const auto& var_scalar_type = var.scalar_type();
@@ -382,7 +374,8 @@
   THPObjectPtr holder = wrapTuple(index);
 
   variable_list variableIndices;
-  int64_t specified_dims = count_specified_dimensions(holder.get(), skip_torch_function);
+  int64_t specified_dims =
+      count_specified_dimensions(holder.get(), skip_torch_function);
   if (specified_dims == -1) {
     return handle_torch_function_indexing(self, holder.get());
   }
@@ -438,16 +431,9 @@
   if (py_value == nullptr) {
     throw TypeError("Tensor does not support deleting items");
   }
-<<<<<<< HEAD
   const bool skip_torch_function = should_skip_torch_function();
-  if (!skip_torch_function && (
-      check_has_torch_function(self) ||
-      check_has_torch_function(py_value))) {
-=======
-  if ((!THPVariable_CheckExact(self) && check_has_torch_function(self)) ||
-      (!THPVariable_CheckExact(py_value) &&
-       check_has_torch_function(py_value))) {
->>>>>>> 46ad86bd
+  if (!skip_torch_function &&
+      (check_has_torch_function(self) || check_has_torch_function(py_value))) {
     py::object ret = py::reinterpret_steal<py::object>(
         handle_torch_function_indexing(self, index, py_value));
     return 0;
@@ -519,7 +505,8 @@
   THPObjectPtr holder = wrapTuple(index);
 
   variable_list variableIndices;
-  int64_t specified_dims = count_specified_dimensions(holder.get(), skip_torch_function);
+  int64_t specified_dims =
+      count_specified_dimensions(holder.get(), skip_torch_function);
   if (specified_dims == -1) {
     py::object val = py::reinterpret_steal<py::object>(
         handle_torch_function_indexing(self, index, py_value));
