#include <ATen/ATen.h>
#include <ATen/cuda/CUDAConfig.h>
#include <unordered_set>
#if AT_CUDNN_ENABLED()

#include <ATen/native/cudnn/Macros.h>

#endif
#include <ATen/cuda/CUDAContext.h>
#include <ATen/cuda/CUDAGeneratorImpl.h>
#include <ATen/cuda/CachingHostAllocator.h>
#include <ATen/cuda/Sleep.h>
#include <ATen/cuda/detail/CUDAHooks.h>
#include <ATen/cuda/jiterator.h>
#include <c10/core/StorageImpl.h>
#include <c10/cuda/CUDACachingAllocator.h>
#include <c10/cuda/CUDAFunctions.h>
#include <ATen/cuda/CUDAGraphsUtils.cuh>

#ifdef USE_NCCL
#include <torch/csrc/cuda/python_nccl.h>
#endif
#include <c10/util/CallOnce.h>
#include <c10/util/irange.h>

#include <torch/csrc/CudaIPCTypes.h>
#include <torch/csrc/Generator.h>
#include <torch/csrc/cuda/CUDAPluggableAllocator.h>
#include <torch/csrc/cuda/THCP.h>
#include <torch/csrc/cuda/python_comm.h>
#include <torch/csrc/python_headers.h>
#include <torch/csrc/utils/cuda_lazy_init.h>
#include <torch/csrc/utils/pybind.h>
#include <torch/csrc/utils/pycfunction_helpers.h>
#include <torch/csrc/utils/python_numbers.h>
#include <torch/csrc/utils/python_strings.h>

#include <array>
#include <chrono>
#include <iostream>
#include <sstream>
#include <thread>
#include <unordered_map>

#ifndef WIN32
#include <pthread.h>
#endif

using namespace torch;

static bool in_bad_fork = false; // True for children forked after cuda init

#ifndef WIN32
// Called in the forked child if cuda has already been initialized
static void forked_child() {
  in_bad_fork = true;
  torch::utils::set_requires_cuda_init(true);
}
#endif

// Should be called before the first cuda call.
// Note: This is distinct from initExtension because a stub cuda implementation
// has some working functions (e.g. device_count) but cannot fully initialize.
static void poison_fork() {
#ifndef WIN32
  static c10::once_flag flag;
  c10::call_once(flag, [] { pthread_atfork(nullptr, nullptr, forked_child); });
#endif
}

////////////////////////////////////////////////////////////////////////////////
// CUDA management methods
////////////////////////////////////////////////////////////////////////////////

void THCPModule_setDevice(int device) {
  c10::cuda::set_device(static_cast<c10::DeviceIndex>(device));
}

PyObject* THCPModule_setDevice_wrap(PyObject* self, PyObject* arg) {
  HANDLE_TH_ERRORS
  THPUtils_assert(THPUtils_checkLong(arg), "invalid argument to setDevice");
  int64_t device = THPUtils_unpackLong(arg);

  torch::utils::cuda_lazy_init();
  THCPModule_setDevice(device);

  Py_RETURN_NONE;
  END_HANDLE_TH_ERRORS
}

PyObject* THCPModule_exchangeDevice(PyObject* self, PyObject* arg) {
  HANDLE_TH_ERRORS
  TORCH_CHECK(THPUtils_checkLong(arg), "invalid argument to exchangeDevice");
  int64_t device = THPUtils_unpackLong(arg);
  if (device < 0) {
    return THPUtils_packInt32(-1);
  }

  torch::utils::cuda_lazy_init();
  auto current_device = c10::cuda::current_device();
  if (current_device != device) {
    THCPModule_setDevice(device);
  }

  return THPUtils_packInt32(static_cast<int>(current_device));
  END_HANDLE_TH_ERRORS
}

PyObject* THCPModule_getDevice_wrap(PyObject* self, PyObject* noargs) {
  HANDLE_TH_ERRORS
  torch::utils::cuda_lazy_init();
  // NOLINTNEXTLINE(bugprone-signed-char-misuse)
  auto device = static_cast<int>(c10::cuda::current_device());
  return THPUtils_packInt32(device);
  END_HANDLE_TH_ERRORS
}

PyObject* THCPModule_canDeviceAccessPeer_wrap(PyObject* self, PyObject* args) {
  HANDLE_TH_ERRORS
  PyObject* arg1 = nullptr;
  PyObject* arg2 = nullptr;
  if (!PyArg_ParseTuple(args, "OO", &arg1, &arg2)) {
    THPUtils_invalidArguments(
        args,
        nullptr,
        "can_device_peer_access",
        1,
        "(int device, int peer_device);");
    return nullptr;
  }
  THPUtils_assert(
      THPUtils_checkLong(arg1), "invalid argument to canDeviceAccessPeer");
  THPUtils_assert(
      THPUtils_checkLong(arg2), "invalid argument to canDeviceAccessPeer");
  int64_t device = THPUtils_unpackLong(arg1);
  int64_t peer_device = THPUtils_unpackLong(arg2);

  torch::utils::cuda_lazy_init();
  auto can_access = at::cuda::canDeviceAccessPeer(device, peer_device);
  return PyBool_FromLong(can_access);
  END_HANDLE_TH_ERRORS
}

PyObject* THCPModule_getDeviceCount_wrap(PyObject* self, PyObject* noargs) {
  HANDLE_TH_ERRORS
  poison_fork();
  return THPUtils_packUInt64(at::cuda::device_count());
  END_HANDLE_TH_ERRORS
}

PyObject* THCPModule_getArchFlags(PyObject* self, PyObject* noargs) {
  HANDLE_TH_ERRORS
  poison_fork();
#ifdef CUDA_ARCH_FLAGS
  static const char* flags = C10_STRINGIZE(CUDA_ARCH_FLAGS);
  return THPUtils_packString(flags);
#else
  Py_RETURN_NONE;
#endif
  END_HANDLE_TH_ERRORS
}

static PyObject* THCPModule_isInBadFork(PyObject* self, PyObject* noargs) {
  HANDLE_TH_ERRORS
  return PyBool_FromLong(in_bad_fork);
  END_HANDLE_TH_ERRORS
}

PyObject* THCPModule_getCurrentStream_wrap(
    PyObject* /* unused */,
    PyObject* device_index) {
  HANDLE_TH_ERRORS
  THPUtils_assert(
      THPUtils_checkLong(device_index), "invalid argument to getCurrentStream");
  int64_t device = THPUtils_unpackLong(device_index);
  auto stream = at::cuda::getCurrentCUDAStream(device);
  PyObject* output_tuple = PyTuple_New(3);
  PyTuple_SetItem(
      output_tuple, 0, THPUtils_packInt64(static_cast<int64_t>(stream.id())));
  PyTuple_SetItem(
      output_tuple,
      1,
      THPUtils_packInt64(static_cast<int64_t>(stream.device_index())));
  PyTuple_SetItem(
      output_tuple,
      2,
      THPUtils_packInt64(static_cast<int64_t>(stream.device_type())));
  return output_tuple;
  END_HANDLE_TH_ERRORS
}

PyObject* THCPModule_getCurrentStream_raw(
    PyObject* /* unused */,
    PyObject* device_index) {
  HANDLE_TH_ERRORS
  THPUtils_assert(
      THPUtils_checkLong(device_index), "invalid argument to getCurrentStream");
  int64_t device = THPUtils_unpackLong(device_index);
  return PyLong_FromVoidPtr(at::cuda::getCurrentCUDAStream(device).stream());
  END_HANDLE_TH_ERRORS
}

PyObject* THCPModule_getDefaultStream_wrap(
    PyObject* /* unused */,
    PyObject* device_index) {
  HANDLE_TH_ERRORS
  THPUtils_assert(
      THPUtils_checkLong(device_index), "invalid argument to getDefaultStream");
  int64_t device = THPUtils_unpackLong(device_index);
  auto stream = at::cuda::getDefaultCUDAStream(device);
  PyObject* output_tuple = PyTuple_New(3);
  PyTuple_SetItem(
      output_tuple, 0, THPUtils_packInt64(static_cast<int64_t>(stream.id())));
  PyTuple_SetItem(
      output_tuple,
      1,
      THPUtils_packInt64(static_cast<int64_t>(stream.device_index())));
  PyTuple_SetItem(
      output_tuple,
      2,
      THPUtils_packInt64(static_cast<int64_t>(stream.device_type())));
  return output_tuple;
  END_HANDLE_TH_ERRORS
}

PyObject* THCPModule_setStream_wrap(
    PyObject* self,
    PyObject* args,
    PyObject* kwargs) {
  HANDLE_TH_ERRORS
  int64_t stream_id = 0;
  int64_t device_index = 0;
  int64_t device_type = 0;

  // NOLINTNEXTLINE(modernize-avoid-c-arrays,cppcoreguidelines-avoid-c-arrays)
  constexpr char* kwlist[] = {
      "stream_id", "device_index", "device_type", nullptr};
  if (!PyArg_ParseTupleAndKeywords(
          args,
          kwargs,
          "|LLL",
          const_cast<char**>(kwlist),
          &stream_id,
          &device_index,
          &device_type)) {
  }

  auto stream = at::cuda::CUDAStream::unpack3(
      stream_id, device_index, static_cast<c10::DeviceType>(device_type));

  // NOLINTNEXTLINE(bugprone-signed-char-misuse)
  auto device = static_cast<int>(c10::cuda::current_device());
  if (device != stream.device_index()) {
    THCPModule_setDevice(stream.device_index());
  }
  at::cuda::setCurrentCUDAStream(stream);
  Py_RETURN_NONE;
  END_HANDLE_TH_ERRORS
}

PyObject* THCPModule_getCompiledVersion(PyObject* self, PyObject* noargs) {
#if defined(USE_ROCM)
  return THPUtils_packInt64((int64_t)ROCM_VERSION);
#else
  return THPUtils_packInt64((int64_t)CUDA_VERSION);
#endif
}

PyObject* THCPModule_cudaHostAllocator(PyObject* _unused, PyObject* noargs) {
  HANDLE_TH_ERRORS
  c10::Allocator* allocator = at::cuda::getCachingHostAllocator();
  return PyLong_FromVoidPtr(allocator);
  END_HANDLE_TH_ERRORS
}

PyObject* THCPModule_cudaCachingAllocator_raw_alloc(
    PyObject* _unused,
    PyObject* args) {
  HANDLE_TH_ERRORS
  PyObject* size_o = nullptr;
  PyObject* stream_o = nullptr;
  if (!PyArg_ParseTuple(args, "OO", &size_o, &stream_o)) {
    THPUtils_invalidArguments(
        args,
        nullptr,
        "caching_allocator_alloc",
        1,
        "(ssize_t size, intptr_t stream);");
    return nullptr;
  }
  auto size = PyLong_AsSsize_t(size_o);
  // NOLINTNEXTLINE(cppcoreguidelines-init-variables)
  cudaStream_t stream = static_cast<cudaStream_t>(PyLong_AsVoidPtr(stream_o));
  // NOLINTNEXTLINE(cppcoreguidelines-init-variables)
  void* mem =
      c10::cuda::CUDACachingAllocator::raw_alloc_with_stream(size, stream);
  return PyLong_FromVoidPtr(mem);
  END_HANDLE_TH_ERRORS
}

// Unpack a PyObject to at::Scalar, throw an exception if it fails
at::Scalar as_scalar(PyObject* arg) {
  // Zero-dim tensors are converted to Scalars as-is. Note this doesn't
  // currently handle most NumPy scalar types except np.float64.
  if (THPVariable_Check(arg)) {
    return THPVariable_Unpack(arg).item();
  }

  if (THPUtils_checkLong(arg)) {
    return at::Scalar(static_cast<int64_t>(THPUtils_unpackLong(arg)));
  }

  if (PyBool_Check(arg)) {
    return at::Scalar(THPUtils_unpackBool(arg));
  }

  if (PyComplex_Check(arg)) {
    return at::Scalar(THPUtils_unpackComplexDouble(arg));
  }
  return at::Scalar(THPUtils_unpackDouble(arg));
}

// Entrypoint for the callable created by torch.cuda.jiterator
// See jiterator.py for more details
PyObject* THCPModule_cudaJiteratorCompileAndLaunchKernel(
    PyObject* _unused,
    PyObject* args) {
  HANDLE_TH_ERRORS

  PyObject* code_string_o = nullptr;
  PyObject* kernel_name_o = nullptr;
  PyObject* return_by_ref_o = nullptr;
  PyObject* num_outputs_o = nullptr;
  PyObject* tensors_o = nullptr;
  PyObject* kwargs_o = nullptr;
  if (!PyArg_ParseTuple(
          args,
          "OOOOO|O",
          &code_string_o,
          &kernel_name_o,
          &return_by_ref_o,
          &num_outputs_o,
          &tensors_o,
          &kwargs_o)) {
    return nullptr;
  }

  const std::string code_string = THPUtils_unpackString(code_string_o);
  const std::string kernel_name = THPUtils_unpackString(kernel_name_o);
  const bool return_by_ref = THPUtils_unpackBool(return_by_ref_o);
  const int num_outputs = static_cast<int>(THPUtils_unpackLong(num_outputs_o));

  THPUtils_assert(
      PyTuple_Check(tensors_o),
      "tensors argument is expected to "
      "be a tuple, but got %s",
      THPUtils_typename(tensors_o));
  Py_ssize_t num_tensors = PyTuple_GET_SIZE(tensors_o);

  c10::SmallVector<at::Tensor> tensors;
  for (const auto i : c10::irange(num_tensors)) {
    PyObject* _tensor = PyTuple_GET_ITEM(tensors_o, i);
    THPUtils_assert(
        THPVariable_Check(_tensor),
        "%d of input tensors tuple is not a Tensor",
        i);

    tensors.emplace_back(THPVariable_Unpack(_tensor));
  }

  c10::SmallVector<at::Scalar> extra_args;
  PyObject* key = nullptr;
  PyObject* value = nullptr;
  Py_ssize_t pos = 0;
  while (PyDict_Next(kwargs_o, &pos, &key, &value)) {
    extra_args.emplace_back(as_scalar(value));
  }

  c10::SmallVector<at::Tensor> outputs = at::cuda::CompileAndLaunchKernel(
      code_string,
      kernel_name,
      num_outputs,
      tensors,
      extra_args,
      return_by_ref);

  if (num_outputs == 1) {
    return THPVariable_Wrap(outputs[0]);
  } else {
    PyObject* output_tuple = PyTuple_New(num_outputs);
    for (int i = 0; i < num_outputs; ++i) {
      PyTuple_SetItem(output_tuple, i, THPVariable_Wrap(outputs[i]));
    }
    return output_tuple;
  }

  END_HANDLE_TH_ERRORS
}

PyObject* THCPModule_cudaCachingAllocator_raw_delete(
    PyObject* _unused,
    PyObject* obj) {
  HANDLE_TH_ERRORS
  void* mem_ptr = PyLong_AsVoidPtr(obj);
  c10::cuda::CUDACachingAllocator::raw_delete(mem_ptr);
  Py_RETURN_NONE;
  END_HANDLE_TH_ERRORS
}

PyObject* THCPModule_cudaCachingAllocator_set_allocator_settings(
    PyObject* _unused,
    PyObject* env) {
  HANDLE_TH_ERRORS
  c10::cuda::CUDACachingAllocator::setAllocatorSettings(
      THPUtils_unpackString(env));
  Py_RETURN_NONE;
  END_HANDLE_TH_ERRORS
}

PyObject* THCPModule_getAllocatorBackend(PyObject* _unused, PyObject* noargs) {
  HANDLE_TH_ERRORS
  return THPUtils_packString(c10::cuda::CUDACachingAllocator::name());
  END_HANDLE_TH_ERRORS
}

PyObject* THCPModule_cudaSynchronize(PyObject* _unused, PyObject* noargs) {
  HANDLE_TH_ERRORS
  c10::cuda::device_synchronize();
  Py_RETURN_NONE;
  END_HANDLE_TH_ERRORS
}

PyObject* THCPModule_cudaIPCCollect(PyObject* _unused, PyObject* noargs) {
  HANDLE_TH_ERRORS
  torch::CudaIPCCollect();
  Py_RETURN_NONE;
  END_HANDLE_TH_ERRORS
}

PyObject* THCPModule_cudaSleep(PyObject* _unused, PyObject* cycles) {
  HANDLE_TH_ERRORS
  THPUtils_assert(
      THPUtils_checkLong(cycles), "torch.cuda._sleep(): expected 'int'");
  at::cuda::sleep(THPUtils_unpackLong(cycles));
  Py_RETURN_NONE;
  END_HANDLE_TH_ERRORS
}

// We need to ensure that as long as a thread will NEVER loose the GIL as long
// as it holds the CUDA mutex. Otherwise another thread might be scheduled and
// try to e.g. allocate a new tensor which will cause a deadlock. It's enough to
// have a single global, because it can be only set once (cudaMutex is not
// recursive) by the thread that owns the mutex (obviously there can be only one
// such thread).
static PyGILState_STATE cudaMutexGILState;

PyObject* THCPModule_cudaLockMutex(PyObject* module, PyObject* noargs) {
  auto mutex = c10::cuda::getFreeMutex();
  // This has to be a busy loop because we **absolutely need to** hold the GIL
  // or it's a recipe for a deadlock otherwise (if we let other Python threads
  // run while we have the cudaMutex, but not the GIL, they might try to e.g.
  // free a CUDA tensor and acquire the cudaMutex without giving up the GIL,
  // because it happens deep within THC).
  while (true) {
    if (mutex->try_lock())
      break;
    {
      pybind11::gil_scoped_release no_gil;
      std::this_thread::sleep_for(std::chrono::microseconds(10));
    }
  }

  cudaMutexGILState = PyGILState_Ensure();
  Py_RETURN_NONE;
}

PyObject* THCPModule_cudaUnlockMutex(PyObject* module, PyObject* noargs) {
  auto mutex = c10::cuda::getFreeMutex();
  PyGILState_Release(cudaMutexGILState);
  mutex->unlock();
  Py_RETURN_NONE;
}

PyObject* THCPModule_hasPrimaryContext(PyObject* _unused, PyObject* arg) {
  HANDLE_TH_ERRORS
  THPUtils_assert(
      THPUtils_checkLong(arg), "invalid argument to has_primary_context");
  int64_t device_index = static_cast<int64_t>(THPUtils_unpackLong(arg));
  if (at::cuda::detail::hasPrimaryContext(device_index)) {
    Py_RETURN_TRUE;
  } else {
    Py_RETURN_FALSE;
  }
  END_HANDLE_TH_ERRORS
}

PyObject* THCPModule_setMemoryFraction(PyObject* _unused, PyObject* args) {
  HANDLE_TH_ERRORS
  PyObject* fraction_o = nullptr;
  PyObject* device_o = nullptr;
  if (!PyArg_ParseTuple(args, "OO", &fraction_o, &device_o)) {
    THPUtils_invalidArguments(
        args,
        nullptr,
        "set_memory_fraction",
        1,
        "(double fraction, int device);");
    return nullptr;
  }
  double fraction = PyFloat_AsDouble(fraction_o);
  int64_t device = PyLong_AsLongLong(device_o);

  c10::cuda::CUDACachingAllocator::setMemoryFraction(fraction, device);
  END_HANDLE_TH_ERRORS
  Py_RETURN_NONE;
}

PyObject* THCPModule_emptyCache(PyObject* _unused, PyObject* noargs) {
  HANDLE_TH_ERRORS
  c10::cuda::CUDACachingAllocator::emptyCache();
  END_HANDLE_TH_ERRORS
  Py_RETURN_NONE;
}

PyObject* THCPModule_memoryStats(PyObject* _unused, PyObject* arg) {
  HANDLE_TH_ERRORS
  THPUtils_assert(
      THPUtils_checkLong(arg), "invalid argument to memory_allocated");
  const int device = (int)THPUtils_unpackLong(arg);

  using c10::cuda::CUDACachingAllocator::DeviceStats;
  using c10::cuda::CUDACachingAllocator::Stat;
  using c10::cuda::CUDACachingAllocator::StatArray;
  using c10::cuda::CUDACachingAllocator::StatType;

  const auto statToDict = [](const Stat& stat) {
    py::dict dict;

    dict["current"] = stat.current;
    dict["peak"] = stat.peak;
    dict["allocated"] = stat.allocated;
    dict["freed"] = stat.freed;
    return dict;
  };

  const auto statArrayToDict = [=](const StatArray& statArray) {
    const std::array<const char*, static_cast<size_t>(StatType::NUM_TYPES)>
        statTypeNames = {"all", "small_pool", "large_pool"};
    py::dict dict;
    for (const auto i : c10::irange(statTypeNames.size())) {
      dict[statTypeNames[i]] = statToDict(statArray[i]);
    }
    return dict;
  };

  const DeviceStats stats =
      c10::cuda::CUDACachingAllocator::getDeviceStats(device);

  py::dict result;
  result["num_alloc_retries"] = stats.num_alloc_retries;
  result["num_ooms"] = stats.num_ooms;
  result["max_split_size"] = stats.max_split_size;
  result["allocation"] = statArrayToDict(stats.allocation);
  result["segment"] = statArrayToDict(stats.segment);
  result["active"] = statArrayToDict(stats.active);
  result["inactive_split"] = statArrayToDict(stats.inactive_split);
  result["allocated_bytes"] = statArrayToDict(stats.allocated_bytes);
  result["reserved_bytes"] = statArrayToDict(stats.reserved_bytes);
  result["active_bytes"] = statArrayToDict(stats.active_bytes);
  result["inactive_split_bytes"] = statArrayToDict(stats.inactive_split_bytes);
  result["requested_bytes"] = statArrayToDict(stats.requested_bytes);
  result["oversize_allocations"] = statToDict(stats.oversize_allocations);
  result["oversize_segments"] = statToDict(stats.oversize_segments);

  return result.release().ptr();
  END_HANDLE_TH_ERRORS
}

PyObject* THCPModule_resetAccumulatedMemoryStats(
    PyObject* _unused,
    PyObject* arg) {
  HANDLE_TH_ERRORS
  THPUtils_assert(
      THPUtils_checkLong(arg),
      "invalid argument to reset_accumulated_memory_stats");
  const int device = (int)THPUtils_unpackLong(arg);
  c10::cuda::CUDACachingAllocator::resetAccumulatedStats(device);
  END_HANDLE_TH_ERRORS
  Py_RETURN_NONE;
}

PyObject* THCPModule_resetPeakMemoryStats(PyObject* _unused, PyObject* arg) {
  HANDLE_TH_ERRORS
  THPUtils_assert(
      THPUtils_checkLong(arg), "invalid argument to reset_peak_memory_stats");
  const int device = (int)THPUtils_unpackLong(arg);
  c10::cuda::CUDACachingAllocator::resetPeakStats(device);
  END_HANDLE_TH_ERRORS
  Py_RETURN_NONE;
}

struct Frame {
  PyCodeObject* code;
  int lasti;
};

struct StackContext : public c10::cuda::CUDACachingAllocator::Context {
  std::vector<Frame> frames;
  // Empty if cpp traces weren't enabled
  std::string cpp_frames;
  ~StackContext() {
    py::gil_scoped_acquire acquire;
    for (auto& f : frames) {
      Py_XDECREF((PyObject*)f.code);
    }
  }
  static std::shared_ptr<StackContext> _gather() {
    py::gil_scoped_acquire acquire;
    auto r = std::make_shared<StackContext>();
    PyFrameObject* f = PyEval_GetFrame();
    Py_XINCREF(f);
    while (f) {
      r->frames.emplace_back(Frame{PyFrame_GetCode(f), PyFrame_GetLasti(f)});
      auto f_back = PyFrame_GetBack(f);
      Py_XDECREF(f);
      f = f_back;
    }
    return r;
  }
  static std::shared_ptr<c10::cuda::CUDACachingAllocator::Context> gather() {
    return _gather();
  }
  static std::shared_ptr<c10::cuda::CUDACachingAllocator::Context>
  gather_with_cpp() {
    auto r = _gather();
    r->cpp_frames = c10::get_backtrace();
    return std::move(r);
  }
};

PyObject* THCPModule_memorySnapshot(PyObject* _unused, PyObject* noargs) {
  HANDLE_TH_ERRORS

  using c10::cuda::CUDACachingAllocator::BlockInfo;
  using c10::cuda::CUDACachingAllocator::History;
  using c10::cuda::CUDACachingAllocator::SegmentInfo;

  py::str device_s = "device";
  py::str address_s = "address";
  py::str total_size_s = "total_size";
  py::str allocated_size_s = "allocated_size";
  py::str active_size_s = "active_size";
  py::str requested_size_s = "requested_size";
  py::str stream_s = "stream";
  py::str segment_type_s = "segment_type";
  py::str segment_pool_id = "segment_pool_id";
  py::str large_s = "large";
  py::str small_s = "small";
  py::str size_s = "size";
  py::str state_s = "state";
  py::str active_allocated_s = "active_allocated";
  py::str active_pending_free_s = "active_pending_free";
  py::str inactive_s = "inactive";
  py::str addr_s = "addr";
  py::str real_size_s = "real_size";
  py::str filename_s = "filename";
  py::str name_s = "name";
  py::str line_s = "line";
  py::str frames_s = "frames";
  py::str cpp_frames_s = "cpp_frames";
  py::str history_s = "history";
  py::str blocks_s = "blocks";

  std::unordered_map<StackContext*, py::list> cached_frames;
  const auto get_frames = [&](StackContext* sc) -> py::list {
    auto it = cached_frames.find(sc);
    if (it != cached_frames.end()) {
      return it->second;
    }
    py::list frames;
    for (auto& f : sc->frames) {
      py::dict frame;
      frame[filename_s] =
          py::reinterpret_borrow<py::object>(f.code->co_filename);
      frame[name_s] = py::reinterpret_borrow<py::object>(f.code->co_name);
      frame[line_s] = PyCode_Addr2Line(f.code, f.lasti);
      frames.append(std::move(frame));
    }
    cached_frames.insert({sc, frames});
    return frames;
  };

  const auto segmentInfoToDict = [&](const SegmentInfo& segmentInfo) {
    py::dict segmentDict;
    segmentDict[device_s] = segmentInfo.device;
    segmentDict[address_s] = segmentInfo.address;
    segmentDict[total_size_s] = segmentInfo.total_size;
    segmentDict[allocated_size_s] = segmentInfo.allocated_size;
    segmentDict[active_size_s] = segmentInfo.active_size;
    segmentDict[requested_size_s] = segmentInfo.requested_size;
    // we want the python objects to pickle easily so use an int to
    // represent the stream rather than a torch.cuda.stream object
    segmentDict[stream_s] = int64_t(segmentInfo.stream);
    segmentDict[segment_type_s] = (segmentInfo.is_large ? large_s : small_s);
    segmentDict[segment_pool_id] = segmentInfo.owner_private_pool_id;

    py::list blocks;
    for (const auto& blockInfo : segmentInfo.blocks) {
      py::dict blockDict;
      blockDict[size_s] = blockInfo.size;
      blockDict[requested_size_s] = blockInfo.requested_size;
      blockDict[state_s] =
          (blockInfo.allocated
               ? active_allocated_s
               : (blockInfo.active ? active_pending_free_s : inactive_s));
      if (blockInfo.history.size()) {
        py::list history;
        for (const History& h : blockInfo.history) {
          py::dict history_entry;
          history_entry[addr_s] = (int64_t)h.addr;
          history_entry[real_size_s] = h.real_size;
          if (h.context) {
            auto sc = (StackContext*)h.context.get();
            history_entry[frames_s] = get_frames(sc);
            if (!sc->cpp_frames.empty()) {
              history_entry[cpp_frames_s] = py::cast(sc->cpp_frames);
            }
          }
          history.append(std::move(history_entry));
        }
        blockDict[history_s] = std::move(history);
      }
      blocks.append(blockDict);
    }
    segmentDict[blocks_s] = blocks;

    return segmentDict;
  };

  auto snapshot = c10::cuda::CUDACachingAllocator::snapshot();
  py::list segments;

  for (const auto& segmentInfo : snapshot.segments) {
    segments.append(segmentInfoToDict(segmentInfo));
  }

  py::list traces;
  py::str action_s = "action";
  py::str alloc_s = "alloc";
  py::str free_requested_s = "free_requested";
  py::str free_completed_s = "free_completed";
  py::str segment_alloc_s = "segment_alloc";
  py::str segment_free_s = "segment_free";
  py::str snapshot_s = "snapshot";
  py::str oom_s = "oom";
  py::str device_free_s = "device_free";

  using namespace c10::cuda::CUDACachingAllocator;

  auto action_to_str = [&](TraceEntry::Action action) {
    switch (action) {
      case TraceEntry::ALLOC:
        return alloc_s;
      case TraceEntry::FREE_REQUESTED:
        return free_requested_s;
      case TraceEntry::FREE_COMPLETED:
        return free_completed_s;
      case TraceEntry::SEGMENT_ALLOC:
        return segment_alloc_s;
      case TraceEntry::SEGMENT_FREE:
        return segment_free_s;
      case TraceEntry::OOM:
        return oom_s;
      case TraceEntry::SNAPSHOT:
        return snapshot_s;
    }
    throw std::runtime_error("unreachable");
  };

  for (const auto& traceInfo : snapshot.device_traces) {
    py::list trace;
    for (const auto& te : traceInfo) {
      py::dict trace_entry;
      if (te.context_) {
        // without further compression frames can get really large on dump
        auto sc = (StackContext*)te.context_.get();
        trace_entry[frames_s] = get_frames(sc);
        if (!sc->cpp_frames.empty()) {
          trace_entry[cpp_frames_s] = py::cast(sc->cpp_frames);
        }
      }
      trace_entry[action_s] = action_to_str(te.action_);
      trace_entry[TraceEntry::OOM == te.action_ ? device_free_s : addr_s] =
          te.addr_;
      trace_entry[size_s] = te.size_;
      trace_entry[stream_s] = int64_t(te.stream_);
      trace.append(trace_entry);
    }
    traces.append(trace);
  }

  py::dict result;
  result["segments"] = segments;
  result["device_traces"] = traces;

  return result.release().ptr();
  END_HANDLE_TH_ERRORS
}

PyObject* THCPModule_attachOutOfMemoryObserver(
    PyObject* _unused,
    PyObject* observer) {
  HANDLE_TH_ERRORS
  Py_XINCREF(observer);
  auto obs = [observer](
                 int64_t device,
                 int64_t alloc,
                 int64_t device_allocated,
                 int64_t device_free) {
    py::gil_scoped_acquire g;
    PyObject* result = PyObject_CallFunction(
        observer, "LLLL", device, alloc, device_allocated, device_free);
    if (!result) {
      throw py::error_already_set();
    }
    Py_XDECREF(result);
  };
  c10::cuda::CUDACachingAllocator::attachOutOfMemoryObserver(std::move(obs));
  Py_RETURN_NONE;
  END_HANDLE_TH_ERRORS
}

PyObject* THCPModule_cudaSetSyncDebugMode(PyObject* _unused, PyObject* arg) {
  HANDLE_TH_ERRORS
  TORCH_WARN_ONCE(
      "Synchronization debug mode is a prototype feature and does not yet detect all "
      "synchronizing operations");
  THPUtils_assert(
      THPUtils_checkLong(arg), "invalid argument to set_sync_debug_mode");
  int64_t debug_mode = THPUtils_unpackLong(arg);
  TORCH_CHECK(
      debug_mode >= 0 && debug_mode <= 2,
      "invalid value of debug_mode, expected one of 0,1,2");
  c10::cuda::SyncDebugMode l;
  switch (debug_mode) {
    case 0:
      l = c10::cuda::SyncDebugMode::L_DISABLED;
      break;
    case 1:
      l = c10::cuda::SyncDebugMode::L_WARN;
      break;
    case 2:
      l = c10::cuda::SyncDebugMode::L_ERROR;
      break;
    default:
      l = c10::cuda::SyncDebugMode::L_DISABLED;
      break; // can't happen
  }
  c10::cuda::warning_state().set_sync_debug_mode(l);
  Py_RETURN_NONE;
  END_HANDLE_TH_ERRORS
}

PyObject* THCPModule_cudaGetSyncDebugMode(PyObject* self, PyObject* noargs) {
  HANDLE_TH_ERRORS
  auto debug_mode = c10::cuda::warning_state().get_sync_debug_mode();
  switch (debug_mode) {
    case c10::cuda::SyncDebugMode::L_DISABLED:
      return THPUtils_packInt32(0);
    case c10::cuda::SyncDebugMode::L_WARN:
      return THPUtils_packInt32(1);
    case c10::cuda::SyncDebugMode::L_ERROR:
      return THPUtils_packInt32(2);
    default:
      return THPUtils_packInt32(-1); // can't happen
  }
  END_HANDLE_TH_ERRORS
}

////////////////////////////////////////////////////////////////////////////////
// Cuda module initialization
////////////////////////////////////////////////////////////////////////////////

static void registerCudaDeviceProperties(PyObject* module) {
  // Add _cudaDevicePropertires class to torch._C
  auto m = py::handle(module).cast<py::module>();
  py::class_<cudaDeviceProp>(m, "_CudaDeviceProperties")
      .def_readonly("name", &cudaDeviceProp::name)
      .def_readonly("major", &cudaDeviceProp::major)
      .def_readonly("minor", &cudaDeviceProp::minor)
      .def_readonly("is_multi_gpu_board", &cudaDeviceProp::isMultiGpuBoard)
      .def_readonly("is_integrated", &cudaDeviceProp::integrated)
      .def_readonly(
          "multi_processor_count", &cudaDeviceProp::multiProcessorCount)
      .def_readonly("total_memory", &cudaDeviceProp::totalGlobalMem)
      .def("__repr__", [](const cudaDeviceProp& prop) {
        std::ostringstream stream;
        stream << "_CudaDeviceProperties(name='" << prop.name
               << "', major=" << prop.major << ", minor=" << prop.minor
               << ", total_memory=" << prop.totalGlobalMem / (1024 * 1024)
               << "MB, multi_processor_count=" << prop.multiProcessorCount
               << ")";
        return stream.str();
      });

  m.def(
      "_cuda_recordMemoryHistory",
      [](bool enabled,
         bool record_context,
         bool record_context_cpp,
         Py_ssize_t alloc_trace_max_entries,
         bool alloc_trace_record_context) {
        c10::cuda::CUDACachingAllocator::recordHistory(
            enabled,
            record_context ? (record_context_cpp ? StackContext::gather_with_cpp
                                                 : StackContext::gather)
                           : nullptr,
            alloc_trace_max_entries,
            alloc_trace_record_context);
      });
}

void no_op_delete(void* ptr){};

// We choose to ignore certain blocks that are currently allocated
// when we set the pool to its checkpoint. For those blocks, we need
// to swap out the deleter function of their corresponding blocks
// so that a deallocation is not triggered when they die.
void swapLiveStorageDeleterFns(
    const std::vector<c10::StorageImpl*>& stale_live_storages,
    std::unordered_set<void*> definitely_stale_pointers) {
  for (c10::StorageImpl* stale_storage : stale_live_storages) {
    auto ptr = stale_storage->data_ptr().get();
    auto allocated_pointer = definitely_stale_pointers.find(ptr);
    TORCH_CHECK(allocated_pointer != definitely_stale_pointers.end());
    auto t = c10::cuda::CUDACachingAllocator::get();
    bool succeeded = stale_storage->data_ptr().compare_exchange_deleter(
        t->raw_deleter(), &no_op_delete);

    TORCH_CHECK(
        succeeded,
        "Unexpected deleter function on storage, could not swap function");
  }
}

static void registerCudaPluggableAllocator(PyObject* module) {
  auto m = py::handle(module).cast<py::module>();

  py::class_<
      c10::cuda::CUDACachingAllocator::CUDAAllocator,
      std::shared_ptr<c10::cuda::CUDACachingAllocator::CUDAAllocator>>(
      m, "_cuda_CUDAAllocator");
  m.def("_cuda_getAllocator", []() {
    return py::cast(torch::cuda::CUDAPluggableAllocator::getCurrentAllocator());
  });

  m.def(
      "_cuda_changeCurrentAllocator",
      [](std::shared_ptr<c10::cuda::CUDACachingAllocator::CUDAAllocator>
             allocator) {
        torch::cuda::CUDAPluggableAllocator::changeCurrentAllocator(allocator);
      });
  py::class_<
      torch::cuda::CUDAPluggableAllocator::CUDAPluggableAllocator,
      c10::cuda::CUDACachingAllocator::CUDAAllocator,
      std::shared_ptr<
          torch::cuda::CUDAPluggableAllocator::CUDAPluggableAllocator>>(
      m, "_CUDAPluggableAllocator")
      .def(
          "set_init_fn",
          [](torch::cuda::CUDAPluggableAllocator::CUDAPluggableAllocator& self,
             uint64_t func_ptr) {
            using FuncType = void(int);
            std::function<FuncType> func =
                reinterpret_cast<FuncType*>(func_ptr);
            self.set_init_fn(func);
          })
      .def(
          "set_reset_fn",
          [](torch::cuda::CUDAPluggableAllocator::CUDAPluggableAllocator& self,
             uint64_t func_ptr) {
            using FuncType = void();
            std::function<FuncType> func =
                reinterpret_cast<FuncType*>(func_ptr);
            self.set_reset_fn(func);
          })
      .def(
          "set_memory_fraction_fn",
          [](torch::cuda::CUDAPluggableAllocator::CUDAPluggableAllocator& self,
             uint64_t func_ptr) {
            using FuncType = void(double, int);
            std::function<FuncType> func =
                reinterpret_cast<FuncType*>(func_ptr);
            self.set_memory_fraction_fn(func);
          })
      .def(
          "set_base_alloc_fn",
          [](torch::cuda::CUDAPluggableAllocator::CUDAPluggableAllocator& self,
             uint64_t func_ptr) {
            using FuncType = void*(void*, size_t*);
            std::function<FuncType> func =
                reinterpret_cast<FuncType*>(func_ptr);
            self.set_base_alloc_fn(func);
          })
      .def(
          "set_record_stream_fn",
          [](torch::cuda::CUDAPluggableAllocator::CUDAPluggableAllocator& self,
             uint64_t func_ptr) {
            using FuncType = void(void*, cudaStream_t);
            std::function<FuncType> func =
                reinterpret_cast<FuncType*>(func_ptr);
            self.set_record_stream_fn(func);
          })
      .def(
          "set_capture_begin_fn",
          [](torch::cuda::CUDAPluggableAllocator::CUDAPluggableAllocator& self,
             uint64_t func_ptr) {
            using FuncType =
                void(int, c10::cuda::CaptureId_t, c10::cuda::MempoolId_t);
            std::function<FuncType> func =
                reinterpret_cast<FuncType*>(func_ptr);
            self.set_capture_begin_fn(func);
          })
      .def(
          "set_capture_about_to_end_fn",
          [](torch::cuda::CUDAPluggableAllocator::CUDAPluggableAllocator& self,
             uint64_t func_ptr) {
            using FuncType = void(int, c10::cuda::CaptureId_t);
            std::function<FuncType> func =
                reinterpret_cast<FuncType*>(func_ptr);
            self.set_capture_about_to_end_fn(func);
          })
      .def(
          "set_capture_ended_fn",
          [](torch::cuda::CUDAPluggableAllocator::CUDAPluggableAllocator& self,
             uint64_t func_ptr) {
            using FuncType = void(int, c10::cuda::CaptureId_t);
            std::function<FuncType> func =
                reinterpret_cast<FuncType*>(func_ptr);
            self.set_capture_ended_fn(func);
          })
      .def(
          "set_capture_destroy_fn",
          [](torch::cuda::CUDAPluggableAllocator::CUDAPluggableAllocator& self,
             uint64_t func_ptr) {
            using FuncType = void(int, c10::cuda::MempoolId_t);
            std::function<FuncType> func =
                reinterpret_cast<FuncType*>(func_ptr);
            self.set_capture_destroy_fn(func);
          });
  m.def("_cuda_customAllocator", [](uint64_t malloc_ptr, uint64_t free_ptr) {
    using MallocFuncType = void*(size_t, int, cudaStream_t);
    using FreeFuncType = void(void*, size_t, int, cudaStream_t);
    std::function<MallocFuncType> malloc_fn =
        reinterpret_cast<MallocFuncType*>(malloc_ptr);
    std::function<FreeFuncType> free_fn =
        reinterpret_cast<FreeFuncType*>(free_ptr);
    return torch::cuda::CUDAPluggableAllocator::createCustomAllocator(
        malloc_fn, free_fn);
  });

  py::class_<
      c10::cuda::CUDACachingAllocator::AllocatorState,
      std::shared_ptr<c10::cuda::CUDACachingAllocator::AllocatorState>>(
      m, "_cuda_CUDAAllocator_AllocatorState");

  m.def("_cuda_getCheckpointState", [](int device, c10::cuda::MempoolId_t id) {
    return c10::cuda::CUDACachingAllocator::getCheckpointState(device, id);
  });

  m.def(
      "_cuda_setCheckpointPoolState",
      [](int device,
         std::shared_ptr<c10::cuda::CUDACachingAllocator::AllocatorState> pps,
         std::vector<at::Tensor> stale_tensors,
         std::vector<at::Tensor> tensors_to_add_deleters_to = {}) {
        // Could pass in Storage Pointers instead
        std::unordered_set<c10::StorageImpl*> ptr_set;
        // iterate on std::vector for determinism
        std::vector<c10::StorageImpl*> ptrs;
        for (const auto& ten : stale_tensors) {
          auto ptr = ten.storage().unsafeGetStorageImpl();
          if (!ptr_set.count(ptr)) {
            ptrs.push_back(ten.storage().unsafeGetStorageImpl());
            ptr_set.insert(ten.storage().unsafeGetStorageImpl());
          }
        }
        auto delta = c10::cuda::CUDACachingAllocator::setCheckpointPoolState(
            device, pps);
        auto& freed_pointers = delta.ptrs_freed;
        auto& allocd_pointers = delta.ptrs_allocated;

        std::unordered_set<void*> allocd_set(
            allocd_pointers.begin(), allocd_pointers.end());

        std::unordered_set<void*> freed_pointer_set;
        size_t definite_freed_count = 0;
        for (void* ptr : freed_pointers) {
          if (!allocd_set.count(ptr)) {
            definite_freed_count += 1;
          }
          freed_pointer_set.insert((ptr));
        }
<<<<<<< HEAD
        auto data_ptrs =
            c10::cuda::CUDACachingAllocator::setCheckpointPoolState(
                device, pps, ptrs);

        std::unordered_map<void*, c10::StorageImpl*> storages;
        for (auto& tensor : tensors_to_add_deleters_to) {
          storages[tensor.storage().data_ptr().get()] =
              tensor.storage().unsafeGetStorageImpl();
        }

        for (auto& data_ptr : data_ptrs) {
          auto storage_pair = storages.find(data_ptr.get());
          if (storage_pair != storages.end()) {
            auto ctx = storage_pair->second->data_ptr().get_context();
            TORCH_CHECK(ctx == nullptr, " Not expecting deleter function");

            auto curr_deleter = storage_pair->second->data_ptr().get_deleter();
            storage_pair->second->set_data_ptr_noswap(std::move(data_ptr));
          } else {
            data_ptr.release_context();
          }
        }
=======
        // that block has already been freed,
        // so even those this will error, so too will the allcoator
        // when the corresponding tensor dies because there is no
        // live tensor correponding to it
        TORCH_CHECK(
            ptr_set.size() >= definite_freed_count,
            "Any stale tensors which are being manually freed"
            " must be passed to set checkpoint");

        swapLiveStorageDeleterFns(ptrs, freed_pointer_set);
>>>>>>> 7662e715
      });
}

static void bindGetDeviceProperties(PyObject* module) {
  // Add method to torch.cuda
  auto m = py::handle(module).cast<py::module>();
  m.def(
      "_get_device_properties",
      [](int device) -> cudaDeviceProp* {
        return at::cuda::getDeviceProperties(device);
      },
      py::return_value_policy::reference);
}

// Callback for python part. Used for additional initialization of python
// classes
static PyObject* THCPModule_initExtension(PyObject* self, PyObject* noargs) {
#if C10_ASAN_ENABLED
  TORCH_WARN(
      "torch.cuda: your pytorch binary has address sanitizer (asan) built in, "
      "asan is currently not compatible with torch.cuda module, "
      "you might get unexpected behavior (eg. out of memory, crash, etc.), "
      "please rebuild pytorch without asan if you need to use this module");
#endif
  HANDLE_TH_ERRORS
  TORCH_INTERNAL_ASSERT(!in_bad_fork); // Handled at python level
  poison_fork();
  at::globalContext().lazyInitCUDA();

  auto m = THPObjectPtr(PyImport_ImportModule("torch.cuda"));
  if (!m)
    throw python_error();

  bool has_half = true;

  auto set_module_attr = [&](const char* name, PyObject* v) {
    // PyObject_SetAttrString doesn't steal reference. So no need to incref.
    if (PyObject_SetAttrString(m, name, v) < 0) {
      throw python_error();
    }
  };

  set_module_attr("has_magma", at::hasMAGMA() ? Py_True : Py_False);
  set_module_attr("has_half", has_half ? Py_True : Py_False);

  auto num_gpus = c10::cuda::device_count();
  auto default_cuda_generators = PyTuple_New(static_cast<Py_ssize_t>(num_gpus));
  for (const auto i : c10::irange(num_gpus)) {
    auto cast_gen = (THPGenerator*)THPGenerator_initDefaultGenerator(
        at::cuda::detail::getDefaultCUDAGenerator(i));
    // This reference is meant to be given away, so no need to incref here.
    PyTuple_SetItem(default_cuda_generators, i, (PyObject*)cast_gen);
  }
  set_module_attr("default_generators", default_cuda_generators);
  bindGetDeviceProperties(m);

  Py_RETURN_NONE;
  END_HANDLE_TH_ERRORS
}

PyObject* THCPModule_getCurrentBlasHandle_wrap(
    PyObject* self,
    PyObject* noargs) {
  HANDLE_TH_ERRORS
  // NOLINTNEXTLINE(cppcoreguidelines-init-variables)
  cublasHandle_t handle = at::cuda::getCurrentCUDABlasHandle();
  return PyLong_FromVoidPtr(handle);
  END_HANDLE_TH_ERRORS
}

static PyObject* THCPModule_clearBlasWorkspaces_wrap(
    PyObject* self,
    PyObject* noargs) {
  HANDLE_TH_ERRORS
  at::cuda::clearCublasWorkspaces();
  Py_RETURN_NONE;
  END_HANDLE_TH_ERRORS
}

PyObject* THCPModule_rocm_is_backward_pass(
    PyObject* _unused,
    PyObject* noargs) {
  HANDLE_TH_ERRORS
#if USE_ROCM
  if (at::ROCmBackwardPassGuard::is_backward_pass()) {
    Py_RETURN_TRUE;
  } else {
    Py_RETURN_FALSE;
  }
#else
  Py_RETURN_FALSE;
#endif
  END_HANDLE_TH_ERRORS
}

static PyObject* THCPModule_isCurrentStreamCapturing_wrap(
    PyObject* self,
    PyObject* noargs) {
  HANDLE_TH_ERRORS
  // If there's no cuda context, at::cuda::currentStreamCaptureStatus returns
  // CaptureStatus::None without initializing a context.
  if (at::cuda::currentStreamCaptureStatus() == at::cuda::CaptureStatus::None) {
    Py_RETURN_FALSE;
  } else {
    Py_RETURN_TRUE;
  }
  END_HANDLE_TH_ERRORS
}

PyObject* THCPModule_setBenchmarkLimitCuDNN(PyObject* _unused, PyObject* arg) {
  THPUtils_assert(
      THPUtils_checkLong(arg),
      "set_benchmark_limit_cudnn expects an int, "
      "but got %s",
      THPUtils_typename(arg));
  auto benchmark_limit = static_cast<int>(THPUtils_unpackLong(arg));
#if defined(USE_ROCM)
  TORCH_WARN_ONCE(
      "cuDNN Benchmark limit is not supported in MIOpen and will have no effect.");
#endif
#if AT_CUDNN_ENABLED()
#if HAS_CUDNN_V8()
  at::globalContext().setBenchmarkLimitCuDNN(benchmark_limit);
#else
  TORCH_WARN_ONCE(
      "cuDNN Benchmark limit is not supported with cuDNN v7 API and will have no effect.");
#endif
#endif
  Py_RETURN_NONE;
}

PyObject* THCPModule_benchmarkLimitCuDNN(PyObject* _unused, PyObject* noargs) {
  return THPUtils_packInt32(at::globalContext().benchmarkLimitCuDNN());
}

// NOLINTNEXTLINE(modernize-avoid-c-arrays,
// cppcoreguidelines-avoid-non-const-global-variables,
// cppcoreguidelines-avoid-c-arrays)
static struct PyMethodDef _THCPModule_methods[] = {
    {"_cuda_init", THCPModule_initExtension, METH_NOARGS, nullptr},
    {"_cuda_setDevice", THCPModule_setDevice_wrap, METH_O, nullptr},
    {"_cuda_exchangeDevice", THCPModule_exchangeDevice, METH_O, nullptr},
    {"_cuda_getDevice", THCPModule_getDevice_wrap, METH_NOARGS, nullptr},
    {"_cuda_getDeviceCount",
     THCPModule_getDeviceCount_wrap,
     METH_NOARGS,
     nullptr},
    {"_cuda_canDeviceAccessPeer",
     THCPModule_canDeviceAccessPeer_wrap,
     METH_VARARGS,
     nullptr},
    {"_cuda_getArchFlags", THCPModule_getArchFlags, METH_NOARGS, nullptr},
    {"_cuda_isInBadFork", THCPModule_isInBadFork, METH_NOARGS, nullptr},
    {"_cuda_getCurrentStream",
     THCPModule_getCurrentStream_wrap,
     METH_O,
     nullptr},
    {"_cuda_getCurrentRawStream",
     THCPModule_getCurrentStream_raw,
     METH_O,
     nullptr},
    {"_cuda_getDefaultStream",
     THCPModule_getDefaultStream_wrap,
     METH_O,
     nullptr},
    {"_cuda_getCurrentBlasHandle",
     THCPModule_getCurrentBlasHandle_wrap,
     METH_NOARGS,
     nullptr},
    {"_cuda_clearCublasWorkspaces",
     THCPModule_clearBlasWorkspaces_wrap,
     METH_NOARGS,
     nullptr},
    {"_cuda_isCurrentStreamCapturing",
     THCPModule_isCurrentStreamCapturing_wrap,
     METH_NOARGS,
     nullptr},
    {"_cuda_setStream",
     castPyCFunctionWithKeywords(THCPModule_setStream_wrap),
     METH_VARARGS | METH_KEYWORDS,
     nullptr},
    {"_cuda_getCompiledVersion",
     THCPModule_getCompiledVersion,
     METH_NOARGS,
     nullptr},
    {"_cuda_hasPrimaryContext", THCPModule_hasPrimaryContext, METH_O, nullptr},
    {"_cuda_setMemoryFraction",
     THCPModule_setMemoryFraction,
     METH_VARARGS,
     nullptr},
    {"_cuda_emptyCache", THCPModule_emptyCache, METH_NOARGS, nullptr},
    {"_cuda_memoryStats", THCPModule_memoryStats, METH_O, nullptr},
    {"_cuda_resetAccumulatedMemoryStats",
     THCPModule_resetAccumulatedMemoryStats,
     METH_O,
     nullptr},
    {"_cuda_resetPeakMemoryStats",
     THCPModule_resetPeakMemoryStats,
     METH_O,
     nullptr},
    {"_cuda_memorySnapshot", THCPModule_memorySnapshot, METH_NOARGS, nullptr},
    {"_cuda_attach_out_of_memory_observer",
     THCPModule_attachOutOfMemoryObserver,
     METH_O,
     nullptr},
    {"_cuda_cudaHostAllocator",
     THCPModule_cudaHostAllocator,
     METH_NOARGS,
     nullptr},
    {"_cuda_cudaCachingAllocator_raw_alloc",
     THCPModule_cudaCachingAllocator_raw_alloc,
     METH_VARARGS,
     nullptr},
    {"_cuda_cudaCachingAllocator_raw_delete",
     THCPModule_cudaCachingAllocator_raw_delete,
     METH_O,
     nullptr},
    {"_cuda_cudaCachingAllocator_set_allocator_settings",
     THCPModule_cudaCachingAllocator_set_allocator_settings,
     METH_O,
     nullptr},
    {"_cuda_getAllocatorBackend",
     THCPModule_getAllocatorBackend,
     METH_NOARGS,
     nullptr},
    {"_cuda_synchronize", THCPModule_cudaSynchronize, METH_NOARGS, nullptr},
    {"_cuda_ipc_collect", THCPModule_cudaIPCCollect, METH_NOARGS, nullptr},
    {"_cuda_sleep", THCPModule_cudaSleep, METH_O, nullptr},
    {"_cuda_lock_mutex", THCPModule_cudaLockMutex, METH_NOARGS, nullptr},
    {"_cuda_unlock_mutex", THCPModule_cudaUnlockMutex, METH_NOARGS, nullptr},
    {"_cuda_set_sync_debug_mode",
     THCPModule_cudaSetSyncDebugMode,
     METH_O,
     nullptr},
    {"_cuda_get_sync_debug_mode",
     THCPModule_cudaGetSyncDebugMode,
     METH_NOARGS,
     nullptr},
    {"_cuda_jiterator_compile_and_launch_kernel",
     THCPModule_cudaJiteratorCompileAndLaunchKernel,
     METH_VARARGS,
     nullptr},
    {"_cuda_get_cudnn_benchmark_limit",
     THCPModule_benchmarkLimitCuDNN,
     METH_NOARGS,
     nullptr},
    {"_cuda_set_cudnn_benchmark_limit",
     THCPModule_setBenchmarkLimitCuDNN,
     METH_O,
     nullptr},
#ifdef USE_NCCL
    {"_nccl_version", THCPModule_nccl_version, METH_NOARGS, nullptr},
    {"_nccl_unique_id", THCPModule_nccl_unique_id, METH_NOARGS, nullptr},
    {"_nccl_init_rank", THCPModule_nccl_init_rank, METH_VARARGS, nullptr},
    {"_nccl_reduce", THCPModule_nccl_reduce, METH_VARARGS, nullptr},
    {"_nccl_all_reduce", THCPModule_nccl_all_reduce, METH_VARARGS, nullptr},
    {"_nccl_broadcast", THCPModule_nccl_broadcast, METH_VARARGS, nullptr},
    {"_nccl_all_gather", THCPModule_nccl_all_gather, METH_VARARGS, nullptr},
    {"_nccl_reduce_scatter",
     THCPModule_nccl_reduce_scatter,
     METH_VARARGS,
     nullptr},
#endif
    {"_rocm_is_backward_pass",
     THCPModule_rocm_is_backward_pass,
     METH_NOARGS,
     nullptr},
    {nullptr}};

PyMethodDef* THCPModule_methods() {
  return _THCPModule_methods;
}

namespace torch {
namespace cuda {

namespace shared {

void initCudartBindings(PyObject* module);
void initNvtxBindings(PyObject* module);
#if defined(USE_CUDNN) || defined(USE_ROCM)
void initCudnnBindings(PyObject* module);
#endif

} // namespace shared

void initModule(PyObject* module) {
  python::initCommMethods(module);
  // As weird as it seems, this file is also compiled for ROCm,
  // so this condition might not always be true...
  shared::initCudartBindings(module);
  shared::initNvtxBindings(module);
#if defined(USE_CUDNN) || defined(USE_ROCM)
  shared::initCudnnBindings(module);
#endif
  registerCudaDeviceProperties(module);
  registerCudaPluggableAllocator(module);
}

} // namespace cuda
} // namespace torch<|MERGE_RESOLUTION|>--- conflicted
+++ resolved
@@ -926,7 +926,7 @@
 // when we set the pool to its checkpoint. For those blocks, we need
 // to swap out the deleter function of their corresponding blocks
 // so that a deallocation is not triggered when they die.
-void swapLiveStorageDeleterFns(
+void removeStorageDeleterFns(
     const std::vector<c10::StorageImpl*>& stale_live_storages,
     std::unordered_set<void*> definitely_stale_pointers) {
   for (c10::StorageImpl* stale_storage : stale_live_storages) {
@@ -940,6 +940,29 @@
     TORCH_CHECK(
         succeeded,
         "Unexpected deleter function on storage, could not swap function");
+  }
+}
+
+void addStorageDeleterFns(
+    std::vector<at::Tensor>& tensors_to_add_deleters_to,
+    c10::cuda::CUDACachingAllocator::CheckpointDelta& delta) {
+  std::unordered_map<void*, c10::StorageImpl*> storages;
+  for (auto& tensor : tensors_to_add_deleters_to) {
+    storages[tensor.storage().data_ptr().get()] =
+        tensor.storage().unsafeGetStorageImpl();
+  }
+
+  for (auto& data_ptr : delta.dataptrs_allocd) {
+    auto storage_pair = storages.find(data_ptr.get());
+    if (storage_pair != storages.end()) {
+      auto ctx = storage_pair->second->data_ptr().get_context();
+      TORCH_CHECK(ctx == nullptr, " Not expecting deleter function");
+
+      auto curr_deleter = storage_pair->second->data_ptr().get_deleter();
+      storage_pair->second->set_data_ptr_noswap(std::move(data_ptr));
+    } else {
+      data_ptr.release_context();
+    }
   }
 }
 
@@ -1088,11 +1111,12 @@
         auto delta = c10::cuda::CUDACachingAllocator::setCheckpointPoolState(
             device, pps);
         auto& freed_pointers = delta.ptrs_freed;
-        auto& allocd_pointers = delta.ptrs_allocated;
-
-        std::unordered_set<void*> allocd_set(
-            allocd_pointers.begin(), allocd_pointers.end());
-
+        auto& allocd_pointers = delta.dataptrs_allocd;
+
+        std::unordered_set<void*> allocd_set;
+        for (auto& data_ptr : delta.dataptrs_allocd) {
+          allocd_set.insert(data_ptr.get());
+        }
         std::unordered_set<void*> freed_pointer_set;
         size_t definite_freed_count = 0;
         for (void* ptr : freed_pointers) {
@@ -1101,30 +1125,6 @@
           }
           freed_pointer_set.insert((ptr));
         }
-<<<<<<< HEAD
-        auto data_ptrs =
-            c10::cuda::CUDACachingAllocator::setCheckpointPoolState(
-                device, pps, ptrs);
-
-        std::unordered_map<void*, c10::StorageImpl*> storages;
-        for (auto& tensor : tensors_to_add_deleters_to) {
-          storages[tensor.storage().data_ptr().get()] =
-              tensor.storage().unsafeGetStorageImpl();
-        }
-
-        for (auto& data_ptr : data_ptrs) {
-          auto storage_pair = storages.find(data_ptr.get());
-          if (storage_pair != storages.end()) {
-            auto ctx = storage_pair->second->data_ptr().get_context();
-            TORCH_CHECK(ctx == nullptr, " Not expecting deleter function");
-
-            auto curr_deleter = storage_pair->second->data_ptr().get_deleter();
-            storage_pair->second->set_data_ptr_noswap(std::move(data_ptr));
-          } else {
-            data_ptr.release_context();
-          }
-        }
-=======
         // that block has already been freed,
         // so even those this will error, so too will the allcoator
         // when the corresponding tensor dies because there is no
@@ -1134,8 +1134,9 @@
             "Any stale tensors which are being manually freed"
             " must be passed to set checkpoint");
 
-        swapLiveStorageDeleterFns(ptrs, freed_pointer_set);
->>>>>>> 7662e715
+        removeStorageDeleterFns(ptrs, freed_pointer_set);
+
+        addStorageDeleterFns(tensors_to_add_deleters_to, delta);
       });
 }
 
