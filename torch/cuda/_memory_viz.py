import pickle
import sys
import os
import io
import subprocess
import json
from functools import lru_cache
from typing import List, Tuple, Optional, Any, Dict

cache = lru_cache(None)

__all__ = ["format_flamegraph", "segments", "memory", "compare"]

def _frame_fmt(f, full_filename=False):
    i = f['line']
    fname = f['filename']
    if not full_filename:
        fname = fname.split('/')[-1]
    func = f['name']
    return f'{fname}:{i}:{func}'

def format_flamegraph(flamegraph_lines, flamegraph_script=None):
    if flamegraph_script is None:
        flamegraph_script = f'/tmp/{os.getuid()}_flamegraph.pl'
    if not os.path.exists(flamegraph_script):
        import urllib.request
        print(f"Downloading flamegraph.pl to: {flamegraph_script}")
        urllib.request.urlretrieve(
            'https://raw.githubusercontent.com/brendangregg/FlameGraph/master/flamegraph.pl', flamegraph_script)
        subprocess.run(['chmod', '+x', flamegraph_script])
    args = [flamegraph_script, '--countname', 'bytes']
    p = subprocess.Popen(args, stdin=subprocess.PIPE, stdout=subprocess.PIPE, encoding='utf-8')
    assert p.stdin is not None
    assert p.stdout is not None
    p.stdin.write(flamegraph_lines)
    p.stdin.close()
    result = p.stdout.read()
    p.stdout.close()
    p.wait()
    assert p.wait() == 0
    return result

def _write_blocks(f, prefix, blocks):
    for b in blocks:
        if 'history' not in b:
            f.write(f'{prefix};{b["state"]} {b["size"]}\n')
            continue
        accounted_for_size = 0
        for h in b['history']:
            sz = h['real_size']
            accounted_for_size += sz
            if 'frames' in h:
                frames = h['frames']
                if frames:
                    frame_s = ';'.join([_frame_fmt(f) for f in reversed(frames)])
                else:
                    frame_s = "<non-python>"
                f.write(f'{prefix};{b["state"]};{frame_s} {sz}\n')
            else:
                f.write(f'{prefix};{b["state"]};<no-context> {sz}\n')
        gaps = b['size'] - accounted_for_size
        if gaps:
            f.write(f'{prefix};{b["state"]};<gaps> {gaps}\n')

def segments(snapshot, format_flamegraph=format_flamegraph):
    f = io.StringIO()
    for seg in snapshot['segments']:
        prefix = f'stream_{seg["stream"]};seg_{seg["address"]}'
        _write_blocks(f, prefix, seg['blocks'])
    return format_flamegraph(f.getvalue())

def memory(snapshot, format_flamegraph=format_flamegraph):
    f = io.StringIO()
    for seg in snapshot['segments']:
        prefix = f'stream_{seg["stream"]}'
        _write_blocks(f, prefix, seg['blocks'])
    return format_flamegraph(f.getvalue())

def compare(before, after, format_flamegraph=format_flamegraph):
    def _seg_key(seg):
        return (seg['address'], seg['total_size'])

    def _seg_info(seg):
        return f'stream_{seg["stream"]};seg_{seg["address"]}'

    f = io.StringIO()

    before_segs = {_seg_key(seg) for seg in before}
    after_segs = {_seg_key(seg) for seg in after}

    print(f'only_before = {[a for a,_ in (before_segs - after_segs)]}')
    print(f'only_after = {[a for a,_ in (after_segs - before_segs)]}')

    for seg in before:
        if _seg_key(seg) not in after_segs:
            _write_blocks(f, f'only_before;{_seg_info(seg)}', seg['blocks'])

    for seg in after:
        if _seg_key(seg) not in before_segs:
            _write_blocks(f, f'only_after;{_seg_info(seg)}', seg['blocks'])

    return format_flamegraph(f.getvalue())

def _format_size(num):
    # https://stackoverflow.com/questions/1094841/get-human-readable-version-of-file-size
    for unit in ["", "Ki", "Mi", "Gi", "Ti", "Pi", "Ei", "Zi"]:
        if abs(num) < 1024.0:
            return f"{num:3.1f}{unit}B"
        num /= 1024.0
    return f"{num:.1f}YiB"

class Bytes:
    def __init__(self, value):
        self.value = value

    def __add__(self, rhs):
        return Bytes(self.value + rhs)

    def __repr__(self):
        return _format_size(self.value)

def calc_active(seg):
    return sum(b['size'] for b in seg['blocks'] if b['state'] == 'active_allocated')

def _report_free(free_external, free_internal):
    total = free_external + free_internal
    suffix = ''
    if total != 0:
        pct = (free_internal / total) * 100
        suffix = f' ({pct:.1f}% internal)'
    return f'{Bytes(total)}{suffix}'

PAGE_SIZE = 1024 * 1024 * 20
legend = f"""\

Legend:
    [a     ] - a segment in the allocator
     ^-- a page {Bytes(PAGE_SIZE)} of memory in the segment
    a-z: pages filled with a single block's content
    ' ': page is completely free
    *: page if completely full with multiple blocks
    0-9: page is partially full with tensors of multiple blocks (9 == 90% full)
    (X% internal) - of the free memory, X% is free because we rounded the size of the allocation.
"""

def segsum(data):
    """" Visually reports how the allocator has filled its segments. This printout can help debug fragmentation issues
    since free fragments will appear as gaps in this printout.  The amount of free space is reported for each segment.
    We distinguish between internal free memory which occurs because the allocator rounds the allocation size, and
    external free memory, which are the gaps between allocations in a segment.
    Args:
        data: snapshot dictionary created from _snapshot()

    """
    segments = []
    out = io.StringIO()
    out.write(f"Summary of segments >= {Bytes(PAGE_SIZE)} in size\n")
    total_reserved = 0
    total_allocated = 0
    free_external = 0
    free_internal = 0
    for seg in sorted(data['segments'], key=lambda x: (x['total_size'], calc_active(x))):
        total_reserved += seg['total_size']

        seg_free_external = 0
        seg_free_internal = 0
        seg_allocated = 0
        all_ranges = []
        boffset = 0
        for b in seg['blocks']:
            active = b['state'] == 'active_allocated'
            if 'history' in b:
                # use the more accureate real_size to account for internal fragmenetation if we have it
                for h in b['history']:
                    if active:
                        all_ranges.append((h['addr'] - seg['address'], h['real_size'], active))
                        seg_allocated += h['real_size']
                        assert len(b['history']) == 1
                        seg_free_internal += b['size'] - h['real_size']
            else:
                if active:
                    all_ranges.append((boffset, b['size'], True))
                    seg_allocated += b['size']
            if not active:
                seg_free_external += b['size']

            boffset += b['size']

        total_allocated += seg_allocated
        free_external += seg_free_external
        free_internal += seg_free_internal

        nseg = (seg['total_size'] - 1) // PAGE_SIZE + 1
        occupied = [' ' for _ in range(nseg)]
        frac = [0.0 for _ in range(nseg)]
        active_size = 0
        for i, (start_, size, active) in enumerate(all_ranges):
            active_size += size
            finish_ = (start_ + size)
            start = start_ // PAGE_SIZE
            finish = (finish_ - 1) // PAGE_SIZE + 1
            m = chr((ord('a' if active else 'A') + (i % 26)))
            for j in range(start, finish):
                s = max(start_, j * PAGE_SIZE)
                e = min(finish_, (j + 1) * PAGE_SIZE)
                frac[j] += (e - s) / PAGE_SIZE
                if occupied[j] != ' ':
                    occupied[j] = '0123456789*'[int(frac[j] * 10)]
                else:
                    occupied[j] = m
        stream = '' if seg['stream'] == 0 else f', stream_{seg["stream"]}'
        body = ''.join(occupied)
        assert seg_free_external + seg_free_internal + seg_allocated == seg['total_size']
        stream = f' stream_{seg["stream"]}' if seg['stream'] != 0 else ''
        if seg['total_size'] >= PAGE_SIZE:
            out.write(f'[{body}] {Bytes(seg["total_size"])} allocated, '
                      f'{_report_free(seg_free_external, seg_free_internal)} free{stream}\n')
    out.write(f'segments: {len(data["segments"])}\n')
    out.write(f'total_reserved: {Bytes(total_reserved)}\n')
    out.write(f'total_allocated: {Bytes(total_allocated)}\n')
    internal_external = f' ({Bytes(free_internal)} internal + {Bytes(free_external)} external)' if free_internal else ''
    out.write(f'total_free: {_report_free(free_external, free_internal)}\n')
    out.write(legend)
    assert free_internal + free_external + total_allocated == total_reserved
    return out.getvalue()

def trace(data):
    out = io.StringIO()

    def format(entries):
        segment_intervals : list = []
        segment_addr_to_name = {}
        allocation_addr_to_name = {}

        free_names : list = []
        next_name = 0

        def _name():
            nonlocal next_name
            if free_names:
                return free_names.pop()
            r, m = next_name // 26, next_name % 26
            next_name += 1
            return f'{chr(ord("a") + m)}{"" if r == 0 else r}'

        def find_segment(addr):
            for name, saddr, size in segment_intervals:
                if addr >= saddr and addr < saddr + size:
                    return name, saddr
            for i, seg in enumerate(data['segments']):
                saddr = seg['address']
                size = seg['allocated_size']
                if addr >= saddr and addr < saddr + size:
                    return f'seg_{i}', saddr
            return None, None
        count = 0
        out.write(f'{len(entries)} entries\n')


        total_reserved = 0
        for seg in data['segments']:
            total_reserved += seg['total_size']

        for count, e in enumerate(entries):
            if e['action'] == 'alloc':
                addr, size = e['addr'], e['size']
                n = _name()
                seg_name, seg_addr = find_segment(addr)
                if seg_name is None:
                    seg_name = "MEM"
                    offset = addr
                else:
                    offset = addr - seg_addr
                out.write(f'{n} = {seg_name}[{offset}:{Bytes(size)}]\n')
                allocation_addr_to_name[addr] = (n, size, count)
                count += size
            elif e['action'] == 'free_requested':
                addr, size = e['addr'], e['size']
                name, _, _ = allocation_addr_to_name.get(addr, (addr, None, None))
                out.write(f'del {name} # {Bytes(size)}\n')
            elif e['action'] == 'free_completed':
                addr, size = e['addr'], e['size']
                count -= size
                name, _, _ = allocation_addr_to_name.get(addr, (addr, None, None))
                out.write(f'# free completed for {name} {Bytes(size)}\n')
                if name in allocation_addr_to_name:
                    free_names.append(name)
                    del allocation_addr_to_name[name]
            elif e['action'] == 'segment_alloc':
                addr, size = e['addr'], e['size']
                name = _name()
                out.write(f'{name} = cudaMalloc({addr}, {Bytes(size)})\n')
                segment_intervals.append((name, addr, size))
                segment_addr_to_name[addr] = name
            elif e['action'] == 'segment_free':
                addr, size = e['addr'], e['size']
                name = segment_addr_to_name.get(addr, addr)
                out.write(f'cudaFree({name}) # {Bytes(size)}\n')
                if name in segment_addr_to_name:
                    free_names.append(name)
                    del segment_addr_to_name[name]
            elif e['action'] == 'oom':
                size = e['size']
                free = e['device_free']
                out.write(f'raise OutOfMemoryError() # {Bytes(size)} requested, {Bytes(free)} free in CUDA\n')
            else:
                out.write(f'{e}\n')
        out.write(f"TOTAL MEM: {Bytes(count)}")
    for i, d in enumerate(data['device_traces']):
        if d:
            out.write(f'Device {i} ----------------\n')
            format(d)
    return out.getvalue()

class PlotWriter:
    def __init__(self, categories: List[str] = None):
        string_table: List[str] = []

        # compresses lists of strings that have common suffixes
        # such as stack traces with the most recent frame first.
        # (reference to string table, another suffix table entry)
        suffix_table: List[Tuple[int, Optional[int]]] = []

        elements_size = []

        # indexes into the suffix_table
        elements_info = []

        # indexes into category table
        elements_category: Optional[List[int]] = None if categories is None else []

        # indexes into the elements_ tables
        actions: List[int] = []

        # indexes into the elements_ tables
        initially_allocated: List[int] = []

        @cache
        def intern_str(s):
            string_table.append(s)
            return len(string_table) - 1

        @cache
        def intern_suffix(sid, restid):
            suffix_table.append((sid, restid))
            return len(suffix_table) - 1

        def intern_stack(frames):
            next_id = None
            for f in reversed(frames):
                next_id = intern_suffix(intern_str(f), next_id)
            return next_id

        def add_element(size, lines, category=None):
            nonlocal elements_category
            # note: struct of arrays format to info about elements
            # avoids a lot of repeated string keys when serialized
            elements_size.append(size)
            elements_info.append(intern_stack(lines))

            # lazily create since we will not always have categories
            if categories is not None:
                assert category >= 0 and category < len(categories)
                assert elements_category is not None
                elements_category.append(category)

            return len(elements_size) - 1

        def to_html():
            r = {
                'actions': actions,
                'elements_size': elements_size,
                'elements_info': elements_info,
                'elements_category': elements_category,
                'suffix_table': suffix_table,
                'string_table': string_table,
                'initially_allocated': list(reversed(initially_allocated)),
                'categories': categories,
            }
            plot_data = json.dumps(r)
            return _memory_over_time_template.replace('$PLOT_DATA', plot_data)

        self.add_element = add_element
        self.allocate = actions.append
        self.free = actions.append
        self.initially_allocated = initially_allocated.append
        self.to_html = to_html
        self.categories = categories

<<<<<<< HEAD
def _choose_device(data, device):
=======
def trace_plot(data, device=None, plot_segments=False):
    """Generate a visualization over time of the memory usage recorded by the trace as an html file.

    Args:
        data: Memory snapshot as generated from torch.cuda.memory._snapshot()
        device (torch.device, optional): Generate the trace for this device, needed if multiple devices have allocations.
        plot_segments (bool, optional): Plots memory returned from cudaMalloc, rather than individual allocations.
                                        Defaults to False.

    Returns:
        str: HTML of visualization
    """
    w = PlotWriter()
    addr_to_alloc = {}

>>>>>>> 4bd57a11
    if device is None:
        for i, t in enumerate(data['device_traces']):
            if len(t) > 0:
                if device is not None:
                    raise ValueError(f'Both device {device} and {i} have traces, use --device to specify which trace.')
                device = i
    return device

def trace_plot(data, device=None, plot_segments=False):
    w = PlotWriter()
    addr_to_alloc = {}
    device = _choose_device(data, device)
    if device is None:
        raise ValueError('No trace information was recorded.')

    trace = data['device_traces'][device]

    if plot_segments:
        addr_prefix = 's'
        alloc = 'segment_alloc'
        free = 'segment_free'
    else:
        addr_prefix = 'b'
        alloc = 'alloc'
        free = 'free_completed'

    addr_versions: Dict[int, int] = {}

    def add_element(addr, size, frames, extra=()):
        next_version = addr_versions[addr] = addr_versions.get(addr, 0) + 1
        frames = [f"{addr_prefix}{addr:x}_{next_version - 1} {_format_size(size)} allocation ({size} bytes)",
                  *extra,
                  *(_frame_fmt(f, full_filename=True) for f in frames)]
        return w.add_element(size, frames)

    for i, e in enumerate(trace):
        if e['action'] == alloc:
            elemid = add_element(e['addr'], e['size'], e.get('frames', []))
            addr_to_alloc[e['addr']] = elemid
            w.allocate(elemid)
        elif e['action'] == free:
            idx = addr_to_alloc.pop(e['addr'], None)
            if idx is None:
                idx = add_element(e['addr'], e['size'], e.get('frames', []), extra=('alloc not recorded, stack trace for free:',))
                w.initially_allocated(idx)
            w.free(idx)
    return w.to_html()

def profile_plot(profile, device=None):
    """Generate a visualization over time of the memory usage recorded by kineto memory profiling as an html file.

    Args:
        profile: profile as genererated by `torch.profiler.profile(profile_memory=True)`
        device (torch.device, optional): Generate the trace for this device, needed if multiple devices have allocations.

    Returns:
        str: HTML of visualization
    """
    import torch
    from torch.profiler._memory_profiler import Action, TensorKey, Category
    from torch._C._profiler import _EventType
    memory_profile = profile._memory_profile()

    if device is None:
        if torch.cuda.is_available():
            device = torch.device('cuda', torch.cuda.current_device())
        else:
            device = torch.device('cpu')

    w = PlotWriter(categories=["unknown", *(c.name.lower() for c in Category)])


    allocation_stacks = {}
    for event in memory_profile._op_tree.sorted_nodes:
        if event.tag == _EventType.Allocation:
            parent = event.parent
            python_parents = []
            while parent:
                if parent.tag in (_EventType.PyCall, _EventType.PyCCall):
                    python_parents.append(parent)
                parent = parent.parent
            key = TensorKey.from_allocation(event.extra_fields)

            # Corner case: If allocation doesn't have an ID (can't prove it was used as a Tensor)
            #              key will be None. I should add some way to identify these, I just haven't yet.
            if key and event.extra_fields.alloc_size > 0:
                allocation_stacks[key] = python_parents

    def add_element(size, tensor_key, version):
        category = memory_profile._categories.get(tensor_key, version)
        category = category.value if category is not None else 0
        stack = allocation_stacks.get(tensor_key, ())
        assert w.categories is not None
        return w.add_element(size,
                             [f"{_format_size(size)} ({size} bytes) allocation ({w.categories[category]})",
                              *(p.name for p in stack)],
                             category)

    kv_to_elem = {}
    for time, action, (tensor_key, version), size in memory_profile.timeline:
        if tensor_key.device != device:
            continue
        if action == Action.CREATE:
            kv_to_elem[(tensor_key, version)] = elemid = add_element(size, tensor_key, version)
            w.allocate(elemid)
        elif action == Action.DESTROY:
            w.free(kv_to_elem.pop((tensor_key, version)))
        elif action == Action.INCREMENT_VERSION:
            w.free(kv_to_elem.pop((tensor_key, version)))
            kv_to_elem[(tensor_key, version + 1)] = elemid = add_element(size, tensor_key, version + 1)
            w.allocate(elemid)
        elif action == Action.PREEXISTING:
            kv_to_elem[(tensor_key, version)] = elemid = add_element(size, tensor_key, version)
            w.initially_allocated(elemid)
    return w.to_html()

# note: this template should eventually move to its own file,
# however, we first need to package _memory_viz.py so that it can be
# pip-installed separately from pytorch so it is easy to run e.g.
# on a laptop with downloaded snapshots. Currently this is
# accomplished by downloading _memory_viz.py so the template
# needs to be included
_memory_over_time_template = r"""
<!DOCTYPE html>
<html>
<head></head>
<body>
<script type="module">
import * as d3 from "https://cdn.jsdelivr.net/npm/d3@7.7.0/+esm";
import {schemeTableau10} from "https://cdn.skypack.dev/d3-scale-chromatic@3";
import {axisLeft} from "https://cdn.skypack.dev/d3-axis@3";
import {scaleLinear} from "https://cdn.skypack.dev/d3-scale@4";
import {zoom, zoomIdentity} from "https://cdn.skypack.dev/d3-zoom@3";
import {brushX} from "https://cdn.skypack.dev/d3-brush@3";

let alloc_data = $PLOT_DATA

function process_alloc_data(fraction_of_memory_reported=1) {
    let current = []
    let current_data = []
    let data = []
    let max_size = 0

    let total_mem = 0
    let timestep = 0

    let max_at_time = []
    function advance(n, max) {
        timestep += n
        for (let i = 0; i < n; i++) {
            max_at_time.push(max)
        }
    }

    let mini_points = []

    let sizes = alloc_data.elements_size.map(x => x).sort((x, y) => y - x)
    let total_size = sizes.reduce((x, y) => x + y)
    const memory_threshold = fraction_of_memory_reported * total_size
    let total_seen = 0
    let memory_threshold_size = 0

    for (const [i, size] of sizes.entries()) {
        total_seen += size
        if (total_seen > memory_threshold) {
            memory_threshold_size = size
            break
        }
    }

    function add_allocation(elem) {
        let size = alloc_data.elements_size[elem]
        current.push(elem)
        let color = elem
        if (alloc_data.elements_category !== null) {
            color = alloc_data.elements_category[elem]
        }
        let e = {elem: elem, timesteps: [timestep], offsets: [total_mem], size: size, color: color}
        current_data.push(e)
        data.push(e)
        total_mem += size
    }

    for (const elem of alloc_data.initially_allocated) {
        add_allocation(elem)
    }

    for (const action of alloc_data.actions) {
        const elem = action
        const idx = current.findIndex(x => x === elem)
        const size = alloc_data.elements_size[elem]
        if (size < memory_threshold_size) {
            continue
        }
        // first time we see an action we add it
        // second time we remove it
        if (idx == -1) {
            add_allocation(elem)
            advance(1, total_mem)
        } else {
            advance(1, total_mem)
            const removed = current_data[idx]
            removed.timesteps.push(timestep)
            removed.offsets.push(removed.offsets.at(-1))
            current.splice(idx, 1)
            current_data.splice(idx, 1)

            if (idx < current.length) {
                for (let j = idx; j < current.length; j++) {
                    const e = current_data[j]
                    e.timesteps.push(timestep)
                    e.offsets.push(e.offsets.at(-1))
                    e.timesteps.push(timestep + 3)
                    e.offsets.push(e.offsets.at(-1) - size)
                }
                advance(3, total_mem)
            }
            total_mem -= size
        }
        max_size = Math.max(total_mem, max_size)
    }

    for (const elem of current_data) {
        elem.timesteps.push(timestep)
        elem.offsets.push(elem.offsets.at(-1))
    }
    return {
        max_size: max_size,
        allocations_over_time: data,
        max_at_time: max_at_time,
        context_for_id:  (elem) => {
            let strings = []
            let id = alloc_data.elements_info[elem]
            while (id !== null) {
                const [sid, next_id] = alloc_data.suffix_table[id]
                strings.push(alloc_data.string_table[sid])
                id = next_id
            }
            return `${strings.join('\n')}\n`
        }
    }
}

function MemoryPlot(svg, data, left_pad, colors=schemeTableau10) {
    function format_points(d) {
        const size = d.size
        const xs = d.timesteps.map(t => xscale(t))
        const bottom = d.offsets.map(t => yscale(t))
        const top = d.offsets.map(t => yscale(t + size))

        const p0 = xs.map((x, i) => `${x},${bottom[i]}`)
        const p1 = xs.map((x, i) => `${x},${top[i]}`).reverse()

        return `${p0.join(' ')} ${p1.join(' ')}`
    }

    let max_timestep = data.max_at_time.length
    let max_size = data.max_size

    let width = svg.attr('width')
    let height = svg.attr('height')
    let plot_width = width - left_pad
    let plot_height = height

    let yscale = scaleLinear().domain([0, max_size]).range([plot_height, 0]);
    let heightscale = scaleLinear().domain([0, max_size]).range([0, plot_height]);
    let yaxis = axisLeft(yscale).tickFormat(d3.format("~s"))
    let xscale = scaleLinear().domain([0, max_timestep]).range([0, plot_width])
    let plot_coordinate_space = svg.append("g").attr("transform", `translate(${left_pad}, ${0})`)
    let plot_outer = plot_coordinate_space.append('g')

    function view_rect(a) {
        return a.append('rect').attr('x', 0).attr('y', 0)
                .attr('width', plot_width).attr('height', plot_height)
                .attr('fill', 'white')
    }

    view_rect(plot_outer)

    let cp = svg.append("clipPath").attr("id", "clip")
    view_rect(cp)
    plot_outer.attr('clip-path', "url(#clip)")


    let zoom_group = plot_outer.append("g")
    let scrub_group = zoom_group.append('g')

    let plot = scrub_group.selectAll("polygon")
    .data(data.allocations_over_time)
    .enter()
    .append("polygon")
    .attr('points', format_points)
    .attr('fill', d => colors[d.color % colors.length])

    let axis = plot_coordinate_space.append('g').call(yaxis)


    let scale_mini = 0
    let translate_mini = 0
    function handleZoom(e) {
        const t = e.transform
        zoom_group.attr("transform", t)
        axis.call(yaxis.scale(e.transform.rescaleY(yscale)))
    }

    const thezoom = zoom().on('zoom', handleZoom)
    plot_outer.call(thezoom)

    return {
        select_window: (stepbegin, stepend, max) => {
            let begin = xscale(stepbegin)
            let size = xscale(stepend) - xscale(stepbegin);
            let scale = plot_width / size
            let translate = -begin
            let yscale =  max_size/max
            scrub_group.attr("transform", `scale(${scale/yscale}, 1) translate(${translate}, 0)`)
            plot_outer.call(thezoom.transform, zoomIdentity.scale(yscale).translate(0, -(plot_height - plot_height/yscale)))
        },
        set_delegate: (delegate) => {
            plot.on('mouseover', function (e, d) { delegate.set_selected(d3.select(this)) } )
            .on('mousedown', function(e, d) { delegate.default_selected = d3.select(this)})
            .on('mouseleave', function (e, d) { delegate.set_selected(delegate.default_selected) } )
        }
    }
}

function ContextViewer(text, data) {
    let current_selected = null

    return {
        default_selected: null,
        set_selected: (d) => {
            if (current_selected !== null) {
                current_selected.attr('stroke', null).attr('stroke-width', null);
            }
            if (d === null) {
                text.text("")
            } else {
                const dd = d.datum()
                text.text(`${dd.elem} ${data.context_for_id(dd.elem)}`)
                d.attr('stroke', 'black').attr('stroke-width', 1).attr('vector-effect', 'non-scaling-stroke')
            }
            current_selected = d
        }
    }
}


function MiniMap(mini_svg, plot, data, left_pad, height=70) {
    let max_at_time = data.max_at_time
    let width = mini_svg.attr('width')
    let plot_width = width - left_pad
    let yscale = scaleLinear().domain([0, data.max_size]).range([height, 0]);
    let minixscale = scaleLinear().domain([0, max_at_time.length]).range([left_pad, width])

    let mini_points = [[max_at_time.length, 0], [0, 0]]

    for (const [i, m] of max_at_time.entries()) {
        let [lastx, lasty] = mini_points[mini_points.length - 1]
        if (m !== lasty) {
            mini_points.push([i, lasty])
            mini_points.push([i, m])
        } else if (i === max_at_time.length - 1) {
            mini_points.push([i, m])
        }
    }


    let points = mini_points.map(([t, o]) => `${minixscale(t)}, ${yscale(o)}`)
    points = points.join(' ')
    mini_svg.append('polygon').attr('points', points).attr('fill', schemeTableau10[0])

    let xscale = scaleLinear().domain([0, max_at_time.length]).range([0, plot_width])


    const brush = brushX()
    brush.extent([[left_pad, 0], [width, height]])
    brush.on('brush', function({selection}) {
        let [begin, end] = selection.map(x => x - left_pad)

        let stepbegin = Math.floor(xscale.invert(begin))
        let stepend = Math.floor(xscale.invert(end))
        let max = 0
        for (let i = stepbegin; i < stepend; i++) {
            max = Math.max(max, max_at_time[i])
        }
        plot.select_window(stepbegin, stepend, max)
    })
    mini_svg.call(brush)
    return {}
}

function Legend(svg, categories) {
    let xstart = width - 100
    let ystart = 30
    plot_svg.append('g').selectAll('rect')
    .data(categories)
    .enter()
    .append('rect')
    .attr('x', (c, i) => xstart)
    .attr('y', (c, i) => ystart + i*15)
    .attr('width', 10)
    .attr('height', 10)
    .attr('fill', (c, i) => schemeTableau10[i % schemeTableau10.length])
    plot_svg.append('g').selectAll('text')
    .data(categories)
    .enter()
    .append('text')
    .attr('x', (c, i) => xstart + 20)
    .attr('y', (c, i) => ystart + i*15 + 8)
    .attr("font-family", "helvetica")
    .attr('font-size', 10)
    .text((c) => c)
    return {}
}

let left_pad = 70
let width = 1024
let height = 768
let data = process_alloc_data()
let body = d3.select("body")

let plot_svg = body.append("svg").attr('width', width).attr('height', height).attr('display', 'block')
let plot = MemoryPlot(plot_svg, data, left_pad)

if (alloc_data.categories !== null) {
    Legend(plot_svg.append('g'), alloc_data.categories)
}

MiniMap(body.append("svg").attr('width', width).attr('height', 80).attr('display', 'block'), plot, data, left_pad)
let delegate = ContextViewer(body.append("div").append("pre").text('none'), data)
plot.set_delegate(delegate)

</script>
</body>
</html>
"""

def segment_plot(data: Any, device=None):
    device = _choose_device(data, device)
    if device is None:
        trace = []
    else:
        trace = data['device_traces'][device]

    string_table: List[str] = []
    suffix_table: List[Tuple[int, Optional[int]]] = []

    @cache
    def intern_str(s):
        string_table.append(s)
        return len(string_table) - 1

    @cache
    def intern_suffix(sid, restid):
        suffix_table.append((sid, restid))
        return len(suffix_table) - 1

    def intern_stack(frames):
        next_id = None
        for f in reversed(frames):
            next_id = intern_suffix(intern_str(f), next_id)
        return next_id

    def format_frames(frames):
        return intern_stack([_frame_fmt(f, full_filename=True) for f in frames])

    result: Any = {
        'string_table': string_table,
        'suffix_table': suffix_table,
        'events': {
            'action': [],  # reference to string table
            'addr': [],  # for OOM, this will hold device_free value
            'size': [],
            'stream': [],
            'frames': []  # reference to suffix_table
        },
        'segments': {
            'addr': [],
            'size': [],
            'stream': []
        },
        'blocks': {
            'addr': [],
            'size': [],
            'real_size': [],
            'frames': [],  # reference to string table
            'pending_free': [],
        }
    }

    def fold_free(ts):
        # turn a free_requested/free_completed pair into a single free event
        i = 0
        while i < len(ts):
            t = ts[i]
            if i + 1 < len(ts):
                tnext = ts[i + 1]
                if t['action'] == 'free_requested' and tnext['action'] == 'free_completed' and t['addr'] == tnext['addr']:
                    yield {**t, 'action': 'free'}
                    i += 2
                    continue
            if t['action'] == 'oom':
                yield {**t, 'addr': t['device_free']}
            else:
                yield t
            i += 1

    preproc: Any = {
        'action': intern_str,
        'frames': format_frames,
    }

    events: Any = result['events']
    for event in fold_free(trace):
        for k in events.keys():
            # stack frames not recorded on event
            # happens for snapshot even when
            # frames are recorded for other things.
            if k == 'frames' and k not in event:
                events[k].append(None)
                continue
            events[k].append(preproc.get(k, lambda x: x)(event[k]))

    segments = result['segments']
    blocks = result['blocks']

    segment_names = {
        'addr': 'address',
        'size': 'total_size',
    }

    for seg in data['segments']:
        for k in segments.keys():
            sk = segment_names.get(k, k)
            segments[k].append(preproc.get(k, lambda x: x)(seg[sk]))
        addr = seg['address']
        for b in seg['blocks']:
            if b['state'] in ('active_pending_free', 'active_allocated'):
                if 'history' in b:
                    frames = b['history'][0].get('frames', [])
                    real_size = b['history'][0]['real_size']
                else:
                    real_size = b['size']
                    frames = []
                blocks['addr'].append(addr)
                blocks['size'].append(b['size'])
                blocks['real_size'].append(real_size)
                blocks['frames'].append(format_frames(frames))
                blocks['pending_free'].append(1 if b['state'] == 'active_pending_free' else 0)
            addr += b['size']

    plot_data = json.dumps(result)
    return _events_template.replace('$PLOT_DATA', plot_data)

_events_template = r"""
<!DOCTYPE html>
<html>
<head>
<style>
pre {
    margin: 0px;
}
html, body {
    height: 100%;
}
</style>
</head>
<body>
<script type="module">
import * as d3 from "https://cdn.jsdelivr.net/npm/d3@7.7.0/+esm";
import {schemeTableau10} from "https://cdn.skypack.dev/d3-scale-chromatic@3";
import {axisLeft} from "https://cdn.skypack.dev/d3-axis@3";
import {scaleLinear} from "https://cdn.skypack.dev/d3-scale@4";
import {zoom, zoomIdentity} from "https://cdn.skypack.dev/d3-zoom@3";
import {brushX} from "https://cdn.skypack.dev/d3-brush@3";

let trace_data = $PLOT_DATA

function frames_for(id) {
    let strings = []
    while (id !== null) {
        const [sid, next_id] = trace_data.suffix_table[id]
        strings.push(trace_data.string_table[sid])
        id = next_id
    }
    return `${strings.join('\n')}\n`
}

let events_data = trace_data.events
let string_table = trace_data.string_table

class Event {
    constructor(id) {
        this.idx = id
    }
    get size() { return events_data.size[this.idx] }
    get action() { return string_table[events_data.action[this.idx]] }
    get addr() { return events_data.addr[this.idx] }
    get frames() { return frames_for(this.frames_idx) }
    get frames_idx() { return events_data.frames[this.idx]}
    get stream() { return events_data.stream[this.idx] }
    get device_free() { return events_data.addr[this.idx] }
}

function createEvents() {
    let events = trace_data.events.action.map( (_, i) => new Event(i))

    function version_space() {
        let version = {}
        return (addr, increment) => {
            if (!(addr in version)) {
                version[addr] = 0
            }
            let r = version[addr]
            if (increment) {
                version[addr]++
            }
            return r
        }
    }

    let segment_version = version_space()
    let block_version = version_space()
    for (let t of events) {
        // set unique version for each time an address is used
        // so that ctrl-f can be used to search for the beginning
        // and end of allocations and segments
        switch (t.action) {
            case 'free':
            case 'free_completed':
                t.version = block_version(t.addr, true)
                break
            case 'free_requested':
            case 'alloc':
                t.version = block_version(t.addr, false)
                break
            case 'segment_free':
                t.version = segment_version(t.addr, true)
                break;
            case 'segment_alloc':
                t.version = segment_version(t.addr, false)
                break
            default:
                break
        }
    }
    trace_data.segment_version = segment_version
    trace_data.block_version = block_version
    return events
}

function Segment(addr, size, stream, frame_idx, version) {
    return {addr, size, stream, version, get frames() { return frames_for(frame_idx)}}
}
function Block(addr, size, real_size, frame_idx, free_requested, version) {
    console.assert(frame_idx !== undefined)
    return {addr, size, real_size, get frames() { return frames_for(frame_idx)}, free_requested, version}
}

function EventSelector(body, outer, events, stack_info, memory_view) {
    let events_div = outer
    .append("div")
    .attr('style', 'grid-column: 1; grid-row: 1; overflow: auto; font-family: monospace')

    let events_selection = events_div
    .selectAll("pre")
    .data(events)
    .enter()
    .append("pre")
    .text((e) => formatEvent(e))
    .attr('style', '')

    let selected_event_idx = null

    let es = {
        select(idx) {
            if (selected_event_idx !== null) {
                let selected_event = d3.select(events_div.node().children[selected_event_idx])
                selected_event.attr('style', '')
            }
            if (idx !== null) {
                let div = d3.select(events_div.node().children[idx])
                div.attr('style', `background-color: ${schemeTableau10[5]}`)
                let [reserved, allocated] = memory_view.draw(idx)
                let enter = () => eventStack(div.datum(), allocated, reserved)
                stack_info.highlight(enter)
                div.node().scrollIntoViewIfNeeded(false)
            } else {
                memory_view.draw(0)
            }
            selected_event_idx = idx
        }
    }
    body.on('keydown', (e) => {
        let actions = {ArrowDown: 1, ArrowUp: -1}
        if (selected_event_idx !== null && e.key in actions) {
            let new_idx = selected_event_idx + actions[e.key]
            es.select(Math.max(0, Math.min(new_idx, events.length - 1)))
            e.preventDefault()
        }
    })

    stack_info.register(events_selection, (t) => eventStack(t.datum()), (t) => {}, (d) => es.select(d.datum().idx))

    return es
}

function formatSize(num) {
    let orig = num
    // https://stackoverflow.com/questions/1094841/get-human-readable-version-of-file-size
    const units = ["", "Ki", "Mi", "Gi", "Ti", "Pi", "Ei", "Zi"];
    for (const unit of units) {
        if (Math.abs(num) < 1024.0) {
        return `${num.toFixed(1)}${unit}B (${orig} bytes)`;
        }
        num /= 1024.0;
    }
    return `${num.toFixed(1)}YiB`;
}

function formatEvent(event) {
    function formatAddr(event) {
        let version = event.version == 0 ? "" : `_${event.version}`
        let prefix = (event.action == "segment_free" || event.action == "segment_alloc") ? "s" : "b"
        return `${prefix}${event.addr.toString(16)}_${event.version}`
    }
    let stream = event.stream == 0 ? "" : `\n              (stream ${event.stream})`
    switch (event.action) {
        case 'oom':
            return `OOM (requested ${formatSize(event.size)}, CUDA has ${formatSize(event.device_free)} memory free)${stream}`
        case 'snapshot':
            return "snapshot"
        default:
            return `${event.action.padEnd(14)} ${formatAddr(event).padEnd(18)} ${formatSize(event.size)}${stream}`
    }
}

function eventStack(e, allocated, reserved) {
    let event = formatEvent(e)
    if (reserved !== undefined) {
        event = `(${formatSize(allocated)} allocated / ${formatSize(reserved)} reserved)\n${event}`
    }
    return event + "\n" + e.frames
}

function hashCode(num) {
  const numStr = num.toString();
  let hash = 0;
  for (let i = 0; i < numStr.length; i++) {
    const charCode = numStr.charCodeAt(i);
    hash = ((hash << 5) - hash) + charCode;
    hash = hash & hash; // Convert to 32-bit integer
  }
  return hash;
}

function addStroke(d) {
    d.attr('stroke', 'red')
    .attr('stroke-width', '2')
    .attr('vector-effect', 'non-scaling-stroke')
}

function removeStroke(d) {
    d.attr('stroke', '')
}

function MemoryView(outer, stack_info, trace_data, events) {
    let svg = outer.append('svg')
    .attr('style', 'grid-column: 2; grid-row: 1; width: 100%; height: 100%;')
    .attr('viewBox', '0 0 200 100')
    .attr('preserveAspectRatio', 'xMinYMin meet')
    let g = svg.append('g')
    let seg_zoom = zoom()
    seg_zoom.on('zoom', ({transform}) => {
        g.attr('transform', transform)
    })
    svg.call(seg_zoom)

    let segments_map = {}
    let block_map = {}

    let segments_data = trace_data.segments
    for (let [i, addr] of trace_data.segments.addr.entries()) {
        segments_map[addr] = Segment(addr, segments_data.size[i], segments_data.stream[i],
                                     null, trace_data.segment_version(addr, false))
    }

    let blocks_data = trace_data.blocks
    for (let [i, addr] of trace_data.blocks.addr.entries()) {
        block_map[addr] = Block(addr, blocks_data.size[i], blocks_data.real_size[i],
                                blocks_data.frames[i], blocks_data.pending_free[i],
                                trace_data.block_version(addr, false))
    }

    function simulate_memory(idx) {
        let l_segment_map = {...segments_map}
        let l_block_map = {...block_map}
        for (let i = events.length - 1; i > idx; i--) {
            let event = events[i]
            switch (event.action) {
                case 'free':
                    l_block_map[event.addr] = Block(event.addr, event.size, event.size, event.frames_idx, false, event.version)
                    break
                case 'free_requested':
                    l_block_map[event.addr].free_requested = false
                    break
                case 'free_completed':
                    l_block_map[event.addr] = Block(event.addr, event.size, event.size, event.frames_idx, true, event.version)
                    break
                case 'alloc':
                    delete l_block_map[event.addr]
                    break
                case 'segment_free':
                    l_segment_map[event.addr] = Segment(event.addr, event.size, event.stream, event.frames_idx, event.version)
                    break
                case 'segment_alloc':
                    delete l_segment_map[event.addr]
                    break
                case 'oom':
                    break
                default:
                    console.log(`unknown event: ${event.action}`)
                    break
            }
        }
        let new_segments = Object.values(l_segment_map)
        let new_blocks = Object.values(l_block_map)
        return [new_segments, new_blocks]
    }

    return {
        draw(idx) {
            let [segments_unsorted, blocks] = simulate_memory(idx)
            g.selectAll('g').remove()

            let segment_d = g.append('g')
            let block_g = g.append('g')
            let block_r = g.append('g')

            segment_d.selectAll('rect').remove()
            block_g.selectAll('rect').remove()
            block_r.selectAll('rect').remove()
            let segments = [...segments_unsorted].sort((x, y) => x.size == y.size ? (x.addr - y.addr) : (x.size - y.size))

            let segments_by_addr = [...segments].sort((x, y) => x.addr - y.addr)

            let max_size = segments.at(-1).size

            let xScale = scaleLinear([0, max_size], [0, 200])
            let padding = xScale.invert(1)

            let cur_row = 0
            let cur_row_size = 0
            for (let seg of segments) {
                seg.occupied = 0
                seg.internal_free = 0
                if (cur_row_size + seg.size > max_size) {
                    cur_row_size = 0
                    cur_row += 1
                }
                seg.offset = cur_row_size
                seg.row = cur_row
                cur_row_size += seg.size + padding
            }

            let num_rows = cur_row + 1

            let yScale = scaleLinear([0, num_rows], [0, 100])

            let segments_selection = segment_d.selectAll('rect').data(segments).enter()
            .append('rect')
            .attr('x', (x) => xScale(x.offset))
            .attr('y', (x) => yScale(x.row))
            .attr('width', (x) => xScale(x.size))
            .attr('height', yScale(4/5))
            .attr('stroke', 'black')
            .attr('stroke-width', '1')
            .attr('vector-effect', 'non-scaling-stroke')
            .attr('fill', 'white')

            stack_info.register(segments_selection,
                (d) => {
                    addStroke(d)
                    let t = d.datum()
                    let free = t.size - t.occupied
                    let internal = ""
                    if (t.internal_free > 0) {
                        internal = ` (${t.internal_free/free*100}% internal)`
                    }
                    return `s${t.addr.toString(16)}_${t.version}: segment ${formatSize(t.size)} allocated, ` +
                           `${formatSize(free)} free${internal} (stream ${t.stream})\n${t.frames}`
                },
                (d) => {
                    d.attr('stroke', 'black')
                    .attr('stroke-width', '1')
                    .attr('vector-effect', 'non-scaling-stroke')
                }
            )

            function find_segment(addr) {
                let left = 0;
                let right = segments_by_addr.length - 1;
                while (left <= right) {
                    let mid = Math.floor((left + right) / 2);
                    if (addr < segments_by_addr[mid].addr) {
                        right = mid - 1;
                    } else if (addr >= segments_by_addr[mid].addr + segments_by_addr[mid].size) {
                        left = mid + 1;
                    } else {
                        return segments_by_addr[mid];
                    }
                }
                return null;
            }

            for (let b of blocks) {
                b.segment = find_segment(b.addr)
                b.segment.occupied += b.real_size
                b.segment.internal_free += (b.size - b.real_size)
            }

            let block_selection = block_g.selectAll('rect').data(blocks).enter()
            .append('rect')
            .attr('x', (x) => xScale(x.segment.offset + (x.addr - x.segment.addr)))
            .attr('y', (x) => yScale(x.segment.row))
            .attr('width', (x) => xScale(x.real_size > padding/4 ? x.real_size - padding/4 : x.real_size))
            .attr('height', yScale(4/5))
            .attr('fill', (x, i) => x.free_requested ? 'red' : schemeTableau10[Math.abs(hashCode(x.addr)) % schemeTableau10.length])

            stack_info.register(block_selection, (d) => {
                addStroke(d)
                let t = d.datum()
                let requested = ""
                if (t.free_requested) {
                    requested = " (block freed but waiting due to record_stream)"
                }
                return `b${t.addr.toString(16)}_${t.version} ` +
                       `${formatSize(t.real_size)} allocation${requested} (stream ${t.segment.stream})\n` + t.frames
            }, removeStroke)

            let free_selection = block_r.selectAll('rect').data(blocks).enter()
            .append('rect')
            .attr('x', (x) => xScale(x.segment.offset + (x.addr - x.segment.addr) + x.real_size))
            .attr('y', (x) => yScale(x.segment.row))
            .attr('width', (x) => xScale(x.size - x.real_size))
            .attr('height', yScale(4/5))
            .attr('fill', (x, i) => 'red')

            stack_info.register(free_selection, (d) => {
                addStroke(d)
                let t = d.datum()
                return `Free space lost due to rounding ${formatSize(t.size - t.real_size)}` +
                       ` (stream ${t.segment.stream})\n` + t.frames
            }, removeStroke)

            let reserved = segments.reduce((x, y) => x + y.size, 0)
            let allocated = blocks.reduce((x, y) => x + y.real_size, 0)
            return [reserved, allocated]
        }
    }
}

function StackInfo(outer) {
    let stack_trace = outer
    .append('pre')
    .attr("style", "grid-column: 1 / 3; grid-row: 2; overflow: auto")
    let selected = {
        enter: () => { stack_trace.text("") },
        leave: () => {},
    }
    return {
        register(dom, enter, leave = (e) => {}, select = (e) => {}) {
            dom.on('mouseover', (e) => {
                selected.leave()
                stack_trace.text(enter(d3.select(e.target)))
            })
            .on('mousedown', (e) => {
                let obj = d3.select(e.target)
                selected = {enter: () => stack_trace.text(enter(obj)), leave: () => leave(obj)}
                select(obj)
            })
            .on('mouseleave', (e) =>  {
                leave(d3.select(e.target))
                selected.enter()
            })
        },
        highlight(enter, leave = () => {}) {
            selected = {enter: () => stack_trace.text(enter()), leave: leave}
            selected.enter()
        }
    }
}

function main() {
    // add some supplement information to trace_data
    let events = createEvents()

    let body = d3.select("body")

    let outer = body.append("div")
    .attr('style', "display: grid; grid-template-columns: 1fr 2fr; grid-template-rows: 2fr 1fr; height: 100%; gap: 10px")

    let stack_info = StackInfo(outer)
    let memory_view = MemoryView(outer, stack_info, trace_data, events)
    let event_selector = EventSelector(body, outer, events, stack_info, memory_view)

    window.addEventListener('load', function() {
        event_selector.select(events.length > 0 ? events.length - 1 : null)
    });
}
main()

</script>
</body>
</html>
"""

if __name__ == "__main__":
    import os.path
    thedir = os.path.realpath(os.path.dirname(__file__))
    if thedir in sys.path:
        # otherwise we find cuda/random.py as random...
        sys.path.remove(thedir)
    import argparse

    fn_name = 'torch.cuda.memory._snapshot()'
    pickled = f'pickled memory statistics from {fn_name}'
    parser = argparse.ArgumentParser(description=f'Visualize memory dumps produced by {fn_name}')

    subparsers = parser.add_subparsers(dest='action')

    def _output(p):
        p.add_argument('-o', '--output', default='output.svg', help='flamegraph svg (default: output.svg)')

    description = 'Prints overall allocation statistics and a visualization of how the allocators segments are currently filled.'
    stats_a = subparsers.add_parser('stats', description=description)
    stats_a.add_argument('input', help=pickled)

    description = 'Prints buffer of the most recent allocation events embedded in the snapshot in a Pythonic style.'
    trace_a = subparsers.add_parser('trace', description=description)
    trace_a.add_argument('input', help=pickled)

    description = 'Generate a flamegraph that visualizes what memory is stored in each allocator segment (aka block)'
    segments_a = subparsers.add_parser('segments', description=description)
    segments_a.add_argument('input', help=pickled)
    _output(segments_a)

    description = "Generate a flamegraph the program locations contributing to CUDA memory usage."
    memory_a = subparsers.add_parser('memory', description=description)
    memory_a.add_argument('input', help=pickled)
    _output(memory_a)

    description = 'Generate a flamegraph that shows segments (aka blocks) that have been added ' \
        'or removed between two different memorys snapshots.'
    compare_a = subparsers.add_parser('compare', description=description)
    compare_a.add_argument('before', help=pickled)
    compare_a.add_argument('after', help=pickled)
    _output(compare_a)

    plots = (
        ("trace_plot", "Generate a visualization over time of the memory usage recorded by the trace as an html file."),
        ("segment_plot", "Visualize how allocations are packed into allocator segments at each point in a trace as an html file.")
    )
    for cmd, description in plots:
        trace_plot_a = subparsers.add_parser(cmd, description=description)
        trace_plot_a.add_argument('input', help=pickled)
        help = 'visualize trace from this device (default: chooses the only device with trace info or errors)'
        trace_plot_a.add_argument('-d', '--device', type=int, default=None, help=help)
        help = 'path to save the visualization(default: output.html)'
        trace_plot_a.add_argument('-o', '--output', default='output.html', help=help)
        if cmd == "trace_plot":
            help = 'visualize change to segments rather than individual allocations'
            trace_plot_a.add_argument('-s', '--segments', action='store_true', help=help)


    args = parser.parse_args()

    def _read(name):
        if name == '-':
            f = sys.stdin.buffer
        else:
            f = open(name, 'rb')
        data = pickle.load(f)
        if isinstance(data, list):  # segments only...
            data = {'segments': data, 'traces': []}
        return data

    def _write(name, data):
        with open(name, 'w') as f:
            f.write(data)

    if args.action == 'segments':
        data = _read(args.input)
        _write(args.output, segments(data))
    elif args.action == 'memory':
        data = _read(args.input)
        _write(args.output, memory(data))
    elif args.action == 'stats':
        data = _read(args.input)
        print(segsum(data))
    elif args.action == 'trace':
        data = _read(args.input)
        print(trace(data))
    elif args.action == 'compare':
        before = _read(args.before)
        after = _read(args.after)
        _write(args.output, compare(before, after))
    elif args.action == 'trace_plot':
        data = _read(args.input)
        _write(args.output, trace_plot(data, device=args.device, plot_segments=args.segments))
    elif args.action == 'segment_plot':
        data = _read(args.input)
        _write(args.output, segment_plot(data, device=args.device))<|MERGE_RESOLUTION|>--- conflicted
+++ resolved
@@ -387,25 +387,7 @@
         self.to_html = to_html
         self.categories = categories
 
-<<<<<<< HEAD
 def _choose_device(data, device):
-=======
-def trace_plot(data, device=None, plot_segments=False):
-    """Generate a visualization over time of the memory usage recorded by the trace as an html file.
-
-    Args:
-        data: Memory snapshot as generated from torch.cuda.memory._snapshot()
-        device (torch.device, optional): Generate the trace for this device, needed if multiple devices have allocations.
-        plot_segments (bool, optional): Plots memory returned from cudaMalloc, rather than individual allocations.
-                                        Defaults to False.
-
-    Returns:
-        str: HTML of visualization
-    """
-    w = PlotWriter()
-    addr_to_alloc = {}
-
->>>>>>> 4bd57a11
     if device is None:
         for i, t in enumerate(data['device_traces']):
             if len(t) > 0:
@@ -415,6 +397,20 @@
     return device
 
 def trace_plot(data, device=None, plot_segments=False):
+    """Generate a visualization over time of the memory usage recorded by the trace as an html file.
+
+    Args:
+        data: Memory snapshot as generated from torch.cuda.memory._snapshot()
+        device (torch.device, optional): Generate the trace for this device, needed if multiple devices have allocations.
+        plot_segments (bool, optional): Plots memory returned from cudaMalloc, rather than individual allocations.
+                                        Defaults to False.
+
+    Returns:
+        str: HTML of visualization
+    """
+    w = PlotWriter()
+    addr_to_alloc = {}
+
     w = PlotWriter()
     addr_to_alloc = {}
     device = _choose_device(data, device)
