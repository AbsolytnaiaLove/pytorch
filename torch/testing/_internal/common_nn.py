from abc import abstractmethod
import math
import tempfile
import unittest

from copy import deepcopy
from functools import reduce, partial, wraps
from itertools import product
from operator import mul
from math import pi


import torch
import torch.cuda
import torch.nn as nn
import torch.nn.functional as F
from torch.nn import _reduction as _Reduction
from torch.testing._internal.common_utils import TestCase, to_gpu, freeze_rng_state, is_iterable, \
    TEST_WITH_ROCM, gradcheck, gradgradcheck
from torch.testing._internal.common_cuda import TEST_CUDA
from torch.autograd.gradcheck import _get_numerical_jacobian, _iter_tensors
from torch.autograd import Variable
from torch.types import _TensorOrTensors
import torch.backends.cudnn

from typing import Dict, Callable, Tuple, List, Sequence, Union, Any

TemporaryFile = tempfile.TemporaryFile
PRECISION = 1e-5


def get_reduction(m):
    result = getattr(m, 'reduction', None)
    if result is None:
        result = _Reduction.legacy_get_string(getattr(m, 'sizeAverage', None), True, emit_warning=False)
    assert result is not None
    return result


def get_weight(m):
    result = getattr(m, 'weight', None)
    if result is not None:
        return result
    return getattr(m, 'weights', None)

# NOTE [How to check NN module / functional API parity between Python and C++ frontends]
#
# The way to check API parity is to add parity tests for the NN module / functional of interest.
# Here are the detailed steps:
#
# For NN module:
# 1. Make sure you already have a test dict with the module configuration you want to test.
# 2. Add `cpp_constructor_args` entry to the test dict, with its value exactly matching
#    the Python module constructor arguments. For example, if in the test dict we pass
#    `(10, 8)` to `torch.nn.Linear` constructor, then we should pass `torch::nn::LinearOptions(10, 8)`
#    as the corresponding C++ constructor argument to `torch::nn::Linear`.
# 3. If in the process of performing the above step you referenced any variables
#    in the `cpp_constructor_args` entry, you must add `cpp_var_map` entry
#    to the test dict to make sure that those variables are populated with the right Python values.
#    For example, if the Python constructor call is
#    `torch.nn.FractionalMaxPool2d(2, output_ratio=0.5, _random_samples=random_samples)`,
#    the corresponding C++ constructor argument is
#    `torch::nn::FractionalMaxPool2dOptions(2).output_ratio(0.5)._random_samples(random_samples)`,
#    and the `cpp_var_map` entry must be
#    `{'random_samples': random_samples}` in order to populate the C++ variable `random_samples`
#    used in the C++ constructor argument with the Python tensor value `random_samples`.
#
# For NN functional:
# 1. Make sure you already have a test dict with the functional configuration you want to test.
# 2. If the test dict's `constructor` entry looks like `wrap_functional(F.some_functional_name, ...)`,
#    then you must add `cpp_options_args` entry to the test dict, with its value exactly matching the Python
#    functional optional arguments. For example, if the test dict's `constructor` entry is
#    `wrap_functional(F.interpolate, size=12, scale_factor=None, mode='nearest')`,
#    then the `cpp_options_args` entry should be
#    "F::InterpolateFuncOptions().size(std::vector<int64_t>({12})).scale_factor(c10::nullopt).mode(torch::kNearest)".
# 3. Otherwise, if the test dict's `constructor` entry looks like
#    `wrap_functional(lambda i: F.some_functional_name(...))`,
#    then you must add `cpp_function_call` entry to the test dict, with its value exactly matching the Python
#    functional function call. For example, if the test dict's `constructor` entry is
#    `wrap_functional(lambda i: F.poisson_nll_loss(i, t.type_as(i), reduction='none'))`,
#    then the `cpp_function_call` entry should be
#    "F::poisson_nll_loss(i, t.to(i.options()), F::PoissonNLLLossFuncOptions().reduction(torch::kNone))".
# 4. If in the process of performing the above two steps you referenced any variables
#    in the `cpp_options_args` or `cpp_function_call` entry, you must
#    add `cpp_var_map` entry to the test dict to make sure that those variables
#    are populated with the right Python values. For example, if the test dict's `constructor` entry is
#    `wrap_functional(lambda i: F.poisson_nll_loss(i, t.type_as(i), reduction='none'))`,
#    then the `cpp_function_call` entry should be
#    "F::poisson_nll_loss(i, t.to(i.options()), F::PoissonNLLLossFuncOptions().reduction(torch::kNone))".
#    Notice that there are two variables `i` and `t` that need to have their values provided,
#    and the way to do so is to add a `cpp_var_map` entry: `cpp_var_map={'i': '_get_input()', 't': t}`.
#    (Note that for `i`, since we want it to take the Python input value, we pass '_get_input()' string as value
#    and the C++ parity test mechanism will populate `i` with the Python input value correctly.)
#
# There are also a few optional flags in the test dict to control the C++ parity test behavior:
#
# - `test_cpp_api_parity`: if `False`, skips the C++ parity test for this test dict. Default: True.
# - `has_parity`: if `False`, expects this test dict to fail the C++ parity test. Default: True.


module_tests = [
    dict(
        module_name='Linear',
        constructor_args=(10, 8),
        cpp_constructor_args='torch::nn::LinearOptions(10, 8)',
        input_size=(4, 10),
        reference_fn=lambda i, p, _: torch.mm(i, p[0].t()) + p[1].view(1, -1).expand(4, 8),
        with_tf32=True,
        tf32_precision=0.005,
    ),
    dict(
        module_name='Linear',
        constructor_args=(10, 8, False),
        cpp_constructor_args='torch::nn::LinearOptions(10, 8).bias(false)',
        input_size=(4, 10),
        desc='no_bias',
        reference_fn=lambda i, p, _: torch.mm(i, p[0].t()),
        with_tf32=True,
        tf32_precision=0.005,
    ),
    dict(
        module_name='Threshold',
        constructor_args=(2., 1.),
        cpp_constructor_args='torch::nn::ThresholdOptions(2., 1.)',
        input_size=(2, 3, 4, 5),
        check_inplace=True,
        desc='threshold_value'
    ),
    dict(
        module_name='Threshold',
        constructor_args=(2., 10.),
        cpp_constructor_args='torch::nn::ThresholdOptions(2., 10.)',
        input_size=(2, 3, 4, 5),
        desc='large_value'
    ),
    dict(
        module_name='ReLU',
        input_size=(2, 3, 4, 5),
        check_inplace=True,
    ),
    dict(
        module_name='ReLU6',
        input_size=(2, 3, 4, 5),
        check_inplace=True,
    ),
    dict(
        module_name='RReLU',
        input_size=(1, 2, 2),
        test_cuda=False,
    ),
    dict(
        module_name='RReLU',
        constructor_args=(0.1, 0.9),
        cpp_constructor_args='torch::nn::RReLUOptions().lower(0.1).upper(0.9)',
        input_size=(4, 4, 5),
        desc='with_up_down',
        test_cuda=False,
    ),
    dict(
        module_name='Hardtanh',
        input_size=(3, 2, 5),
        reference_fn=lambda i, *_: i.clamp(-1, 1),
    ),
    dict(
        module_name='Sigmoid',
        input_size=(2, 3, 4, 5),
    ),
    dict(
        module_name='Tanh',
        input_size=(2, 3, 4, 5),
    ),
    dict(
        module_name='Flatten',
        input_size=(2, 3, 4, 5),
        reference_fn=lambda i, *_: torch.flatten(i, 1)
    ),
    dict(
        module_name='Softmax',
        constructor_args=(1,),
        cpp_constructor_args='torch::nn::SoftmaxOptions(1)',
        input_size=(10, 20),
        reference_fn=lambda i, *_: torch.exp(i).div(torch.exp(i).sum(1, True).expand(10, 20)),
    ),
    dict(
        module_name='Softmax2d',
        input_size=(1, 3, 10, 20),
        reference_fn=lambda i, *_: torch.exp(i).div(torch.exp(i).sum(1, False)),
    ),
    dict(
        module_name='LogSoftmax',
        constructor_args=(1,),
        cpp_constructor_args='torch::nn::LogSoftmaxOptions(1)',
        input_size=(10, 20),
        reference_fn=lambda i, *_: torch.exp(i).div_(torch.exp(i).sum(1, True).expand(10, 20)).log_(),
    ),
    dict(
        module_name='LogSoftmax',
        constructor_args=(1,),
        cpp_constructor_args='torch::nn::LogSoftmaxOptions(1)',
        input_size=(1, 3, 10, 20),
        reference_fn=lambda i, *_: torch.exp(i).div_(torch.exp(i).sum(1, False)).log_(),
        desc='multiparam',
    ),
    dict(
        module_name='ELU',
        constructor_args=(2.,),
        cpp_constructor_args='torch::nn::ELUOptions().alpha(2.)',
        input_size=(3, 2, 5),
        reference_fn=lambda x, *_: torch.where(x >= 0, x, 2 * (x.exp() - 1)),
    ),
    # TODO: reference function
    dict(
        module_name='Hardshrink',
        constructor_args=(2.,),
        cpp_constructor_args='torch::nn::HardshrinkOptions(2.)',
        input_size=(4, 3, 2, 4),
    ),
    dict(
        module_name='LeakyReLU',
        input_size=(3, 2, 5),
        check_inplace=True
    ),
    dict(
        module_name='LeakyReLU',
        constructor_args=(0.5,),
        cpp_constructor_args='torch::nn::LeakyReLUOptions().negative_slope(0.5)',
        input_size=(3, 2, 5),
        check_inplace=True,
        desc='with_negval'
    ),
    dict(
        module_name='LeakyReLU',
        constructor_args=(0.0,),
        cpp_constructor_args='torch::nn::LeakyReLUOptions().negative_slope(0.0)',
        input_fn=lambda: torch.randn(10, 10),
        check_inplace=True,
        desc='with_zero_negval'
    ),
    dict(
        module_name='LogSigmoid',
        input_size=(2, 3, 4),
        reference_fn=lambda i, *_: i.sigmoid().log(),
    ),
    dict(
        module_name='Softplus',
        input_size=(10, 20),
        reference_fn=lambda i, *_: torch.log(1 + torch.exp(i)),
    ),
    dict(
        module_name='Softplus',
        constructor_args=(2,),
        cpp_constructor_args='torch::nn::SoftplusOptions().beta(2)',
        input_size=(10, 20),
        reference_fn=lambda i, *_: 1. / 2. * torch.log(1 + torch.exp(2 * i)),
        desc='beta',
    ),
    dict(
        module_name='Softplus',
        constructor_args=(2, -100),
        cpp_constructor_args='torch::nn::SoftplusOptions().beta(2).threshold(-100)',
        input_size=(10, 20),
        reference_fn=(
            lambda i, *_: ((i * 2) > -100).type_as(i) * i
            + ((i * 2) <= -100).type_as(i) * 1. / 2. * torch.log(1 + torch.exp(2 * i))
        ),
        desc='beta_threshold',
    ),
    dict(
        module_name='Softshrink',
        input_size=(3, 2, 5),
    ),
    dict(
        module_name='Softshrink',
        constructor_args=(1,),
        cpp_constructor_args='torch::nn::SoftshrinkOptions(1)',
        input_size=(3, 2, 5),
        desc='lambda',
    ),
    dict(
        module_name='CrossMapLRN2d',
        constructor_args=(5, 5e-3, 1e-3, 2),
        cpp_constructor_args='torch::nn::CrossMapLRN2dOptions(5).alpha(5e-3).beta(1e-3).k(2)',
        input_size=(2, 3, 6, 6),
        check_gradgrad=False,
        # TODO(#50743): Figure out the error. "RuntimeError: Unrecognized tensor type ID: Batched"
        check_batched_grad=False,
    ),
    dict(
        module_name='PReLU',
        input_size=(2, 3, 4),
        reference_fn=lambda i, p, _: torch.clamp(i, min=0) + torch.clamp(i, max=0) * p[0][0],
        desc='1d',
    ),
    dict(
        module_name='PReLU',
        constructor_args=(3,),
        cpp_constructor_args='torch::nn::PReLUOptions().num_parameters(3)',
        input_size=(2, 3, 4),
        desc='1d_multiparam',
        reference_fn=lambda i, p, _: torch.clamp(i, min=0) + torch.clamp(i, max=0) * p[0][0],
    ),
    dict(
        module_name='PReLU',
        input_size=(2, 3, 4, 5),
        desc='2d',
        reference_fn=lambda i, p, _: torch.clamp(i, min=0) + torch.clamp(i, max=0) * p[0][0],
    ),
    dict(
        module_name='PReLU',
        constructor_args=(3,),
        cpp_constructor_args='torch::nn::PReLUOptions().num_parameters(3)',
        input_size=(2, 3, 4, 5),
        desc='2d_multiparam',
        reference_fn=lambda i, p, _: torch.clamp(i, min=0) + torch.clamp(i, max=0) * p[0][0],
    ),
    dict(
        module_name='PReLU',
        input_size=(2, 3, 4, 5, 6),
        reference_fn=lambda i, p, _: torch.clamp(i, min=0) + torch.clamp(i, max=0) * p[0][0],
        desc='3d',
    ),
    dict(
        module_name='PReLU',
        constructor_args=(3,),
        cpp_constructor_args='torch::nn::PReLUOptions().num_parameters(3)',
        input_size=(2, 3, 4, 5, 6),
        desc='3d_multiparam',
        reference_fn=lambda i, p, _: torch.clamp(i, min=0) + torch.clamp(i, max=0) * p[0][0],
    ),
    dict(
        module_name='Softsign',
        input_size=(3, 2, 5),
        reference_fn=lambda i, *_: i.div(1 + torch.abs(i)),
    ),
    dict(
        module_name='Softmin',
        constructor_args=(1,),
        cpp_constructor_args='torch::nn::SoftminOptions(1)',
        input_size=(10, 20),
    ),
    dict(
        module_name='Softmin',
        constructor_args=(1,),
        cpp_constructor_args='torch::nn::SoftminOptions(1)',
        input_size=(2, 3, 5, 10),
        desc='multidim',
    ),
    dict(
        module_name='Tanhshrink',
        input_size=(2, 3, 4, 5),
    ),
]


# Generates rand tensor with non-equal values. This ensures that duplicate
# values won't be causing test failure for modules like MaxPooling.
# size should be small, otherwise randperm fails / long overflows.
def _rand_tensor_non_equal(*size):
    total = reduce(mul, size, 1)
    return torch.randperm(total).view(*size).double()


def wrap_functional(fn, **kwargs):
    class FunctionalModule(nn.Module):
        def forward(self, *args):
            return fn(*args, **kwargs)
    return FunctionalModule


def poissonnllloss_no_reduce_test():
    t = torch.randn(10, 10)
    return dict(
        fullname='PoissonNLLLoss_no_reduce',
        constructor=wrap_functional(
            lambda i: F.poisson_nll_loss(i, t.type_as(i), reduction='none')),
        cpp_function_call='F::poisson_nll_loss('
                          'i, t.to(i.options()), F::PoissonNLLLossFuncOptions().reduction(torch::kNone))',
        input_fn=lambda: torch.rand(10, 10),
        cpp_var_map={'i': '_get_input()', 't': t},
        reference_fn=lambda i, *_: i.exp() - t.mul(i),
        pickle=False)


def bceloss_no_reduce_test():
    t = Variable(torch.randn(15, 10).gt(0).double())
    return dict(
        fullname='BCELoss_no_reduce',
        constructor=wrap_functional(
            lambda i: F.binary_cross_entropy(i, t.type_as(i), reduction='none')),
        cpp_function_call='F::binary_cross_entropy('
                          'i, t.to(i.options()), F::BinaryCrossEntropyFuncOptions().reduction(torch::kNone))',
        input_fn=lambda: torch.rand(15, 10).clamp_(2.8e-2, 1 - 2.8e-2),
        cpp_var_map={'i': '_get_input()', 't': t},
        reference_fn=lambda i, *_: -(t * i.log() + (1 - t) * (1 - i).log()),
        pickle=False,
        precision=7e-4)


def bceloss_no_reduce_scalar_test():
    t = torch.randn(()).gt(0).double()
    return dict(
        fullname='BCELoss_no_reduce_scalar',
        constructor=wrap_functional(
            lambda i: F.binary_cross_entropy(i, t.type_as(i), reduction='none')),
        cpp_function_call='F::binary_cross_entropy('
                          'i, t.to(i.options()), F::BinaryCrossEntropyFuncOptions().reduction(torch::kNone))',
        input_fn=lambda: torch.rand(()).clamp_(2.8e-2, 1 - 2.8e-2),
        cpp_var_map={'i': '_get_input()', 't': t},
        reference_fn=lambda i, *_: -(t * i.log() + (1 - t) * (1 - i).log()),
        pickle=False)


def bceloss_weights_no_reduce_test():
    t = Variable(torch.randn(15, 10).gt(0).double())
    weights = torch.rand(10)
    return dict(
        fullname='BCELoss_weights_no_reduce',
        constructor=wrap_functional(
            lambda i: F.binary_cross_entropy(i, t.type_as(i),
                                             weight=weights.type_as(i), reduction='none')),
        cpp_function_call='F::binary_cross_entropy('
                          'i, t.to(i.options()), '
                          'F::BinaryCrossEntropyFuncOptions().weight(weights.to(i.options())).reduction(torch::kNone))',
        input_fn=lambda: torch.rand(15, 10).clamp_(2.8e-2, 1 - 2.8e-2),
        cpp_var_map={'i': '_get_input()', 't': t, 'weights': weights},
        reference_fn=lambda i, p, m: -(t * i.log() + (1 - t) * (1 - i).log()) * weights,
        pickle=False,
        precision=3e-4
    )


def bceloss_weights_no_reduce_scalar_test():
    t = torch.randn(()).double()
    weights = torch.rand(())
    return dict(
        fullname='BCELoss_weights_no_reduce_scalar',
        constructor=wrap_functional(
            lambda i: F.binary_cross_entropy(i, t.type_as(i),
                                             weight=weights.type_as(i), reduction='none')),
        cpp_function_call='''F::binary_cross_entropy(
            i, t.to(i.options()),
            F::BinaryCrossEntropyFuncOptions().weight(weights.to(i.options())).reduction(torch::kNone))''',
        cpp_var_map={'i': '_get_input()', 't': t, 'weights': weights},
        input_fn=lambda: torch.rand(()).clamp_(2.8e-2, 1 - 2.8e-2),
        reference_fn=lambda i, *_: -(t * i.log() + (1 - t) * (1 - i).log()) * weights,
        pickle=False
    )


def bce_with_logistic_legacy_enum_test():
    t = Variable(torch.randn(15, 10).gt(0).double())
    sigmoid = nn.Sigmoid()
    return dict(
        fullname='BCEWithLogitsLoss_legacy_enum',
        constructor=wrap_functional(
            lambda i: F.binary_cross_entropy_with_logits(i, t.type_as(i), reduce=False)),
        cpp_function_call='''F::binary_cross_entropy_with_logits(
            i, t.to(i.options()), F::BinaryCrossEntropyWithLogitsFuncOptions().reduction(torch::kNone))''',
        input_fn=lambda: torch.rand(15, 10).clamp_(2.8e-2, 1 - 2.8e-2),
        cpp_var_map={'i': '_get_input()', 't': t},
        reference_fn=lambda i, *_: -(t * sigmoid(i).log() + (1 - t) * (1 - sigmoid(i)).log()),
        check_gradgrad=False,
        pickle=False,
    )


def bce_with_logistic_no_reduce_test():
    t = Variable(torch.randn(15, 10).gt(0).double())
    sigmoid = nn.Sigmoid()
    return dict(
        fullname='BCEWithLogitsLoss_no_reduce',
        constructor=wrap_functional(
            lambda i: F.binary_cross_entropy_with_logits(i, t.type_as(i), reduction='none')),
        cpp_function_call='''F::binary_cross_entropy_with_logits(
            i, t.to(i.options()), F::BinaryCrossEntropyWithLogitsFuncOptions().reduction(torch::kNone))''',
        input_fn=lambda: torch.rand(15, 10).clamp_(2.8e-2, 1 - 2.8e-2),
        cpp_var_map={'i': '_get_input()', 't': t},
        reference_fn=lambda i, *_: -(t * sigmoid(i).log() + (1 - t) * (1 - sigmoid(i)).log()),
        check_gradgrad=False,
        pickle=False,
    )


def bce_with_logistic_no_reduce_scalar_test():
    t = torch.randn(()).gt(0).double()
    sigmoid = nn.Sigmoid()
    return dict(
        fullname='BCEWithLogitsLoss_no_reduce_scalar',
        constructor=wrap_functional(
            lambda i: F.binary_cross_entropy_with_logits(i, t.type_as(i), reduction='none')),
        cpp_function_call='''F::binary_cross_entropy_with_logits(
            i, t.to(i.options()), F::BinaryCrossEntropyWithLogitsFuncOptions().reduction(torch::kNone))''',
        input_fn=lambda: torch.rand(()).clamp_(2.8e-2, 1 - 2.8e-2),
        cpp_var_map={'i': '_get_input()', 't': t},
        reference_fn=lambda i, *_: -(t * sigmoid(i).log() + (1 - t) * (1 - sigmoid(i)).log()),
        check_gradgrad=False,
        pickle=False
    )


def kldivloss_with_target_no_reduce_test():
    t = torch.rand(10, 10)
    return dict(
        fullname='KLDivLoss_with_target_no_reduce',
        constructor=wrap_functional(
            lambda i: F.kl_div(i, t.type_as(i), reduction='none')),
        cpp_function_call='F::kl_div(i, t.to(i.options()), F::KLDivFuncOptions().reduction(torch::kNone))',
        input_fn=lambda: torch.rand(10, 10).log(),
        cpp_var_map={'i': '_get_input()', 't': t},
        reference_fn=lambda i, *_:
            loss_reference_fns['KLDivLoss'](i, t.type_as(i), reduction='none'),
        supports_forward_ad=True,
        pickle=False)


def kldivloss_no_reduce_test():
    t = torch.rand(10, 10)
    return dict(
        fullname='KLDivLoss_no_reduce',
        constructor=wrap_functional(
            lambda i: F.kl_div(i, t.type_as(i), reduction='none')),
        cpp_function_call='F::kl_div(i, t.to(i.options()), F::KLDivFuncOptions().reduction(torch::kNone))',
        input_fn=lambda: torch.rand(10, 10).log(),
        cpp_var_map={'i': '_get_input()', 't': t},
        reference_fn=lambda i, *_:
            loss_reference_fns['KLDivLoss'](i, t.type_as(i), reduction='none'),
        supports_forward_ad=True,
        pickle=False,
    )


def kldivloss_no_reduce_scalar_test():
    t = torch.rand(())
    return dict(
        fullname='KLDivLoss_no_reduce_scalar',
        constructor=wrap_functional(
            lambda i: F.kl_div(i, t.type_as(i), reduction='none')),
        cpp_function_call='F::kl_div(i, t.to(i.options()), F::KLDivFuncOptions().reduction(torch::kNone))',
        input_fn=lambda: torch.rand(()).log(),
        cpp_var_map={'i': '_get_input()', 't': t},
        reference_fn=lambda i, *_:
            loss_reference_fns['KLDivLoss'](i, t.type_as(i), reduction='none'),
        supports_forward_ad=True,
        pickle=False)


def kldivloss_with_log_target_no_reduce_test():
    t = torch.rand(10, 10).log()
    return dict(
        fullname='KLDivLoss_with_log_target_no_reduce',
        constructor=wrap_functional(
            lambda i: F.kl_div(i, t.type_as(i), reduction='none', log_target=True)),
        cpp_function_call='F::kl_div(i, t.to(i.options()), F::KLDivFuncOptions().reduction(torch::kNone).log_target(true))',
        input_fn=lambda: torch.rand(10, 10).log(),
        cpp_var_map={'i': '_get_input()', 't': t},
        reference_fn=lambda i, *_:
            loss_reference_fns['KLDivLoss_log_target'](i, t.type_as(i), reduction='none'),
        supports_forward_ad=True,
        pickle=False)


def kldivloss_no_reduce_log_target_test():
    t = torch.rand(10, 10).log()
    return dict(
        fullname='KLDivLoss_no_reduce_log_target',
        constructor=wrap_functional(
            lambda i: F.kl_div(i, t.type_as(i), reduction='none', log_target=True)),
        cpp_function_call='F::kl_div(i, t.to(i.options()), F::KLDivFuncOptions().reduction(torch::kNone).log_target(true))',
        input_fn=lambda: torch.rand(10, 10).log(),
        cpp_var_map={'i': '_get_input()', 't': t},
        reference_fn=lambda i, *_:
            loss_reference_fns['KLDivLoss_log_target'](i, t.type_as(i), reduction='none'),
        supports_forward_ad=True,
        pickle=False,
    )


def kldivloss_no_reduce_scalar_log_target_test():
    t = torch.rand(()).log()
    return dict(
        fullname='KLDivLoss_no_reduce_scalar_log_target',
        constructor=wrap_functional(
            lambda i: F.kl_div(i, t.type_as(i), reduction='none', log_target=True)),
        cpp_function_call='F::kl_div(i, t.to(i.options()), F::KLDivFuncOptions().reduction(torch::kNone).log_target(true))',
        input_fn=lambda: torch.rand(()).log(),
        cpp_var_map={'i': '_get_input()', 't': t},
        reference_fn=lambda i, *_:
            loss_reference_fns['KLDivLoss_log_target'](i, t.type_as(i), reduction='none'),
        supports_forward_ad=True,
        pickle=False)


def l1loss_no_reduce_test():
    t = torch.randn(2, 3, 4)
    return dict(
        fullname='L1Loss_no_reduce',
        constructor=wrap_functional(
            lambda i: F.l1_loss(i, t.type_as(i), reduction='none')),
        cpp_function_call='F::l1_loss(i, t.to(i.options()), F::L1LossFuncOptions().reduction(torch::kNone))',
        input_fn=lambda: torch.randn(2, 3, 4),
        cpp_var_map={'i': '_get_input()', 't': t},
        reference_fn=lambda i, *_: (i - t.type_as(i)).abs(),
        supports_forward_ad=True,
        pickle=False)


def l1loss_no_reduce_complex_test():
    t = torch.randn(2, 3, 4, dtype=torch.cdouble)
    return dict(
        fullname='L1Loss_no_reduce_complex',
        constructor=wrap_functional(
            lambda i: F.l1_loss(i, t.type_as(i), reduction='none')),
        cpp_function_call='F::l1_loss(i, t.to(i.options()), F::L1LossFuncOptions().reduction(torch::kNone))',
        input_fn=lambda: torch.randn(2, 3, 4, dtype=torch.cdouble),
        cpp_var_map={'i': '_get_input()', 't': t},
        reference_fn=lambda i, *_: (i - t.type_as(i)).abs(),
        supports_forward_ad=True,
        pickle=False)


def l1loss_no_reduce_scalar_test():
    t = torch.randn(())
    return dict(
        fullname='L1Loss_no_reduce_scalar',
        constructor=wrap_functional(
            lambda i: F.l1_loss(i, t.type_as(i), reduction='none')),
        cpp_function_call='F::l1_loss(i, t.to(i.options()), F::L1LossFuncOptions().reduction(torch::kNone))',
        input_fn=lambda: torch.randn(()),
        cpp_var_map={'i': '_get_input()', 't': t},
        reference_fn=lambda i, *_: (i - t.type_as(i)).abs(),
        supports_forward_ad=True,
        pickle=False)


def mseloss_no_reduce_test():
    input_size = (2, 3, 4, 5)
    target = torch.randn(*input_size)
    return dict(
        fullname='MSELoss_no_reduce',
        constructor=wrap_functional(
            lambda i: F.mse_loss(i, target.type_as(i), reduction='none')),
        cpp_function_call='F::mse_loss(i, target.to(i.options()), F::MSELossFuncOptions().reduction(torch::kNone))',
        input_size=input_size,
        cpp_var_map={'i': '_get_input()', 'target': target},
        reference_fn=lambda i, *_: (i - target).pow(2),
        supports_forward_ad=True,
        pickle=False)


def mseloss_no_reduce_scalar_test():
    input_size = ()
    target = torch.randn(input_size)
    return dict(
        fullname='MSELoss_no_reduce_scalar',
        constructor=wrap_functional(
            lambda i: F.mse_loss(i, target.type_as(i), reduction='none')),
        cpp_function_call='F::mse_loss(i, target.to(i.options()), F::MSELossFuncOptions().reduction(torch::kNone))',
        input_size=input_size,
        cpp_var_map={'i': '_get_input()', 'target': target},
        reference_fn=lambda i, *_: (i - target).pow(2),
        supports_forward_ad=True,
        pickle=False)


def nllloss_no_reduce_test():
    t = Variable(torch.empty(15).uniform_().mul(10).floor().long())
    kwargs = {'reduction': 'none'}
    return dict(
        fullname='NLLLoss_no_reduce',
        constructor=wrap_functional(
            lambda i: F.nll_loss(i, t.type_as(i).long(), reduction=kwargs['reduction'])),
        cpp_function_call='''F::nll_loss(
            i, t.to(i.options()).to(torch::kLong), F::NLLLossFuncOptions().reduction(torch::kNone))''',
        input_fn=lambda: torch.rand(15, 10).log(),
        cpp_var_map={'i': '_get_input()', 't': t},
        reference_fn=lambda i, *_:
            loss_reference_fns['NLLLoss'](i, t.type_as(i).long(), **kwargs),
        pickle=False)


def nllloss_no_reduce_ignore_index_test():
    t = Variable(torch.empty(15).uniform_().mul(10).floor().long())
    kwargs: Dict[str, Union[int, str]] = {'ignore_index': 2, 'reduction': 'none'}
    return dict(
        fullname='NLLLoss_no_reduce_ignore_index',
        constructor=wrap_functional(
            lambda i: F.nll_loss(i, t.type_as(i).long(), ignore_index=int(kwargs['ignore_index']),
                                 reduction=str(kwargs['reduction']))),
        cpp_function_call='''F::nll_loss(
            i, t.to(i.options()).to(torch::kLong), F::NLLLossFuncOptions().ignore_index(2).reduction(torch::kNone))''',
        input_fn=lambda: torch.rand(15, 10).log(),
        cpp_var_map={'i': '_get_input()', 't': t},
        reference_fn=lambda i, *_:
            loss_reference_fns['NLLLoss'](i, t.type_as(i).long(), **kwargs),
        pickle=False)


def nllloss_no_reduce_weights_test():
    t = Variable(torch.empty(15).uniform_().mul(10).floor().long())
    weight = torch.rand(10)

    def kwargs(i):
        return {'weight': weight.type_as(i), 'reduction': 'none'}

    return dict(
        fullname='NLLLoss_no_reduce_weights',
        constructor=wrap_functional(
            lambda i: F.nll_loss(i, t.type_as(i).long(), **kwargs(i))),
        cpp_function_call='''F::nll_loss(
            i, t.to(i.options()).to(torch::kLong),
            F::NLLLossFuncOptions().weight(weight.to(i.options())).reduction(torch::kNone))''',
        input_fn=lambda: torch.rand(15, 10).add(1e-2).log(),
        cpp_var_map={'i': '_get_input()', 't': t, 'weight': weight},
        reference_fn=lambda i, *_:
            loss_reference_fns['NLLLoss'](i, t.type_as(i).long(), **kwargs(i)),
        pickle=False)


def nllloss_no_reduce_weights_ignore_index_test():
    t = Variable(torch.empty(15).uniform_().mul(10).floor().long())
    weight = torch.rand(10)

    def kwargs(i):
        return {'weight': weight.type_as(i), 'reduction': 'none',
                'ignore_index': 2}

    return dict(
        fullname='NLLLoss_no_reduce_weights_ignore_index',
        constructor=wrap_functional(
            lambda i: F.nll_loss(i, t.type_as(i).long(), **kwargs(i.data))),
        cpp_function_call='''F::nll_loss(
            i, t.to(i.options()).to(torch::kLong),
            F::NLLLossFuncOptions().weight(weight.to(i.options())).reduction(torch::kNone).ignore_index(2))''',
        input_fn=lambda: torch.rand(15, 10).add(1e-2).log(),
        cpp_var_map={'i': '_get_input()', 't': t, 'weight': weight},
        reference_fn=lambda i, *_:
            loss_reference_fns['NLLLoss'](i, t.type_as(i).long(), **kwargs(i)),
        pickle=False)


def nllloss_no_reduce_weights_ignore_index_neg_test():
    t = Variable(torch.empty(15).uniform_().mul(10).floor().long())
    weight = torch.rand(10)

    def kwargs(i):
        return {'weight': weight.type_as(i), 'reduction': 'none',
                'ignore_index': -1}

    return dict(
        fullname='NLLLoss_no_reduce_weights_ignore_index_neg',
        constructor=wrap_functional(
            lambda i: F.nll_loss(i, t.type_as(i).long(), **kwargs(i))),
        cpp_function_call='''F::nll_loss(
            i, t.to(i.options()).to(torch::kLong),
            F::NLLLossFuncOptions().weight(weight.to(i.options())).reduction(torch::kNone).ignore_index(-1))''',
        input=torch.rand(15, 10).add(1e-2).log(),
        cpp_var_map={'i': '_get_input()', 't': t, 'weight': weight},
        reference_fn=lambda i, *_:
            loss_reference_fns['NLLLoss'](i, t.type_as(i).long(), **kwargs(i)),
        pickle=False)


def nllloss2d_no_reduce_test():
    t = Variable(torch.rand(2, 5, 5).mul(3).floor().long())
    kwargs = {'reduction': 'none'}
    return dict(
        fullname='NLLLoss2d_no_reduce',
        constructor=wrap_functional(
            lambda i: F.nll_loss(i, t.type_as(i).long(), reduction=kwargs['reduction'])),
        cpp_function_call='''F::nll_loss(
            i, t.to(i.options()).to(torch::kLong), F::NLLLossFuncOptions().reduction(torch::kNone))''',
        input_fn=lambda: torch.rand(2, 3, 5, 5).log(),
        cpp_var_map={'i': '_get_input()', 't': t},
        reference_fn=lambda i, *_:
            loss_reference_fns['NLLLossNd'](i, t.type_as(i).long(), **kwargs),
        pickle=False)


def nllloss2d_no_reduce_ignore_index_test():
    t = Variable(torch.rand(2, 5, 5).mul(3).floor().long())
    kwargs: Dict[str, Union[int, str]] = {'ignore_index': 1, 'reduction': 'none'}
    return dict(
        fullname='NLLLoss2d_no_reduce_ignore_index',
        constructor=wrap_functional(
            lambda i: F.nll_loss(i, t.type_as(i).long(), ignore_index=int(kwargs['ignore_index']),
                                 reduction=str(kwargs['reduction']))),
        cpp_function_call='''F::nll_loss(
            i, t.to(i.options()).to(torch::kLong), F::NLLLossFuncOptions().ignore_index(1).reduction(torch::kNone))''',
        input_fn=lambda: torch.rand(2, 3, 5, 5).log(),
        cpp_var_map={'i': '_get_input()', 't': t},
        reference_fn=lambda i, *_:
            loss_reference_fns['NLLLossNd'](i, t.type_as(i).long(), **kwargs),
        pickle=False)


def nllloss2d_no_reduce_weights_test():
    t = Variable(torch.rand(2, 5, 5).mul(3).floor().long())
    weight = torch.rand(3)

    def kwargs(i):
        return {'weight': weight.type_as(i), 'reduction': 'none'}

    return dict(
        fullname='NLLLoss2d_no_reduce_weights',
        constructor=wrap_functional(
            lambda i: F.nll_loss(i, t.type_as(i).long(), **kwargs(i))),
        cpp_function_call='''F::nll_loss(
            i, t.to(i.options()).to(torch::kLong),
            F::NLLLossFuncOptions().weight(weight.to(i.options())).reduction(torch::kNone))''',
        input_fn=lambda: torch.rand(2, 3, 5, 5).log(),
        cpp_var_map={'i': '_get_input()', 't': t, 'weight': weight},
        reference_fn=lambda i, *_:
            loss_reference_fns['NLLLossNd'](i, t.type_as(i).long(), **kwargs(i)),
        pickle=False)


def nlllossNd_no_reduce_test():
    t = Variable(torch.rand(2, 5, 5, 2, 2).mul(3).floor().long())
    kwargs = {'reduction': 'none'}
    return dict(
        fullname='NLLLossNd_no_reduce',
        constructor=wrap_functional(
            lambda i: F.nll_loss(i, t.type_as(i).long(), reduction=kwargs['reduction'])),
        cpp_function_call='''F::nll_loss(
            i, t.to(i.options()).to(torch::kLong), F::NLLLossFuncOptions().reduction(torch::kNone))''',
        input_fn=lambda: torch.rand(2, 3, 5, 5, 2, 2).log(),
        cpp_var_map={'i': '_get_input()', 't': t},
        reference_fn=lambda i, *_:
            loss_reference_fns['NLLLossNd'](i, t.type_as(i).long(), **kwargs),
        pickle=False)


def nlllossNd_no_reduce_ignore_index_test():
    t = Variable(torch.rand(2, 5, 5, 2, 2).mul(3).floor().long())
    kwargs: Dict[str, Union[int, str]] = {'ignore_index': 1, 'reduction': 'none'}
    return dict(
        fullname='NLLLossNd_no_reduce_ignore_index',
        constructor=wrap_functional(
            lambda i: F.nll_loss(i, t.type_as(i).long(), ignore_index=int(kwargs['ignore_index']),
                                 reduction=str(kwargs['reduction']))),
        cpp_function_call='''F::nll_loss(
            i, t.to(i.options()).to(torch::kLong), F::NLLLossFuncOptions().ignore_index(1).reduction(torch::kNone))''',
        input_fn=lambda: torch.rand(2, 3, 5, 5, 2, 2).log(),
        cpp_var_map={'i': '_get_input()', 't': t},
        reference_fn=lambda i, *_:
            loss_reference_fns['NLLLossNd'](i, t.type_as(i).long(), **kwargs),
        pickle=False)


def nlllossNd_no_reduce_weights_test():
    t = Variable(torch.rand(2, 5, 5, 2, 2).mul(3).floor().long())
    weight = torch.rand(3)

    def kwargs(i):
        return {'weight': weight.type_as(i), 'reduction': 'none'}

    return dict(
        fullname='NLLLossNd_no_reduce_weights',
        constructor=wrap_functional(
            lambda i: F.nll_loss(i, t.type_as(i).long(), **kwargs(i))),
        cpp_function_call='''F::nll_loss(
            i, t.to(i.options()).to(torch::kLong),
            F::NLLLossFuncOptions().weight(weight.to(i.options())).reduction(torch::kNone))''',
        input_fn=lambda: torch.rand(2, 3, 5, 5, 2, 2).log(),
        cpp_var_map={'i': '_get_input()', 't': t, 'weight': weight},
        reference_fn=lambda i, *_:
            loss_reference_fns['NLLLossNd'](i, t.type_as(i).long(), **kwargs(i)),
        pickle=False)


def smoothl1loss_no_reduce_test():
    t = torch.randn(2, 3, 4)
    return dict(
        fullname='SmoothL1Loss_no_reduce',
        constructor=wrap_functional(
            lambda i: F.smooth_l1_loss(i, t.type_as(i), reduction='none')),
        cpp_function_call='''F::smooth_l1_loss(
            i, t.to(i.options()), F::SmoothL1LossFuncOptions().reduction(torch::kNone))''',
        input_fn=lambda: torch.randn(2, 3, 4),
        cpp_var_map={'i': '_get_input()', 't': t},
        reference_fn=lambda i, *_:
            loss_reference_fns['SmoothL1Loss'](i, t.type_as(i), reduction='none'),
        supports_forward_ad=True,
        pickle=False)


def smoothl1loss_no_reduce_scalar_test():
    t = torch.randn(())
    return dict(
        fullname='SmoothL1Loss_no_reduce_scalar',
        constructor=wrap_functional(
            lambda i: F.smooth_l1_loss(i, t.type_as(i), reduction='none')),
        cpp_function_call='''F::smooth_l1_loss(
            i, t.to(i.options()), F::SmoothL1LossFuncOptions().reduction(torch::kNone))''',
        input_fn=lambda: torch.randn(()),
        cpp_var_map={'i': '_get_input()', 't': t},
        reference_fn=lambda i, *_:
            loss_reference_fns['SmoothL1Loss'](i, t.type_as(i), reduction='none'),
        supports_forward_ad=True,
        pickle=False)


def smoothl1loss_beta_test():
    t = torch.randn(2, 3, 4)
    return dict(
        fullname='SmoothL1Loss_beta',
        constructor=wrap_functional(
            lambda i: F.smooth_l1_loss(i, t.type_as(i), reduction='none', beta=0.5)),
        cpp_function_call='''F::smooth_l1_loss(
            i, t.to(i.options()), F::SmoothL1LossFuncOptions().reduction(torch::kNone), 0.5)''',
        input_fn=lambda: torch.randn(2, 3, 4),
        cpp_var_map={'i': '_get_input()', 't': t},
        reference_fn=lambda i, *_:
            loss_reference_fns['SmoothL1Loss'](i, t.type_as(i), reduction='none', beta=0.5),
        supports_forward_ad=True,
        pickle=False)


def smoothl1loss_zero_beta_test():
    t = torch.randn(2, 3, 4)
    return dict(
        fullname='SmoothL1Loss_zero_beta',
        constructor=wrap_functional(
            lambda i: F.smooth_l1_loss(i, t.type_as(i), reduction='none', beta=0)),
        cpp_function_call='''F::smooth_l1_loss(
            i, t.to(i.options()), F::SmoothL1LossFuncOptions().reduction(torch::kNone), 0)''',
        input_fn=lambda: torch.randn(2, 3, 4),
        cpp_var_map={'i': '_get_input()', 't': t},
        reference_fn=lambda i, *_:
            loss_reference_fns['SmoothL1Loss'](i, t.type_as(i), reduction='none', beta=0),
        supports_forward_ad=True,
        pickle=False)


def huberloss_delta_test():
    t = torch.randn(2, 3, 4)
    return dict(
        fullname='HuberLoss_delta',
        constructor=wrap_functional(
            lambda i: F.huber_loss(i, t.type_as(i), reduction='none', delta=0.5)),
        cpp_function_call='''F::huber_loss(
            i, t.to(i.options()), F::HuberLossFuncOptions().reduction(torch::kNone).delta(0.5))''',
        input_fn=lambda: torch.randn(2, 3, 4),
        cpp_var_map={'i': '_get_input()', 't': t},
        reference_fn=lambda i, *_:
            loss_reference_fns['HuberLoss'](i, t.type_as(i), reduction='none', delta=0.5),
        supports_forward_ad=True,
        pickle=False)


def multilabelmarginloss_0d_no_reduce_test():
    t = torch.zeros(()).long()
    return dict(
        fullname='MultiLabelMarginLoss_0d_no_reduce',
        constructor=wrap_functional(
            lambda i: F.multilabel_margin_loss(i, t.type_as(i).long(), reduction='none')),
        cpp_function_call='''F::multilabel_margin_loss(
            i, t.to(i.options()).to(torch::kLong), F::MultilabelMarginLossFuncOptions().reduction(torch::kNone))''',
        input_fn=lambda: torch.randn(()),
        cpp_var_map={'i': '_get_input()', 't': t},
        reference_fn=lambda i, *_:
            loss_reference_fns['MultiLabelMarginLoss'](i, t.data.type_as(i).long(), reduction='none'),
        check_sum_reduction=True,
        check_gradgrad=False,
        pickle=False)


def multilabelmarginloss_1d_no_reduce_test():
    t = Variable(torch.rand(10).mul(10).floor().long())
    return dict(
        fullname='MultiLabelMarginLoss_1d_no_reduce',
        constructor=wrap_functional(
            lambda i: F.multilabel_margin_loss(i, t.type_as(i).long(), reduction='none')),
        cpp_function_call='''F::multilabel_margin_loss(
            i, t.to(i.options()).to(torch::kLong), F::MultilabelMarginLossFuncOptions().reduction(torch::kNone))''',
        input_fn=lambda: torch.randn(10),
        cpp_var_map={'i': '_get_input()', 't': t},
        reference_fn=lambda i, *_:
            loss_reference_fns['MultiLabelMarginLoss'](i, t.data.type_as(i).long(), reduction='none'),
        check_sum_reduction=True,
        check_gradgrad=False,
        pickle=False)


def multilabelmarginloss_index_neg_test():
    t = Variable(torch.clamp(torch.rand(5, 10).add(-.5).mul(20).floor().long(), min=-1))
    return dict(
        fullname='MultiLabelMarginLoss_index_neg',
        constructor=wrap_functional(
            lambda i: F.multilabel_margin_loss(i, t.type_as(i).long(), reduction='none')),
        cpp_function_call='''F::multilabel_margin_loss(
            i, t.to(i.options()).to(torch::kLong), F::MultilabelMarginLossFuncOptions().reduction(torch::kNone))''',
        input_fn=lambda: torch.randn(5, 10),
        cpp_var_map={'i': '_get_input()', 't': t},
        reference_fn=lambda i, *_:
            loss_reference_fns['MultiLabelMarginLoss'](i, t.data.type_as(i).long(), reduction='none'),
        check_sum_reduction=True,
        check_gradgrad=False,
        pickle=False)


def multilabelmarginloss_no_reduce_test():
    t = Variable(torch.rand(5, 10).mul(10).floor().long())
    return dict(
        fullname='MultiLabelMarginLoss_no_reduce',
        constructor=wrap_functional(
            lambda i: F.multilabel_margin_loss(i, t.type_as(i).long(), reduction='none')),
        cpp_function_call='''F::multilabel_margin_loss(
            i, t.to(i.options()).to(torch::kLong), F::MultilabelMarginLossFuncOptions().reduction(torch::kNone))''',
        input_fn=lambda: torch.randn(5, 10),
        cpp_var_map={'i': '_get_input()', 't': t},
        reference_fn=lambda i, *_:
            loss_reference_fns['MultiLabelMarginLoss'](i, t.data.type_as(i).long(), reduction='none'),
        check_sum_reduction=True,
        check_gradgrad=False,
        pickle=False)


def hingeembeddingloss_no_reduce_test():
    t = Variable(torch.randn(10).gt(0).double().mul_(2).sub(1))
    return dict(
        fullname='HingeEmbeddingLoss_no_reduce',
        constructor=wrap_functional(
            lambda i: F.hinge_embedding_loss(i, t.type_as(i), reduction='none')),
        cpp_function_call='''F::hinge_embedding_loss(
            i, t.to(i.options()), F::HingeEmbeddingLossFuncOptions().reduction(torch::kNone))''',
        input_fn=lambda: torch.randn(10),
        cpp_var_map={'i': '_get_input()', 't': t},
        reference_fn=lambda i, *_:
            loss_reference_fns['HingeEmbeddingLoss'](i, t.type_as(i), reduction='none'),
        check_sum_reduction=True,
        pickle=False)


def hingeembeddingloss_margin_no_reduce_test():
    t = Variable(torch.randn(10).gt(0).double().mul_(2).sub(1))
    return dict(
        fullname='HingeEmbeddingLoss_margin_no_reduce',
        constructor=wrap_functional(
            lambda i: F.hinge_embedding_loss(i, t.type_as(i), margin=0.5, reduction='none')),
        cpp_function_call='''F::hinge_embedding_loss(
            i, t.to(i.options()), F::HingeEmbeddingLossFuncOptions().margin(0.5).reduction(torch::kNone))''',
        input_fn=lambda: torch.randn(10),
        cpp_var_map={'i': '_get_input()', 't': t},
        reference_fn=lambda i, *_:
            loss_reference_fns['HingeEmbeddingLoss'](i, t.type_as(i), margin=0.5, reduction='none'),
        check_sum_reduction=True,
        pickle=False)


def softmarginloss_no_reduce_test():
    t = torch.randn(5, 5)
    return dict(
        fullname='SoftMarginLoss_no_reduce',
        constructor=wrap_functional(
            lambda i: F.soft_margin_loss(i, t.type_as(i), reduction='none')),
        cpp_function_call='''F::soft_margin_loss(
            i, t.to(i.options()), F::SoftMarginLossFuncOptions().reduction(torch::kNone))''',
        input_fn=lambda: torch.randn(5, 5),
        cpp_var_map={'i': '_get_input()', 't': t},
        reference_fn=lambda i, *_:
            loss_reference_fns['SoftMarginLoss'](i, t.type_as(i), reduction='none'),
        supports_forward_ad=True,
        pickle=False)


def multilabelsoftmarginloss_no_reduce_test():
    t = torch.rand(5, 10).mul(2).floor()
    return dict(
        fullname='MultiLabelSoftMarginLoss_no_reduce',
        constructor=wrap_functional(
            lambda i: F.multilabel_soft_margin_loss(i, t.type_as(i), reduction='none')),
        cpp_function_call='''F::multilabel_soft_margin_loss(
            i, t.to(i.options()), F::MultilabelSoftMarginLossFuncOptions().reduction(torch::kNone))''',
        input_fn=lambda: torch.randn(5, 10),
        cpp_var_map={'i': '_get_input()', 't': t},
        reference_fn=lambda i, *_:
            (-(t * i.sigmoid().log() + (1 - t) * (-i).sigmoid().log())).sum(dim=1) / i.size(1),
        check_gradgrad=False,
        pickle=False)


def multilabelsoftmarginloss_weights_no_reduce_test():
    t = torch.rand(5, 10).mul(2).floor()
    weights = torch.rand(10)
    return dict(
        fullname='MultiLabelSoftMarginLoss_weights_no_reduce',
        constructor=wrap_functional(
            lambda i: F.multilabel_soft_margin_loss(i, t.type_as(i),
                                                    weight=weights.type_as(i), reduction='none')),
        cpp_function_call='''F::multilabel_soft_margin_loss(
            i, t.to(i.options()),
            F::MultilabelSoftMarginLossFuncOptions().weight(weights.to(i.options())).reduction(torch::kNone))''',
        input_fn=lambda: torch.randn(5, 10),
        cpp_var_map={'i': '_get_input()', 't': t, 'weights': weights},
        reference_fn=lambda i, *_:
            (-(t * i.sigmoid().log() + (1 - t) * (-i).sigmoid().log()) * weights).sum(dim=1) / i.size(1),
        check_sum_reduction=True,
        check_gradgrad=False,
        pickle=False)


def multimarginloss_no_reduce_test():
    t = torch.rand(5).mul(8).floor().long()
    return dict(
        fullname='MultiMarginLoss_no_reduce',
        constructor=wrap_functional(
            lambda i: F.multi_margin_loss(i, t.type_as(i).long(), reduction='none')),
        cpp_function_call='''F::multi_margin_loss(
            i, t.to(i.options()).to(torch::kLong), F::MultiMarginLossFuncOptions().reduction(torch::kNone))''',
        input_fn=lambda: torch.randn(5, 10),
        cpp_var_map={'i': '_get_input()', 't': t},
        reference_fn=lambda i, *_:
            loss_reference_fns['MultiMarginLoss'](i, t.data.type_as(i).long(), reduction='none'),
        check_sum_reduction=True,
        check_gradgrad=False,
        pickle=False)


def multimarginloss_1d_no_reduce_test():
    t = torch.rand(1).mul(8).floor().long()
    return dict(
        fullname='MultiMarginLoss_1d_no_reduce',
        constructor=wrap_functional(
            lambda i: F.multi_margin_loss(i, t.type_as(i).long(), reduction='none')),
        cpp_function_call='''F::multi_margin_loss(
            i, t.to(i.options()).to(torch::kLong), F::MultiMarginLossFuncOptions().reduction(torch::kNone))''',
        input_fn=lambda: torch.randn(10),
        cpp_var_map={'i': '_get_input()', 't': t},
        reference_fn=lambda i, *_:
            loss_reference_fns['MultiMarginLoss'](i, t.data.type_as(i).long(), reduction='none'),
        check_sum_reduction=True,
        check_gradgrad=False,
        pickle=False)


def multimarginloss_1d_input_0d_target_no_reduce_test():
    t = torch.rand(()).mul(8).floor().long()
    return dict(
        fullname='multimarginloss_1d_input_0d_target_no_reduce',
        constructor=wrap_functional(
            lambda i: F.multi_margin_loss(i, t.type_as(i).long(), reduction='none')),
        cpp_function_call='''F::multi_margin_loss(
            i, t.to(i.options()).to(torch::kLong), F::MultiMarginLossFuncOptions().reduction(torch::kNone))''',
        input_fn=lambda: torch.randn(10),
        cpp_var_map={'i': '_get_input()', 't': t},
        reference_fn=lambda i, *_:
            loss_reference_fns['MultiMarginLoss'](i, t.data.type_as(i).long(), reduction='none'),
        check_sum_reduction=True,
        check_gradgrad=False,
        pickle=False)


def multimarginloss_p_no_reduce_test():
    t = torch.rand(5).mul(8).floor().long()
    return dict(
        fullname='MultiMarginLoss_p_no_reduce',
        constructor=wrap_functional(
            lambda i: F.multi_margin_loss(i, t.type_as(i).long(), p=2, reduction='none')),
        cpp_function_call='''F::multi_margin_loss(
            i, t.to(i.options()).to(torch::kLong), F::MultiMarginLossFuncOptions().p(2).reduction(torch::kNone))''',
        input_fn=lambda: torch.randn(5, 10).clamp_(1e-2, 1 - 1e-2),
        cpp_var_map={'i': '_get_input()', 't': t},
        reference_fn=lambda i, *_:
            loss_reference_fns['MultiMarginLoss'](i, t.data.type_as(i).long(), p=2, reduction='none'),
        check_sum_reduction=True,
        check_gradgrad=False,
        pickle=False)


def multimarginloss_margin_no_reduce_test():
    t = torch.rand(5).mul(8).floor().long()
    return dict(
        fullname='MultiMarginLoss_margin_no_reduce',
        constructor=wrap_functional(
            lambda i: F.multi_margin_loss(i, t.type_as(i).long(), margin=0.5, reduction='none')),
        cpp_function_call='''F::multi_margin_loss(
            i, t.to(i.options()).to(torch::kLong),
            F::MultiMarginLossFuncOptions().margin(0.5).reduction(torch::kNone))''',
        input_fn=lambda: torch.randn(5, 10),
        cpp_var_map={'i': '_get_input()', 't': t},
        reference_fn=lambda i, *_:
            loss_reference_fns['MultiMarginLoss'](i, t.data.type_as(i).long(),
                                                  margin=0.5, reduction='none'),
        check_sum_reduction=True,
        check_gradgrad=False,
        pickle=False)


def multimarginloss_weights_no_reduce_test():
    t = torch.rand(5).mul(8).floor().long()
    weights = torch.rand(10)
    return dict(
        fullname='MultiMarginLoss_weights_no_reduce',
        constructor=wrap_functional(
            lambda i: F.multi_margin_loss(i, t.type_as(i).long(), weight=weights.type_as(i),
                                          reduction='none')),
        cpp_function_call='''F::multi_margin_loss(
            i, t.to(i.options()).to(torch::kLong),
            F::MultiMarginLossFuncOptions().weight(weights.to(i.options())).reduction(torch::kNone))''',
        input_fn=lambda: torch.randn(5, 10),
        cpp_var_map={'i': '_get_input()', 't': t, 'weights': weights},
        reference_fn=lambda i, *_:
            loss_reference_fns['MultiMarginLoss'](i, t.data.type_as(i).long(),
                                                  weight=weights, reduction='none'),
        check_sum_reduction=True,
        check_gradgrad=False,
        pickle=False)


def fractional_max_pool2d_test(test_case, return_indices=False):
    random_samples = torch.empty((1, 3, 2), dtype=torch.double).uniform_()
    if test_case == 'ratio':
        out = dict(
            constructor=lambda: nn.FractionalMaxPool2d(
                2, output_ratio=0.5, _random_samples=random_samples, return_indices=return_indices),
            cpp_constructor_args='''torch::nn::FractionalMaxPool2dOptions(2)
                                    .output_ratio(0.5)
                                    ._random_samples(random_samples)''',
            input_size=(1, 3, 5, 7),
            cpp_var_map={'random_samples': random_samples},
            fullname='FractionalMaxPool2d_ratio')
    elif test_case == 'size':
        out = dict(
            constructor=lambda: nn.FractionalMaxPool2d((2, 3), output_size=(
                4, 3), _random_samples=random_samples, return_indices=return_indices),
            cpp_constructor_args='''torch::nn::FractionalMaxPool2dOptions({2, 3})
                                    .output_size(std::vector<int64_t>({4, 3}))
                                    ._random_samples(random_samples)''',
            input_size=(1, 3, 7, 6),
            cpp_var_map={'random_samples': random_samples},
            fullname='FractionalMaxPool2d_size')
    if return_indices:
        # to get the return_indices behavior we have to call
        # `forward_with_indices` in C++ and the return type switches from
        # Tensor to tuple<Tensor, Tensor> which complicates testing considerably.
        out['test_cpp_api_parity'] = False
        out['fullname'] = '%s_return_indices' % out['fullname']
    return out

def fractional_max_pool2d_no_batch_dim_test(test_case, use_random_samples):
    if use_random_samples:
        # random_samples enables CPU and GPU checks to be consistent
        random_samples = torch.empty((1, 3, 2), dtype=torch.double).uniform_()
        if test_case == 'ratio':
            return dict(
                constructor=lambda: nn.FractionalMaxPool2d(
                    2, output_ratio=0.5, _random_samples=random_samples),
                cpp_constructor_args='''torch::nn::FractionalMaxPool2dOptions(2)
                                        .output_ratio(0.5)
                                        ._random_samples(random_samples)''',
                input_size=(3, 5, 7),
                cpp_var_map={'random_samples': random_samples},
                reference_fn=single_batch_reference_fn,
                fullname='FractionalMaxPool2d_ratio_no_batch_dim')
        elif test_case == 'size':
            return dict(
                constructor=lambda: nn.FractionalMaxPool2d((2, 3), output_size=(
                    4, 3), _random_samples=random_samples),
                cpp_constructor_args='''torch::nn::FractionalMaxPool2dOptions({2, 3})
                                        .output_size(std::vector<int64_t>({4, 3}))
                                        ._random_samples(random_samples)''',
                input_size=(3, 7, 6),
                cpp_var_map={'random_samples': random_samples},
                reference_fn=single_batch_reference_fn,
                fullname='FractionalMaxPool2d_size_no_batch_dim')
    else:
        # can not check cuda because there RNG is different between cpu and cuda
        if test_case == 'ratio':
            return dict(
                constructor=lambda: nn.FractionalMaxPool2d(
                    2, output_ratio=0.5),
                cpp_constructor_args='''torch::nn::FractionalMaxPool2dOptions(2)
                                        .output_ratio(0.5)''',
                input_size=(3, 5, 7),
                reference_fn=single_batch_reference_fn,
                test_cuda=False,
                fullname='FractionalMaxPool2d_ratio_no_batch_dim_no_random_samples')
        elif test_case == 'size':
            return dict(
                constructor=lambda: nn.FractionalMaxPool2d((2, 3), output_size=(
                    4, 3)),
                cpp_constructor_args='''torch::nn::FractionalMaxPool2dOptions({2, 3})
                                        .output_size(std::vector<int64_t>({4, 3}))''',
                input_size=(3, 7, 6),
                reference_fn=single_batch_reference_fn,
                test_cuda=False,
                fullname='FractionalMaxPool2d_size_no_batch_dim_no_random_samples')


def fractional_max_pool3d_test(test_case, return_indices=False):
    random_samples = torch.empty((2, 4, 3), dtype=torch.double).uniform_()
    if test_case == 'ratio':
        out = dict(
            constructor=lambda: nn.FractionalMaxPool3d(
                2, output_ratio=0.5, _random_samples=random_samples, return_indices=return_indices),
            cpp_constructor_args='''torch::nn::FractionalMaxPool3dOptions(2)
                                    .output_ratio(0.5)
                                    ._random_samples(random_samples)''',
            input_size=(2, 4, 5, 5, 5),
            cpp_var_map={'random_samples': random_samples},
            fullname='FractionalMaxPool3d_ratio')
    elif test_case == 'size':
        out = dict(
            constructor=lambda: nn.FractionalMaxPool3d((2, 2, 2), output_size=(
                4, 4, 4), _random_samples=random_samples, return_indices=return_indices),
            cpp_constructor_args='''torch::nn::FractionalMaxPool3dOptions({2, 2, 2})
                                    .output_size(std::vector<int64_t>({4, 4, 4}))
                                    ._random_samples(random_samples)''',
            input_size=(2, 4, 7, 7, 7),
            cpp_var_map={'random_samples': random_samples},
            fullname='FractionalMaxPool3d_size')
    elif test_case == 'asymsize':
        out = dict(
            constructor=lambda: nn.FractionalMaxPool3d((4, 2, 3), output_size=(
                10, 3, 2), _random_samples=random_samples, return_indices=return_indices),
            cpp_constructor_args='''torch::nn::FractionalMaxPool3dOptions({4, 2, 3})
                                    .output_size(std::vector<int64_t>({10, 3, 2}))
                                    ._random_samples(random_samples)''',
            input_size=(2, 4, 16, 7, 5),
            cpp_var_map={'random_samples': random_samples},
            fullname='FractionalMaxPool3d_asymsize')
    if return_indices:
        # to get the return_indices behavior we have to call
        # `forward_with_indices` in C++ and the return type switches from
        # Tensor to tuple<Tensor, Tensor> which complicates testing considerably.
        out['test_cpp_api_parity'] = False
        out['fullname'] = '%s_return_indices' % out['fullname']
    return out


def fractional_max_pool3d_no_batch_dim_test(test_case, use_random_samples):
    if use_random_samples:
        # random_samples enables CPU and GPU checks to be consistent
        random_samples = torch.empty((2, 4, 3), dtype=torch.double).uniform_()
        if test_case == 'ratio':
            return dict(
                constructor=lambda: nn.FractionalMaxPool3d(
                    2, output_ratio=0.5, _random_samples=random_samples),
                cpp_constructor_args='''torch::nn::FractionalMaxPool3dOptions(2)
                                        .output_ratio(0.5)
                                        ._random_samples(random_samples)''',
                input_size=(4, 5, 5, 5),
                cpp_var_map={'random_samples': random_samples},
                reference_fn=single_batch_reference_fn,
                fullname='FractionalMaxPool3d_ratio_no_batch_dim')
        elif test_case == 'size':
            return dict(
                constructor=lambda: nn.FractionalMaxPool3d((2, 2, 2), output_size=(
                    4, 4, 4), _random_samples=random_samples),
                cpp_constructor_args='''torch::nn::FractionalMaxPool3dOptions({2, 2, 2})
                                        .output_size(std::vector<int64_t>({4, 4, 4}))
                                        ._random_samples(random_samples)''',
                input_size=(4, 7, 7, 7),
                cpp_var_map={'random_samples': random_samples},
                reference_fn=single_batch_reference_fn,
                fullname='FractionalMaxPool3d_size_no_batch_dim')
    else:
        # can not check cuda because there RNG is different between cpu and cuda
        if test_case == 'ratio':
            return dict(
                constructor=lambda: nn.FractionalMaxPool3d(
                    2, output_ratio=0.5),
                cpp_constructor_args='''torch::nn::FractionalMaxPool3dOptions(2)
                                        .output_ratio(0.5)''',
                input_size=(4, 5, 5, 5),
                reference_fn=single_batch_reference_fn,
                test_cuda=False,
                fullname='FractionalMaxPool3d_ratio_no_batch_dim_no_random_samples')
        elif test_case == 'size':
            return dict(
                constructor=lambda: nn.FractionalMaxPool3d((2, 2, 2), output_size=(
                    4, 4, 4)),
                cpp_constructor_args='''torch::nn::FractionalMaxPool3dOptions({2, 2, 2})
                                        .output_size(std::vector<int64_t>({4, 4, 4}))''',
                input_size=(4, 7, 7, 7),
                reference_fn=single_batch_reference_fn,
                test_cuda=False,
                fullname='FractionalMaxPool3d_size_no_batch_dim_no_random_samples')


def single_batch_reference_fn(input, parameters, module):
    """Reference function for modules supporting no batch dimensions.

    The module is passed the input and target in batched form with a single item.
    The output is squeezed to compare with the no-batch input.
    """
    def unsqueeze_inp(inp):
        if isinstance(inp, (list, tuple)):
            return [t.unsqueeze(0) for t in inp]
        return inp.unsqueeze(0)

    single_batch_input = unsqueeze_inp(input)
    single_batch_input = [single_batch_input] if isinstance(single_batch_input, torch.Tensor) else single_batch_input
    with freeze_rng_state():
        return module(*single_batch_input).squeeze(0)


new_module_tests = [
    poissonnllloss_no_reduce_test(),
    bceloss_no_reduce_test(),
    bceloss_weights_no_reduce_test(),
    bce_with_logistic_legacy_enum_test(),
    bce_with_logistic_no_reduce_test(),
    bceloss_no_reduce_scalar_test(),
    bceloss_weights_no_reduce_scalar_test(),
    bce_with_logistic_no_reduce_scalar_test(),
    kldivloss_with_target_no_reduce_test(),
    kldivloss_no_reduce_test(),
    kldivloss_no_reduce_scalar_test(),
    kldivloss_with_log_target_no_reduce_test(),
    kldivloss_no_reduce_log_target_test(),
    kldivloss_no_reduce_scalar_log_target_test(),
    l1loss_no_reduce_test(),
    l1loss_no_reduce_complex_test(),
    l1loss_no_reduce_scalar_test(),
    mseloss_no_reduce_test(),
    mseloss_no_reduce_scalar_test(),
    nllloss_no_reduce_test(),
    nllloss_no_reduce_ignore_index_test(),
    nllloss_no_reduce_weights_test(),
    nllloss_no_reduce_weights_ignore_index_test(),
    nllloss_no_reduce_weights_ignore_index_neg_test(),
    nllloss2d_no_reduce_test(),
    nllloss2d_no_reduce_weights_test(),
    nllloss2d_no_reduce_ignore_index_test(),
    nlllossNd_no_reduce_test(),
    nlllossNd_no_reduce_weights_test(),
    nlllossNd_no_reduce_ignore_index_test(),
    smoothl1loss_no_reduce_test(),
    smoothl1loss_no_reduce_scalar_test(),
    smoothl1loss_beta_test(),
    smoothl1loss_zero_beta_test(),
    huberloss_delta_test(),
    multilabelmarginloss_0d_no_reduce_test(),
    multilabelmarginloss_1d_no_reduce_test(),
    multilabelmarginloss_index_neg_test(),
    multilabelmarginloss_no_reduce_test(),
    hingeembeddingloss_no_reduce_test(),
    hingeembeddingloss_margin_no_reduce_test(),
    softmarginloss_no_reduce_test(),
    multilabelsoftmarginloss_no_reduce_test(),
    multilabelsoftmarginloss_weights_no_reduce_test(),
    multimarginloss_no_reduce_test(),
    multimarginloss_1d_no_reduce_test(),
    multimarginloss_1d_input_0d_target_no_reduce_test(),
    multimarginloss_p_no_reduce_test(),
    multimarginloss_margin_no_reduce_test(),
    multimarginloss_weights_no_reduce_test(),
    fractional_max_pool2d_test('ratio'),
    fractional_max_pool2d_test('size'),
    fractional_max_pool2d_no_batch_dim_test('ratio', True),
    fractional_max_pool2d_no_batch_dim_test('ratio', False),
    fractional_max_pool2d_no_batch_dim_test('size', True),
    fractional_max_pool2d_no_batch_dim_test('size', False),
    fractional_max_pool2d_test('ratio', return_indices=True),
    fractional_max_pool3d_test('ratio'),
    fractional_max_pool3d_test('size'),
    fractional_max_pool3d_test('asymsize'),
    fractional_max_pool3d_test('ratio', return_indices=True),
    fractional_max_pool3d_no_batch_dim_test('ratio', True),
    fractional_max_pool3d_no_batch_dim_test('ratio', False),
    fractional_max_pool3d_no_batch_dim_test('size', True),
    fractional_max_pool3d_no_batch_dim_test('size', False),
    dict(
        module_name='BatchNorm1d',
        constructor_args=(10,),
        cpp_constructor_args='torch::nn::BatchNorm1dOptions(10)',
        input_size=(4, 10),
        cudnn=True,
        check_eval=True,
        desc='affine',
    ),
    dict(
        module_name='BatchNorm1d',
        constructor_args=(5,),
        cpp_constructor_args='torch::nn::BatchNorm1dOptions(5)',
        input_size=(4, 5, 3),
        cudnn=True,
        check_eval=True,
        desc='3d_input',
    ),
    dict(
        module_name='BatchNorm1d',
        constructor_args=(10, 1e-3, None),
        cpp_constructor_args='torch::nn::BatchNorm1dOptions(10).eps(1e-3).momentum(c10::nullopt)',
        input_size=(4, 10),
        cudnn=True,
        check_eval=True,
        desc='affine_simple_average',
    ),
    dict(
        module_name='BatchNorm1d',
        constructor_args=(10, 1e-3, 0.3, False),
        cpp_constructor_args='torch::nn::BatchNorm1dOptions(10).eps(1e-3).momentum(0.3).affine(false)',
        input_size=(4, 10),
        cudnn=True,
        check_eval=True,
        desc='not_affine',
    ),
    dict(
        module_name='BatchNorm1d',
        constructor_args=(10, 1e-3, 0.3, True, False),
        cpp_constructor_args='''torch::nn::BatchNorm1dOptions(10)
                                .eps(1e-3).momentum(0.3).affine(true).track_running_stats(false)''',
        input_size=(4, 10),
        cudnn=True,
        check_eval=True,
        desc='not_tracking_stats',
    ),
    dict(
        module_name='BatchNorm1d',
        constructor_args=(5, 1e-3, 0.3, False),
        cpp_constructor_args='torch::nn::BatchNorm1dOptions(5).eps(1e-3).momentum(0.3).affine(false)',
        input_size=(4, 5, 3),
        cudnn=True,
        check_eval=True,
        desc='3d_input_not_affine',
    ),
    dict(
        module_name='BatchNorm1d',
        constructor_args=(5, 1e-3, 0.3, False),
        cpp_constructor_args='torch::nn::BatchNorm1dOptions(5).eps(1e-3).momentum(0.3).affine(false)',
        input_size=(0, 5, 9),
        cudnn=True,
        check_eval=True,
        desc='zero_batch',
    ),
    dict(
        module_name='BatchNorm2d',
        constructor_args=(3,),
        cpp_constructor_args='torch::nn::BatchNorm2dOptions(3)',
        input_size=(2, 3, 6, 6),
        cudnn=True,
        check_eval=True,
    ),
    dict(
        module_name='BatchNorm2d',
        constructor_args=(3, 1e-3, None),
        cpp_constructor_args='torch::nn::BatchNorm2dOptions(3).eps(1e-3).momentum(c10::nullopt)',
        input_size=(2, 3, 6, 6),
        cudnn=True,
        check_eval=True,
        desc='2d_simple_average',
    ),
    dict(
        module_name='BatchNorm2d',
        constructor_args=(3, 1e-3, 0.8),
        cpp_constructor_args='torch::nn::BatchNorm2dOptions(3).eps(1e-3).momentum(0.8)',
        input_size=(2, 3, 6, 6),
        cudnn=True,
        check_eval=True,
        desc='momentum',
    ),
    dict(
        module_name='BatchNorm2d',
        constructor_args=(3, 1e-3, 0.8, False),
        cpp_constructor_args='torch::nn::BatchNorm2dOptions(3).eps(1e-3).momentum(0.8).affine(false)',
        input_size=(2, 3, 6, 6),
        cudnn=True,
        check_eval=True,
        desc='not_affine',
    ),
    dict(
        module_name='BatchNorm2d',
        constructor_args=(3, 1e-3, 0.8, True, False),
        cpp_constructor_args='''torch::nn::BatchNorm2dOptions(3)
                                .eps(1e-3).momentum(0.8).affine(true).track_running_stats(false)''',
        input_size=(2, 3, 6, 6),
        cudnn=True,
        check_eval=True,
        desc='not_tracking_stats',
    ),
    dict(
        module_name='BatchNorm2d',
        constructor_args=(5, 1e-3, 0.3, False),
        cpp_constructor_args='torch::nn::BatchNorm2dOptions(5).eps(1e-3).momentum(0.3).affine(false)',
        input_size=(0, 5, 2, 2),
        cudnn=True,
        check_eval=True,
        desc='zero_batch',
    ),
    dict(
        module_name='BatchNorm3d',
        constructor_args=(3,),
        cpp_constructor_args='torch::nn::BatchNorm3dOptions(3)',
        input_size=(2, 3, 4, 4, 4),
        cudnn=True,
        check_eval=True,
    ),
    dict(
        module_name='BatchNorm3d',
        constructor_args=(3, 1e-3, None),
        cpp_constructor_args='torch::nn::BatchNorm3dOptions(3).eps(1e-3).momentum(c10::nullopt)',
        input_size=(2, 3, 4, 4, 4),
        cudnn=True,
        check_eval=True,
        desc='3d_simple_average',
    ),
    dict(
        module_name='BatchNorm3d',
        constructor_args=(3, 1e-3, 0.7),
        cpp_constructor_args='torch::nn::BatchNorm3dOptions(3).eps(1e-3).momentum(0.7)',
        input_size=(2, 3, 4, 4, 4),
        cudnn=True,
        check_eval=True,
        desc='momentum',
    ),
    dict(
        module_name='BatchNorm3d',
        constructor_args=(3, 1e-3, 0.7, False),
        cpp_constructor_args='torch::nn::BatchNorm3dOptions(3).eps(1e-3).momentum(0.7).affine(false)',
        input_size=(2, 3, 4, 4, 4),
        cudnn=True,
        check_eval=True,
        desc='not_affine',
    ),
    dict(
        module_name='BatchNorm3d',
        constructor_args=(3, 1e-3, 0.7, True, False),
        cpp_constructor_args='''torch::nn::BatchNorm3dOptions(3)
                                .eps(1e-3).momentum(0.7).affine(true).track_running_stats(false)''',
        input_size=(2, 3, 4, 4, 4),
        cudnn=True,
        check_eval=True,
        desc='not_tracking_stats',
    ),
    dict(
        module_name='BatchNorm3d',
        constructor_args=(5, 1e-3, 0.3, False),
        cpp_constructor_args='torch::nn::BatchNorm3dOptions(5).eps(1e-3).momentum(0.3).affine(false)',
        input_size=(0, 5, 2, 2, 2),
        cudnn=True,
        check_eval=True,
        desc='zero_batch',
    ),
    dict(
        module_name='InstanceNorm1d',
        constructor_args=(3, 1e-3, 0.3),
        cpp_constructor_args='torch::nn::InstanceNorm1dOptions(3).eps(1e-3).momentum(0.3)',
        input_size=(4, 3, 15),
        cudnn=True,
        check_eval=True,
    ),
    dict(
        module_name='InstanceNorm1d',
        constructor_args=(3, 1e-3, 0.3, False, True),
        cpp_constructor_args='''torch::nn::InstanceNorm1dOptions(3)
                                .eps(1e-3).momentum(0.3).affine(false).track_running_stats(true)''',
        input_size=(4, 3, 15),
        cudnn=True,
        check_eval=True,
        desc='tracking_stats',
    ),
    dict(
        module_name='InstanceNorm1d',
        constructor_args=(3, 1e-3, 0.3, False, True),
        cpp_constructor_args='''torch::nn::InstanceNorm1dOptions(3)
                                .eps(1e-3).momentum(0.3).affine(false).track_running_stats(true)''',
        input_size=(3, 15),
        cudnn=True,
        check_eval=True,
        ref=single_batch_reference_fn,
        desc='tracking_stats_no_batch_dim',
    ),
    dict(
        module_name='InstanceNorm1d',
        constructor_args=(3, 1e-3, 0.3),
        cpp_constructor_args='torch::nn::InstanceNorm1dOptions(3).eps(1e-3).momentum(0.3)',
        input_size=(3, 15),
        cudnn=True,
        check_eval=True,
        ref=single_batch_reference_fn,
        desc='no_batch_dim',
    ),
    dict(
        module_name='InstanceNorm2d',
        constructor_args=(3, 1e-3, 0.3),
        cpp_constructor_args='torch::nn::InstanceNorm2dOptions(3).eps(1e-3).momentum(0.3)',
        input_size=(2, 3, 6, 6),
        cudnn=True,
        check_eval=True,
    ),
    dict(
        module_name='InstanceNorm2d',
        constructor_args=(3, 1e-3, 0.3, False, True),
        cpp_constructor_args='''torch::nn::InstanceNorm2dOptions(3)
                                .eps(1e-3).momentum(0.3).affine(false).track_running_stats(true)''',
        input_size=(2, 3, 6, 6),
        cudnn=True,
        check_eval=True,
        desc='tracking_stats',
    ),
    dict(
        module_name='InstanceNorm2d',
        constructor_args=(3, 1e-3, 0.3),
        cpp_constructor_args='torch::nn::InstanceNorm2dOptions(3).eps(1e-3).momentum(0.3)',
        input_size=(3, 6, 6),
        cudnn=True,
        check_eval=True,
        ref=single_batch_reference_fn,
        desc='no_batch_dim'
    ),
    dict(
        module_name='InstanceNorm2d',
        constructor_args=(3, 1e-3, 0.3, False, True),
        cpp_constructor_args='''torch::nn::InstanceNorm2dOptions(3)
                                .eps(1e-3).momentum(0.3).affine(false).track_running_stats(true)''',
        input_size=(3, 6, 6),
        cudnn=True,
        check_eval=True,
        ref=single_batch_reference_fn,
        desc='tracking_stats_no_batch_dim',
    ),
    dict(
        module_name='InstanceNorm3d',
        constructor_args=(3, 1e-3, 0.3),
        cpp_constructor_args='torch::nn::InstanceNorm3dOptions(3).eps(1e-3).momentum(0.3)',
        input_size=(2, 3, 4, 4, 4),
        cudnn=True,
        check_eval=True,
    ),
    dict(
        module_name='InstanceNorm3d',
        constructor_args=(3, 1e-3, 0.3, False, True),
        cpp_constructor_args='''torch::nn::InstanceNorm3dOptions(3)
                                .eps(1e-3).momentum(0.3).affine(false).track_running_stats(true)''',
        input_size=(2, 3, 4, 4, 4),
        cudnn=True,
        check_eval=True,
        desc='tracking_stats',
    ),
    dict(
        module_name='InstanceNorm3d',
        constructor_args=(3, 1e-3, 0.3),
        cpp_constructor_args='torch::nn::InstanceNorm3dOptions(3).eps(1e-3).momentum(0.3)',
        input_size=(3, 4, 4, 4),
        cudnn=True,
        check_eval=True,
        ref=single_batch_reference_fn,
        desc='no_batch_dim'
    ),
    dict(
        module_name='InstanceNorm3d',
        constructor_args=(3, 1e-3, 0.3, False, True),
        cpp_constructor_args='''torch::nn::InstanceNorm3dOptions(3)
                                .eps(1e-3).momentum(0.3).affine(false).track_running_stats(true)''',
        input_size=(2, 3, 4, 4, 4),
        cudnn=True,
        check_eval=True,
        ref=single_batch_reference_fn,
        desc='tracking_stats_no_batch_dim',
    ),
    dict(
        module_name='LayerNorm',
        constructor_args=([5], 1e-3),
        cpp_constructor_args='torch::nn::LayerNormOptions({5}).eps(1e-3)',
        input_size=(4, 5, 5),
        cudnn=True,
        check_eval=True,
        check_half=True,
        desc='1d_elementwise_affine',
    ),
    dict(
        module_name='LayerNorm',
        constructor_args=([5], 1e-3, False),
        cpp_constructor_args='torch::nn::LayerNormOptions({5}).eps(1e-3).elementwise_affine(false)',
        input_size=(4, 5, 5),
        cudnn=True,
        check_eval=True,
        check_half=True,
        desc='1d_no_elementwise_affine',
    ),
    dict(
        module_name='LayerNorm',
        constructor_args=([2, 2, 5], 1e-3),
        cpp_constructor_args='torch::nn::LayerNormOptions({2, 2, 5}).eps(1e-3)',
        input_size=(4, 2, 2, 5),
        cudnn=True,
        check_eval=True,
        check_half=True,
        desc='3d_elementwise_affine',
    ),
    dict(
        module_name='LayerNorm',
        constructor_args=([2, 2, 5], 1e-3, False),
        cpp_constructor_args='torch::nn::LayerNormOptions({2, 2, 5}).eps(1e-3).elementwise_affine(false)',
        input_size=(4, 2, 2, 5),
        cudnn=True,
        check_eval=True,
        check_half=True,
        desc='3d_no_elementwise_affine',
    ),
    dict(
        module_name='LayerNorm',
        constructor_args=([56, 56, 56], 1e-5, False),
        cpp_constructor_args='torch::nn::LayerNormOptions({56, 56, 56}).eps(1e-5).elementwise_affine(false)',
        input_size=(4, 56, 56, 56),
        cudnn=True,
        check_eval=True,
        gradcheck_fast_mode=True,
        check_half=True,
        desc='3d_no_affine_large_feature',
    ),
    dict(
        module_name='LayerNorm',
        constructor_args=([5], 1e-3),
        cpp_constructor_args='torch::nn::LayerNormOptions({5}).eps(1e-3)',
        input_size=(0, 5),
        cudnn=True,
        check_eval=True,
        check_half=True,
        desc='1d_empty_elementwise_affine',
    ),
    dict(
        module_name='GroupNorm',
        constructor_args=(3, 6, 1e-3),
        cpp_constructor_args='torch::nn::GroupNormOptions(3, 6).eps(1e-3)',
        input_size=(4, 6, 5),
        cudnn=True,
        check_eval=True,
        check_bfloat16=True,
        desc='1d_affine',
    ),
    dict(
        module_name='GroupNorm',
        constructor_args=(3, 12, 1e-3),
        cpp_constructor_args='torch::nn::GroupNormOptions(3, 12).eps(1e-3)',
        input_size=(4, 12),
        cudnn=True,
        check_eval=True,
        check_bfloat16=True,
        desc='1d_affine_GN',
    ),
    dict(
        module_name='GroupNorm',
        constructor_args=(1, 6, 1e-3),
        cpp_constructor_args='torch::nn::GroupNormOptions(1, 6).eps(1e-3)',
        input_size=(150, 6),
        cudnn=True,
        check_eval=True,
        desc='1d_affine_large_batch',  # For large batch_size
        check_bfloat16=True,
        test_cpu=False,
    ),
    dict(
        module_name='GroupNorm',
        constructor_args=(5, 5, 1e-3, False),
        cpp_constructor_args='torch::nn::GroupNormOptions(5, 5).eps(1e-3).affine(false)',
        input_size=(4, 5, 5),
        cudnn=True,
        check_eval=True,
        check_bfloat16=True,
        desc='1d_no_affine_IN',  # this setting is equivalent with InstanceNormi
    ),
    dict(
        module_name='GroupNorm',
        constructor_args=(1, 10, 1e-3, False),
        cpp_constructor_args='torch::nn::GroupNormOptions(1, 10).eps(1e-3).affine(false)',
        input_size=(4, 10),
        cudnn=True,
        check_eval=True,
        check_bfloat16=True,
        desc='1d_no_affine_LN',  # this setting is equivalent with LayerNorm
    ),
    dict(
        module_name='GroupNorm',
        constructor_args=(3, 6, 1e-3),
        cpp_constructor_args='torch::nn::GroupNormOptions(3, 6).eps(1e-3)',
        input_size=(4, 6, 2, 3),
        cudnn=True,
        check_eval=True,
        check_bfloat16=True,
        desc='2d_affine',
    ),
    dict(
        module_name='GroupNorm',
        constructor_args=(3, 6, 1e-3),
        cpp_constructor_args='torch::nn::GroupNormOptions(3, 6).eps(1e-3)',
        input_size=(4, 6, 28, 28),
        cudnn=True,
        check_eval=True,
        check_bfloat16=True,
        desc='2d_affine_large_feature',
        test_cpu=False,
    ),
    dict(
        module_name='GroupNorm',
        constructor_args=(3, 51, 1e-5, False),
        cpp_constructor_args='torch::nn::GroupNormOptions(3, 51).eps(1e-5).affine(false)',
        input_size=(2, 51, 28, 28),
        cudnn=True,
        check_eval=True,
        check_bfloat16=True,
        desc='2d_no_affine_large_feature',
        test_cpu=False,
    ),
    dict(
        module_name='GroupNorm',
        constructor_args=(3, 3, 1e-3, False),
        cpp_constructor_args='torch::nn::GroupNormOptions(3, 3).eps(1e-3).affine(false)',
        input_size=(4, 3, 2, 3),
        cudnn=True,
        check_eval=True,
        check_bfloat16=True,
        desc='2d_no_affine_IN',  # this setting is equivalent with InstanceNorm
    ),
    dict(
        module_name='GroupNorm',
        constructor_args=(1, 3, 1e-3, False),
        cpp_constructor_args='torch::nn::GroupNormOptions(1, 3).eps(1e-3).affine(false)',
        input_size=(4, 3, 2, 3),
        cudnn=True,
        check_eval=True,
        check_bfloat16=True,
        desc='2d_no_affine_LN',  # this setting is equivalent with LayerNorm
    ),
    dict(
        module_name='Conv1d',
        constructor_args=(4, 5, 3),
        cpp_constructor_args='torch::nn::Conv1dOptions(4, 5, 3)',
        input_size=(2, 4, 10),
        cudnn=True,
        with_tf32=True,
        tf32_precision=0.005,
    ),
    dict(
        module_name='Conv1d',
        constructor_args=(4, 5, 3, 2),
        cpp_constructor_args='torch::nn::Conv1dOptions(4, 5, 3).stride(2)',
        input_size=(2, 4, 10),
        cudnn=True,
        desc='stride',
        with_tf32=True,
        tf32_precision=0.005,
    ),
    dict(
        module_name='Conv1d',
        constructor_args=(4, 5, 3, 1, 1),
        cpp_constructor_args='torch::nn::Conv1dOptions(4, 5, 3).stride(1).padding(1)',
        input_size=(2, 4, 10),
        cudnn=True,
        desc='pad1',
        with_tf32=True,
        tf32_precision=0.01,
    ),
    dict(
        module_name='Conv1d',
        constructor_args=(4, 5, 5, 1, 2),
        cpp_constructor_args='torch::nn::Conv1dOptions(4, 5, 5).stride(1).padding(2)',
        input_size=(2, 4, 10),
        cudnn=True,
        desc='pad2',
        with_tf32=True,
        tf32_precision=0.005,
    ),
    dict(
        module_name='Conv1d',
        constructor_args=(4, 4, 3, 1, 1),
        cpp_constructor_args='torch::nn::Conv1dOptions(4, 4, 3).stride(1).padding(1)',
        input_size=(1, 4, 1),
        cudnn=True,
        desc='pad1size1',
        with_tf32=True,
        tf32_precision=0.005,
    ),
    dict(
        module_name='Conv1d',
        constructor_args=(4, 4, 5, 1, 2),
        cpp_constructor_args='torch::nn::Conv1dOptions(4, 4, 5).stride(1).padding(2)',
        input_size=(1, 4, 1),
        cudnn=True,
        desc='pad2size1',
        with_tf32=True,
        tf32_precision=0.005,
    ),
    dict(
        module_name='Conv1d',
        constructor_args=(4, 5, 3),
        cpp_constructor_args='torch::nn::Conv1dOptions(4, 5, 3)',
        input_size=(0, 4, 10),
        cudnn=True,
        desc='zero_batch',
        with_tf32=True,
        tf32_precision=0.005,
    ),
    dict(
        fullname='Conv1d_dilated',
        constructor=lambda: nn.Conv1d(4, 5, kernel_size=3, dilation=2),
        cpp_constructor_args='torch::nn::Conv1dOptions(4, 5, 3).dilation(2)',
        input_size=(2, 4, 10),
        with_tf32=True,
        tf32_precision=0.005,
    ),
    dict(
        fullname='Conv1d_groups',
        constructor=lambda: nn.Conv1d(4, 6, kernel_size=3, groups=2),
        cpp_constructor_args='torch::nn::Conv1dOptions(4, 6, 3).groups(2)',
        input_size=(2, 4, 6),
        cudnn=True,
        with_tf32=True,
        tf32_precision=0.005,
    ),
    dict(
        fullname='Conv1d_pad_valid',
        constructor=lambda: nn.Conv1d(4, 5, 3, padding="valid"),
        cpp_constructor_args='torch::nn::Conv1dOptions(4, 5, 3).padding(torch::kValid)',
        input_size=(2, 4, 10),
        cudnn=True,
        with_tf32=True,
        tf32_precision=0.005,
    ),
    dict(
        fullname='Conv1d_pad_same',
        constructor=lambda: nn.Conv1d(4, 5, 3, padding="same"),
        cpp_constructor_args='torch::nn::Conv1dOptions(4, 5, 3).padding(torch::kSame)',
        input_size=(2, 4, 10),
        cudnn=True,
        with_tf32=True,
        tf32_precision=0.005,
    ),
    dict(
        fullname='Conv1d_pad_same2',
        constructor=lambda: nn.Conv1d(4, 5, 4, padding="same"),
        cpp_constructor_args='torch::nn::Conv1dOptions(4, 5, 4).padding(torch::kSame)',
        input_size=(2, 4, 10),
        cudnn=True,
        with_tf32=True,
        tf32_precision=0.005,
    ),
    dict(
        fullname='Conv1d_pad_same_dilated',
        constructor=lambda: nn.Conv1d(4, 5, 4, padding="same", dilation=2),
        cpp_constructor_args='torch::nn::Conv1dOptions(4, 5, 3).padding(torch::kSame).dilation(2)',
        input_size=(2, 4, 10),
        cudnn=True,
        with_tf32=True,
        tf32_precision=0.005,
    ),
    dict(
        fullname='ConvTranspose1d',
        constructor=lambda: nn.ConvTranspose1d(3, 4, kernel_size=3, stride=(3,), padding=1, output_padding=(1,)),
        cpp_constructor_args='torch::nn::ConvTranspose1dOptions(3, 4, 3).stride(3).padding(1).output_padding(1)',
        cudnn=True,
        input_size=(1, 3, 7),
        with_tf32=True,
        tf32_precision=0.005,
    ),
    dict(
        module_name='ConvTranspose1d',
        constructor_args=(3, 4, 3, 2, 1, 1, 1, False),
        cpp_constructor_args='''torch::nn::ConvTranspose1dOptions(3, 4, 3)
                                .stride(2).padding(1).output_padding(1).groups(1).bias(false)''',
        input_size=(1, 3, 6),
        cudnn=True,
        desc='no_bias',
        with_tf32=True,
        tf32_precision=0.005,
    ),
    dict(
        module_name='ConvTranspose1d',
        constructor_args=(3, 4, 3, 2, 1, 1, 1, True, 2),
        cpp_constructor_args='''torch::nn::ConvTranspose1dOptions(3, 4, 3)
                                .stride(2).padding(1).output_padding(1).groups(1).bias(true).dilation(2)''',
        input_size=(1, 3, 6),
        cudnn=True,
        desc='dilated',
        with_tf32=True,
        tf32_precision=0.005,
    ),
    dict(
        fullname='ConvTranspose1d_groups',
        constructor=lambda: nn.ConvTranspose1d(4, 6, 3, stride=(3,), padding=1, output_padding=(1,), groups=2),
        cpp_constructor_args='''torch::nn::ConvTranspose1dOptions(4, 6, 3)
                                .stride(3).padding(1).output_padding(1).groups(2)''',
        cudnn=True,
        input_size=(2, 4, 7),
        with_tf32=True,
        tf32_precision=0.005,
    ),
    dict(
        module_name='MaxPool1d',
        constructor_args=(4,),
        cpp_constructor_args='torch::nn::MaxPool1dOptions(4)',
        input_size=(2, 10, 4),
    ),
    dict(
        module_name='MaxPool1d',
        constructor_args=(4, 4),
        cpp_constructor_args='torch::nn::MaxPool1dOptions(4).stride(4)',
        input_size=(2, 10, 4),
        desc='stride',
    ),
    dict(
        module_name='MaxPool1d',
        fullname='MaxPool1d_return_indices',
        constructor=lambda: nn.MaxPool1d(4, return_indices=True),
        input_size=(2, 10, 4),
        test_cpp_api_parity=False,
    ),
    dict(
        module_name='Conv2d',
        constructor_args=(3, 4, (3, 2)),
        cpp_constructor_args='torch::nn::Conv2dOptions(3, 4, {3, 2})',
        input_size=(2, 3, 7, 5),
        cudnn=True,
        check_with_long_tensor=True,
        with_tf32=True,
        tf32_precision=0.005,
    ),
    dict(
        module_name='Conv2d',
        constructor_args=(3, 4, (3, 3), (2, 2)),
        cpp_constructor_args='torch::nn::Conv2dOptions(3, 4, {3, 3}).stride({2, 2})',
        input_size=(2, 3, 6, 6),
        cudnn=True,
        desc='strided',
        check_with_long_tensor=True,
        with_tf32=True,
        tf32_precision=0.005,
    ),
    dict(
        module_name='Conv2d',
        constructor_args=(3, 4, (3, 3), (2, 2), (1, 1)),
        cpp_constructor_args='torch::nn::Conv2dOptions(3, 4, {3, 3}).stride({2, 2}).padding({1, 1})',
        input_size=(2, 3, 6, 6),
        cudnn=True,
        desc='padding',
        check_with_long_tensor=True,
        with_tf32=True,
        tf32_precision=0.005,
    ),
    dict(
        module_name='Conv2d',
        constructor_args=(3, 2, (3, 3), (2, 2), (1, 1), (2, 2)),
        cpp_constructor_args='torch::nn::Conv2dOptions(3, 2, {3, 3}).stride({2, 2}).padding({1, 1}).dilation({2, 2})',
        input_size=(2, 3, 8, 8),
        cudnn=True,
        desc='dilated',
        check_with_long_tensor=True,
        with_tf32=True,
        tf32_precision=0.005,
    ),
    dict(
        module_name='Conv2d',
        constructor_args=(3, 4, (3, 2), 1, 0, 1, 1, False),
        cpp_constructor_args='''torch::nn::Conv2dOptions(3, 4, {3, 2})
                                .stride(1).padding(0).dilation(1).groups(1).bias(false)''',
        input_size=(2, 3, 6, 5),
        cudnn=True,
        desc='no_bias',
        check_with_long_tensor=True,
        with_tf32=True,
    ),
    dict(
        module_name='Conv2d',
        constructor_args=(3, 4, (3, 2)),
        cpp_constructor_args='torch::nn::Conv2dOptions(3, 4, {3, 2})',
        input_size=(0, 3, 7, 5),
        cudnn=True,
        desc='zero_batch',
        check_with_long_tensor=True,
        with_tf32=True,
    ),
    dict(
        fullname='Conv2d_groups',
        constructor=lambda: nn.Conv2d(4, 6, (3, 2), groups=2),
        cpp_constructor_args='torch::nn::Conv2dOptions(4, 6, {3, 2}).groups(2)',
        input_size=(2, 4, 6, 5),
        cudnn=True,
        check_with_long_tensor=True,
        with_tf32=True,
        tf32_precision=0.005,
    ),
    dict(
        fullname='Conv2d_groups_thnn',
        constructor=lambda: nn.Conv2d(4, 6, (3, 2), groups=2),
        cpp_constructor_args='torch::nn::Conv2dOptions(4, 6, {3, 2}).groups(2)',
        input_size=(2, 4, 6, 5),
        check_with_long_tensor=True,
        with_tf32=True,
        tf32_precision=0.005,
    ),
    dict(
        fullname='Conv2d_pad_valid',
        constructor=lambda: nn.Conv2d(2, 4, (3, 4), padding="valid"),
        cpp_constructor_args='torch::nn::Conv2dOptions(2, 4, {3, 4}).padding(torch::kValid)',
        input_size=(2, 2, 6, 5),
        cudnn=True,
        with_tf32=True,
        tf32_precision=0.005,
    ),
    dict(
        fullname='Conv2d_pad_same',
        constructor=lambda: nn.Conv2d(2, 4, (3, 4), padding="same"),
        cpp_constructor_args='torch::nn::Conv2dOptions(2, 4, {3, 4}).padding(torch::kSame)',
        input_size=(2, 2, 6, 5),
        cudnn=True,
        with_tf32=True,
        tf32_precision=0.01,
    ),
    dict(
        fullname='Conv2d_pad_same_dilated',
        constructor=lambda: nn.Conv2d(2, 4, (3, 4), padding="same", dilation=2),
        cpp_constructor_args='torch::nn::Conv2dOptions(2, 4, {3, 4}).padding(torch::kSame).dilation(2)',
        input_size=(2, 2, 6, 5),
        cudnn=True,
        with_tf32=True,
        tf32_precision=0.005,
    ),
    dict(
        module_name='ConvTranspose2d',
        constructor_args=(3, 4, 3, (3, 2), 1, (1, 1)),
        cpp_constructor_args='''torch::nn::ConvTranspose2dOptions(3, 4, 3)
                                .stride({3, 2}).padding(1).output_padding({1, 1})''',
        cudnn=True,
        input_size=(1, 3, 7, 6),
        check_with_long_tensor=True,
        with_tf32=True,
        tf32_precision=0.01,
    ),
    dict(
        module_name='ConvTranspose2d',
        constructor_args=(3, 4, 3, (2, 3), 1, (1, 1), 1, False, (2, 2)),
        cpp_constructor_args='''torch::nn::ConvTranspose2dOptions(3, 4, 3)
                                .stride({2, 3})
                                .padding(1)
                                .output_padding({1, 1})
                                .groups(1)
                                .bias(false)
                                .dilation({2, 2})''',
        input_size=(1, 3, 6, 7),
        cudnn=True,
        desc='dilated',
        check_with_long_tensor=True,
        with_tf32=True,
        tf32_precision=0.005,
    ),
    dict(
        module_name='ConvTranspose2d',
        constructor_args=(3, 4, 3, (2, 3), 1, (1, 1), 1, False),
        cpp_constructor_args='''torch::nn::ConvTranspose2dOptions(3, 4, 3)
                                .stride({2, 3}).padding(1).output_padding({1, 1}).groups(1).bias(false)''',
        input_size=(1, 3, 6, 7),
        cudnn=True,
        desc='no_bias',
        check_with_long_tensor=True,
        with_tf32=True,
        tf32_precision=0.005,
    ),
    dict(
        fullname='ConvTranspose2d_groups',
        constructor=lambda: nn.ConvTranspose2d(2, 4, (2, 3), groups=2),
        cpp_constructor_args='torch::nn::ConvTranspose2dOptions(2, 4, {2, 3}).groups(2)',
        input_size=(1, 2, 4, 5),
        cudnn=True,
        check_with_long_tensor=True,
        with_tf32=True,
        tf32_precision=0.01,
    ),
    dict(
        fullname='Conv2d_depthwise',
        constructor=lambda: nn.Conv2d(4, 4, (3, 3), groups=4),
        cpp_constructor_args='torch::nn::Conv2dOptions(4, 4, {3, 3}).groups(4)',
        input_size=(2, 4, 6, 6),
        with_tf32=True,
        tf32_precision=0.005,
    ),
    dict(
        fullname='Conv2d_depthwise_with_multiplier',
        constructor=lambda: nn.Conv2d(4, 8, (3, 3), groups=4),
        cpp_constructor_args='torch::nn::Conv2dOptions(4, 8, {3, 3}).groups(4)',
        input_size=(2, 4, 6, 6),
        with_tf32=True,
        tf32_precision=0.005,
    ),
    dict(
        fullname='Conv2d_depthwise_strided',
        constructor=lambda: nn.Conv2d(4, 4, (3, 3), stride=(2, 2), groups=4),
        cpp_constructor_args='torch::nn::Conv2dOptions(4, 4, {3, 3}).stride({2, 2}).groups(4)',
        input_size=(2, 4, 6, 6),
        with_tf32=True,
        tf32_precision=0.005,
    ),
    dict(
        fullname='Conv2d_depthwise_padded',
        constructor=lambda: nn.Conv2d(4, 4, (3, 3), padding=(1, 1), groups=4),
        cpp_constructor_args='torch::nn::Conv2dOptions(4, 4, {3, 3}).padding({1, 1}).groups(4)',
        input_size=(2, 4, 6, 6),
        with_tf32=True,
        tf32_precision=0.005,
    ),
    dict(
        fullname='Conv2d_depthwise_dilated',
        constructor=lambda: nn.Conv2d(4, 4, (2, 2), dilation=(2, 2), groups=4),
        cpp_constructor_args='torch::nn::Conv2dOptions(4, 4, {2, 2}).dilation({2, 2}).groups(4)',
        input_size=(2, 4, 5, 5),
        with_tf32=True,
        tf32_precision=0.005,
    ),
    dict(
        module_name='MaxPool2d',
        constructor_args=((3, 3), (2, 2), (1, 1)),
        cpp_constructor_args='torch::nn::MaxPool2dOptions({3, 3}).stride({2, 2}).padding({1, 1})',
        input_size=(3, 7, 7),
        desc='3d_input'
    ),
    dict(
        module_name='MaxPool2d',
        constructor_args=((3, 3), (2, 2), (1, 1)),
        cpp_constructor_args='torch::nn::MaxPool2dOptions({3, 3}).stride({2, 2}).padding({1, 1})',
        input_size=(1, 3, 7, 7),
        check_with_channels_last=True,
        desc='4d_input'
    ),
    dict(
        module_name='MaxPool2d',
        fullname='MaxPool2d_return_indices',
        constructor=lambda: nn.MaxPool2d((3, 3), (2, 2), (1, 1), return_indices=True),
        input_size=(1, 3, 7, 7),
        check_with_channels_last=True,
        test_cpp_api_parity=False,
    ),
    dict(
        module_name='AvgPool1d',
        constructor_args=(2,),
        cpp_constructor_args='torch::nn::AvgPool1dOptions(2)',
        input_size=(2, 3, 6),
    ),
    dict(
        module_name='AvgPool1d',
        constructor_args=((2,), (2,)),
        cpp_constructor_args='torch::nn::AvgPool1dOptions(2).stride(2)',
        input_size=(2, 3, 6),
        desc='stride',
    ),
    dict(
        module_name='AvgPool1d',
        constructor_args=(2, 2, 1),
        cpp_constructor_args='torch::nn::AvgPool1dOptions(2).stride(2).padding(1)',
        input_size=(2, 3, 6),
        desc='stride_pad',
    ),
    dict(
        module_name='AvgPool1d',
        constructor_args=(2,),
        cpp_constructor_args='torch::nn::AvgPool1dOptions(2)',
        input_size=(3, 6),
        reference_fn=single_batch_reference_fn,
        desc='no_batch_dim',
    ),
    dict(
        module_name='AvgPool2d',
        constructor_args=((2, 2),),
        cpp_constructor_args='torch::nn::AvgPool2dOptions({2, 2})',
        input_size=(2, 3, 6, 6),
    ),
    dict(
        module_name='AvgPool2d',
        constructor_args=((2, 2),),
        cpp_constructor_args='torch::nn::AvgPool2dOptions({2, 2})',
        input_size=(3, 6, 6),
        reference_fn=single_batch_reference_fn,
        desc='no_batch_dim'
    ),
    dict(
        module_name='AvgPool2d',
        constructor_args=((2, 2), (2, 2)),
        cpp_constructor_args='torch::nn::AvgPool2dOptions({2, 2}).stride({2, 2})',
        input_size=(2, 3, 6, 6),
        desc='stride',
    ),
    dict(
        module_name='AvgPool2d',
        constructor_args=((2, 2), (2, 2), (1, 1)),
        cpp_constructor_args='torch::nn::AvgPool2dOptions({2, 2}).stride({2, 2}).padding({1, 1})',
        input_size=(2, 3, 6, 6),
        desc='stride_pad',
    ),
    dict(
        fullname='AvgPool2d_divisor',
        constructor=lambda: nn.AvgPool2d((2, 2), divisor_override=1),
        cpp_constructor_args='torch::nn::AvgPool2dOptions({2, 2}).divisor_override(1)',
        input_size=(2, 3, 6, 6),
        check_with_long_tensor=True,
    ),
    dict(
        fullname='AvgPool2d_divisor_stride',
        constructor=lambda: nn.AvgPool2d((2, 2), (2, 2), divisor_override=1),
        cpp_constructor_args='torch::nn::AvgPool2dOptions({2, 2}).stride({2, 2}).divisor_override(1)',
        input_size=(2, 3, 6, 6),
        check_with_long_tensor=True,
    ),
    dict(
        fullname='AvgPool2d_divisor_stride_pad',
        constructor=lambda: nn.AvgPool2d((2, 2), (2, 2), (1, 1), divisor_override=1),
        cpp_constructor_args='torch::nn::AvgPool2dOptions({2, 2}).stride({2, 2}).padding({1, 1}).divisor_override(1)',
        input_size=(2, 3, 6, 6),
        check_with_long_tensor=True,
    ),
    dict(
        module_name='LPPool2d',
        constructor_args=(2, 2, 2),
        cpp_constructor_args='torch::nn::LPPool2dOptions(2, 2).stride(2)',
        input_size=(1, 3, 7, 7),
    ),
    dict(
        module_name='LPPool2d',
        constructor_args=(1.5, 2),
        cpp_constructor_args='torch::nn::LPPool2dOptions(1.5, 2)',
        input_fn=lambda: torch.rand(1, 3, 7, 7),
        desc='norm',
    ),
    dict(
        module_name='LPPool1d',
        constructor_args=(1.5, 2),
        cpp_constructor_args='torch::nn::LPPool1dOptions(1.5, 2)',
        input_fn=lambda: torch.rand(1, 3, 7),
        desc='norm',
    ),
    dict(
        module_name='LPPool1d',
        constructor_args=(2, 2, 3),
        cpp_constructor_args='torch::nn::LPPool1dOptions(2, 2).stride(3)',
        input_size=(1, 3, 7),
    ),
    dict(
        module_name='LPPool1d',
        constructor_args=(2, 2, 3),
        cpp_constructor_args='torch::nn::LPPool1dOptions(2, 2).stride(3)',
        input_size=(3, 7),
        reference_fn=single_batch_reference_fn,
        desc='no_batch_dim',
    ),
    dict(
        module_name='LocalResponseNorm',
        constructor_args=(3, ),
        cpp_constructor_args='torch::nn::LocalResponseNormOptions(3)',
        input_size=(1, 5, 7),
        desc='1d',
    ),
    dict(
        module_name='LocalResponseNorm',
        constructor_args=(2, ),
        cpp_constructor_args='torch::nn::LocalResponseNormOptions(2)',
        input_size=(1, 5, 7, 7),
        desc='2d_uneven_pad',
    ),
    dict(
        module_name='LocalResponseNorm',
        constructor_args=(1, 1., 0.5, 2.),
        cpp_constructor_args='torch::nn::LocalResponseNormOptions(1).alpha(1.).beta(0.5).k(2.)',
        input_size=(1, 5, 7, 7, 7),
        desc='3d_custom_params',
    ),
    dict(
<<<<<<< HEAD
        module_name='ReflectionPad1d',
        constructor_args=((1, 2),),
        cpp_constructor_args='torch::nn::ReflectionPad1dOptions({1, 2})',
        input_size=(2, 3, 8),
    ),
    dict(
        module_name='ReflectionPad1d',
        constructor_args=((1, 2),),
        cpp_constructor_args='torch::nn::ReflectionPad1dOptions({1, 2})',
        input_size=(3, 8),
        reference_fn=single_batch_reference_fn,
        desc='batch',
    ),
    dict(
        module_name='ReflectionPad1d',
        constructor_args=((1, 2),),
        cpp_constructor_args='torch::nn::ReflectionPad1dOptions({1, 2})',
        input_fn=lambda: torch.rand(2, 3, 8, dtype=torch.complex128, requires_grad=True),
        skip_half=True,
        desc='complex'
    ),
    dict(
        module_name='ReflectionPad2d',
        constructor_args=((1, 2, 3, 4),),
        cpp_constructor_args='torch::nn::ReflectionPad2dOptions({1, 2, 3, 4})',
        input_size=(2, 3, 8, 8),
    ),
    dict(
        module_name='ReflectionPad2d',
        constructor_args=((1, 2, 3, 4),),
        cpp_constructor_args='torch::nn::ReflectionPad2dOptions({1, 2, 3, 4})',
        input_size=(3, 8, 8),
        reference_fn=single_batch_reference_fn,
        desc='no_batch_dim',
    ),
    dict(
        module_name='ReflectionPad2d',
        constructor_args=((1, 2, 3, 4),),
        cpp_constructor_args='torch::nn::ReflectionPad2dOptions({1, 2, 3, 4})',
        input_fn=lambda: torch.rand(2, 3, 8, 8, dtype=torch.complex128, requires_grad=True),
        skip_half=True,
        desc='complex'
    ),
    dict(
        module_name='ReflectionPad3d',
        constructor_args=((1, 2, 0, 2, 1, 2),),
        cpp_constructor_args='torch::nn::ReflectionPad3dOptions({1, 2, 0, 2, 1, 2})',
        input_size=(2, 3, 8, 8, 8),
    ),
    dict(
        module_name='ReflectionPad3d',
        constructor_args=((1, 2, 0, 2, 1, 2),),
        cpp_constructor_args='torch::nn::ReflectionPad3dOptions({1, 2, 0, 2, 1, 2})',
        input_size=(3, 8, 8, 8),
        reference_fn=single_batch_reference_fn,
        desc='no_batch_dim',
    ),
    dict(
        module_name='ReflectionPad3d',
        constructor_args=((1, 2, 0, 2, 1, 2),),
        cpp_constructor_args='torch::nn::ReflectionPad3dOptions({1, 2, 0, 2, 1, 2})',
        input_fn=lambda: torch.rand(2, 3, 8, 8, 8, dtype=torch.complex128, requires_grad=True),
        skip_half=True,
        desc='complex'
    ),
    dict(
        module_name='ReplicationPad1d',
        constructor_args=((1, 2),),
        cpp_constructor_args='torch::nn::ReplicationPad1dOptions({1, 2})',
        input_size=(2, 3, 4),
    ),
    dict(
        module_name='ReplicationPad1d',
        constructor_args=((1, 2),),
        cpp_constructor_args='torch::nn::ReplicationPad1dOptions({1, 2})',
        input_size=(3, 4),
        reference_fn=single_batch_reference_fn,
        desc='batch',
    ),
    dict(
        module_name='ReplicationPad1d',
        constructor_args=((1, 2),),
        cpp_constructor_args='torch::nn::ReplicationPad1dOptions({1, 2})',
        input_fn=lambda: torch.rand(2, 3, 4, dtype=torch.complex128, requires_grad=True),
        skip_half=True,
        desc='complex'
    ),
    dict(
        module_name='ReplicationPad2d',
        constructor_args=((1, 2, 3, 4),),
        cpp_constructor_args='torch::nn::ReplicationPad2dOptions({1, 2, 3, 4})',
        input_size=(2, 3, 4, 4),
    ),
    dict(
        module_name='ReplicationPad2d',
        constructor_args=((1, 2, 3, 4),),
        cpp_constructor_args='torch::nn::ReplicationPad2dOptions({1, 2, 3, 4})',
        input_size=(3, 4, 4),
        reference_fn=single_batch_reference_fn,
        desc='no_batch_dim',
    ),
    dict(
        module_name='ReplicationPad2d',
        constructor_args=((1, 2, 3, 4),),
        cpp_constructor_args='torch::nn::ReplicationPad2dOptions({1, 2, 3, 4})',
        input_fn=lambda: torch.rand(2, 3, 4, 4, dtype=torch.complex128, requires_grad=True),
        skip_half=True,
        desc='complex'
    ),
    dict(
        module_name='ZeroPad2d',
        constructor_args=((1, 2, 3, 4),),
        cpp_constructor_args='torch::nn::ZeroPad2dOptions({1, 2, 3, 4})',
        input_size=(2, 3, 4, 4),
    ),
    dict(
        module_name='ZeroPad2d',
        constructor_args=((1, 2, 3, 4),),
        cpp_constructor_args='torch::nn::ZeroPad2dOptions({1, 2, 3, 4})',
        input_size=(3, 4, 4),
        reference_fn=single_batch_reference_fn,
        desc='no_batch_dim',
    ),
    dict(
        module_name='ZeroPad2d',
        constructor_args=((1, 2, 3, 4),),
        cpp_constructor_args='torch::nn::ZeroPad2dOptions({1, 2, 3, 4})',
        input_fn=lambda: torch.rand(2, 3, 4, 4, dtype=torch.complex128, requires_grad=True),
        skip_half=True,
        desc='complex'
    ),
    dict(
        module_name='ZeroPad2d',
        constructor_args=((-1, -1, -1, -2),),
        cpp_constructor_args='torch::nn::ZeroPad2dOptions({-1, -1, -1, -2})',
        input_size=(2, 3, 4, 4),
        desc='negative_dims'
    ),
    dict(
        module_name='ConstantPad1d',
        constructor_args=((1, 2), 2.),
        cpp_constructor_args='torch::nn::ConstantPad1dOptions({1, 2}, 2.)',
        input_size=(2, 3, 4),
    ),
    dict(
        module_name='ConstantPad1d',
        constructor_args=((1, 2), 2.),
        cpp_constructor_args='torch::nn::ConstantPad1dOptions({1, 2}, 2.)',
        input_size=(3, 4),
        reference_fn=single_batch_reference_fn,
        desc='batch',
    ),
    dict(
        module_name='ConstantPad1d',
        constructor_args=((1, 2), 2.),
        cpp_constructor_args='torch::nn::ConstantPad1dOptions({1, 2}, 2.)',
        input_fn=lambda: torch.rand(2, 3, 4, dtype=torch.complex128, requires_grad=True),
        skip_half=True,
        desc='complex'
    ),
    dict(
        module_name='ConstantPad2d',
        constructor_args=((1, 2, 3, 4), 2.),
        cpp_constructor_args='torch::nn::ConstantPad2dOptions({1, 2, 3, 4}, 2.)',
        input_size=(2, 3, 4, 4),
    ),
    dict(
        module_name='ConstantPad2d',
        constructor_args=((1, 2, 3, 4), 2.),
        cpp_constructor_args='torch::nn::ConstantPad2dOptions({1, 2, 3, 4}, 2.)',
        input_size=(3, 4, 4),
        reference_fn=single_batch_reference_fn,
        desc='no_batch_dim'
    ),
    dict(
        module_name='ConstantPad2d',
        constructor_args=((1, 2, 3, 4), 2.),
        cpp_constructor_args='torch::nn::ConstantPad2dOptions({1, 2, 3, 4}, 2.)',
        input_fn=lambda: torch.rand(2, 3, 4, 4, dtype=torch.complex128, requires_grad=True),
        skip_half=True,
        desc='complex'
    ),
    dict(
        module_name='ConstantPad3d',
        constructor_args=((1, 2, 3, 4, 1, 0), 2.),
        cpp_constructor_args='torch::nn::ConstantPad3dOptions({1, 2, 3, 4, 1, 0}, 2.)',
        input_size=(2, 3, 4, 4, 5),
    ),
    dict(
        module_name='ConstantPad3d',
        constructor_args=((1, 2, 3, 4, 1, 0), 2.),
        cpp_constructor_args='torch::nn::ConstantPad3dOptions({1, 2, 3, 4, 1, 0}, 2.)',
        input_size=(3, 4, 4, 5),
        reference_fn=single_batch_reference_fn,
        desc='no_batch_dim'
    ),
    dict(
        module_name='ConstantPad3d',
        constructor_args=((1, 2, 3, 4, 1, 0), 2.),
        cpp_constructor_args='torch::nn::ConstantPad3dOptions({1, 2, 3, 4, 1, 0}, 2.)',
        input_fn=lambda: torch.rand(2, 3, 4, 4, 5, dtype=torch.complex128, requires_grad=True),
        skip_half=True,
        desc='complex'
    ),
    dict(
=======
>>>>>>> 688427b5
        module_name='Conv3d',
        constructor_args=(2, 3, (2, 3, 2)),
        cpp_constructor_args='torch::nn::Conv3dOptions(2, 3, {2, 3, 2})',
        input_size=(1, 2, 4, 5, 4),
        cudnn=True,
        check_with_long_tensor=True,
        with_tf32=True,
        tf32_precision=0.05,
    ),
    dict(
        module_name='Conv3d',
        constructor_args=(2, 3, (2, 3, 4), 1, 0, 1, 1, False),
        cpp_constructor_args='''torch::nn::Conv3dOptions(2, 3, {2, 3, 4})
                                .stride(1).padding(0).dilation(1).groups(1).bias(false)''',
        input_size=(1, 2, 3, 4, 5),
        cudnn=True,
        desc='no_bias',
        check_with_long_tensor=True,
        with_tf32=True,
        tf32_precision=0.05,
    ),
    dict(
        module_name='Conv3d',
        constructor_args=(2, 3, (1, 1, 1), 1, 0, 1, 1, False),
        cpp_constructor_args='''torch::nn::Conv3dOptions(2, 3, {2, 3, 4})
                                .stride(1).padding(0).dilation(1).groups(1).bias(false)''',
        input_size=(1, 2, 3, 4, 5),
        cudnn=True,
        desc='1x1x1_no_bias',
        check_with_long_tensor=False,
        with_tf32=True,
        tf32_precision=0.05,
    ),
    dict(
        module_name='Conv3d',
        constructor_args=(3, 4, 2, 2),
        cpp_constructor_args='torch::nn::Conv3dOptions(3, 4, 2).stride(2)',
        input_size=(2, 3, 5, 5, 5),
        cudnn=True,
        desc='stride',
        check_with_long_tensor=True,
        with_tf32=True,
        tf32_precision=0.05,
    ),
    dict(
        module_name='Conv3d',
        constructor_args=(3, 4, 2, 2, 1),
        cpp_constructor_args='torch::nn::Conv3dOptions(3, 4, 2).stride(2).padding(1)',
        input_size=(2, 3, 5, 5, 5),
        cudnn=True,
        desc='stride_padding',
        check_with_long_tensor=True,
        with_tf32=True,
        tf32_precision=0.05,
    ),
    dict(
        module_name='Conv3d',
        constructor_args=(3, 4, (2, 3, 4)),
        cpp_constructor_args='torch::nn::Conv3dOptions(3, 4, {2, 3, 4})',
        input_size=(0, 3, 3, 4, 5),
        cudnn=True,
        check_with_long_tensor=True,
        desc='zero_batch',
        with_tf32=True,
    ),
    dict(
        fullname='Conv3d_groups',
        constructor=lambda: nn.Conv3d(2, 4, kernel_size=3, groups=2),
        cpp_constructor_args='torch::nn::Conv3dOptions(2, 4, 3).groups(2)',
        input_size=(1, 2, 4, 5, 4),
        cudnn=True,
        check_with_long_tensor=True,
        with_tf32=True,
        tf32_precision=0.005,
    ),
    dict(
        fullname='Conv3d_dilated',
        constructor=lambda: nn.Conv3d(3, 4, kernel_size=2, dilation=2),
        cpp_constructor_args='torch::nn::Conv3dOptions(3, 4, 2).dilation(2)',
        input_size=(2, 3, 5, 5, 5),
        with_tf32=True,
        tf32_precision=0.05,
    ),
    dict(
        fullname='Conv3d_dilated_strided',
        constructor=lambda: nn.Conv3d(3, 4, kernel_size=2, dilation=2, stride=2),
        cpp_constructor_args='torch::nn::Conv3dOptions(3, 4, 2).dilation(2).stride(2)',
        input_size=(2, 3, 5, 5, 5),
        with_tf32=True,
        tf32_precision=0.05
    ),
    dict(
        fullname='Conv3d_pad_valid',
        constructor=lambda: nn.Conv3d(3, 4, (2, 3, 4), padding="valid"),
        cpp_constructor_args='torch::nn::Conv3dOptions(3, 4, {2, 3, 4}).padding(torch::kValid)',
        input_size=(2, 3, 6, 5, 4),
        cudnn=True,
        with_tf32=True,
        tf32_precision=0.05,
    ),
    dict(
        fullname='Conv3d_pad_same',
        constructor=lambda: nn.Conv3d(3, 4, (2, 3, 4), padding="same"),
        cpp_constructor_args='torch::nn::Conv3dOptions(3, 4, {2, 3, 4}).padding(torch::kSame)',
        input_size=(2, 3, 6, 5, 4),
        cudnn=True,
        with_tf32=True,
        tf32_precision=0.05,
    ),
    dict(
        fullname='Conv3d_pad_same_dilated',
        constructor=lambda: nn.Conv3d(3, 4, (2, 3, 4), padding="same", dilation=2),
        cpp_constructor_args='torch::nn::Conv3dOptions(3, 4, {2, 3, 4}).padding(torch::kSame).dilation(2)',
        input_size=(2, 3, 6, 5, 4),
        cudnn=True,
        with_tf32=True,
        tf32_precision=0.05,
    ),
    dict(
        module_name='ConvTranspose3d',
        constructor_args=(2, 3, (2, 3, 2)),
        cpp_constructor_args='torch::nn::ConvTranspose3dOptions(2, 3, {2, 3, 2})',
        cudnn=True,
        input_size=(1, 2, 4, 5, 4),
        with_tf32=True,
        tf32_precision=0.05
    ),
    dict(
        module_name='ConvTranspose3d',
        constructor_args=(2, 3, (2, 3, 2), 1, 0, 0, 1, True, (2, 2, 2)),
        cpp_constructor_args='''torch::nn::ConvTranspose3dOptions(2, 3, {2, 3, 2})
                                .stride(1).padding(0).output_padding(0).groups(1).bias(true).dilation({2, 2, 2})''',
        cudnn=True,
        input_size=(1, 2, 4, 5, 4),
        desc='dilated',
        with_tf32=True,
        tf32_precision=0.05
    ),
    dict(
        module_name='MaxPool3d',
        constructor_args=((2, 2, 2),),
        cpp_constructor_args='torch::nn::MaxPool3dOptions({2, 2, 2})',
        input_size=(2, 3, 5, 5, 5),
    ),
    dict(
        module_name='MaxPool3d',
        constructor_args=(2, (2, 2, 2)),
        cpp_constructor_args='torch::nn::MaxPool3dOptions(2).stride({2, 2, 2})',
        input_size=(2, 3, 5, 5, 5),
        desc='stride',
    ),
    dict(
        module_name='MaxPool3d',
        constructor_args=(2, 2, (1, 1, 1)),
        cpp_constructor_args='torch::nn::MaxPool3dOptions(2).stride(2).padding({1, 1, 1})',
        input_size=(2, 3, 5, 5, 5),
        desc='stride_padding',
    ),
    dict(
        module_name='MaxPool3d',
        fullname='MaxPool3d_return_indices',
        constructor=lambda: nn.MaxPool3d(2, 2, (1, 1, 1), return_indices=True),
        input_size=(2, 3, 5, 5, 5),
        test_cpp_api_parity=False,
    ),
    dict(
        module_name='AvgPool3d',
        constructor_args=((2, 2, 2),),
        cpp_constructor_args='torch::nn::AvgPool3dOptions({2, 2, 2})',
        input_size=(2, 3, 4, 4, 4),
    ),
    dict(
        module_name='AvgPool3d',
        constructor_args=((2, 2, 2),),
        cpp_constructor_args='torch::nn::AvgPool3dOptions({2, 2, 2})',
        input_size=(3, 4, 4, 4),
        desc='no_batch_dim',
    ),
    dict(
        module_name='AvgPool3d',
        constructor_args=(2, (2, 2, 2)),
        cpp_constructor_args='torch::nn::AvgPool3dOptions(2).stride({2, 2, 2})',
        input_size=(2, 3, 5, 5, 5),
        desc='stride',
    ),
    dict(
        module_name='AvgPool3d',
        constructor_args=(2, 2, (1, 1, 1)),
        cpp_constructor_args='torch::nn::AvgPool3dOptions(2).stride(2).padding({1, 1, 1})',
        input_size=(2, 3, 5, 5, 5),
        desc='stride_pad',
    ),
    dict(
        module_name='AvgPool3d',
        constructor_args=(4, 2, (1, 2, 1)),
        cpp_constructor_args='torch::nn::AvgPool3dOptions(4).stride(2).padding({1, 2, 1})',
        input_size=(2, 3, 5, 5, 5),
        desc='stride_pad_gpu_fixedkw_output',
    ),
    dict(
        module_name='AvgPool3d',
        constructor_args=((2, 4, 8), 1, (1, 1, 2)),
        cpp_constructor_args='torch::nn::AvgPool3dOptions({2, 4, 8}).stride(1).padding({1, 1, 2})',
        input_size=(2, 3, 2, 4, 8),
        desc='stride_pad_gpu_general_output',
    ),
    dict(
        module_name='AvgPool3d',
        constructor_args=(3, 1, 0),
        cpp_constructor_args='torch::nn::AvgPool3dOptions(3).stride(1).padding(0)',
        input_size=(2, 3, 4, 4, 4),
        desc='stride1_pad0_gpu_input',
    ),
    dict(
        module_name='AvgPool3d',
        constructor_args=(2, 2, (1, 1, 1)),
        cpp_constructor_args='torch::nn::AvgPool3dOptions(2).stride(2).padding({1, 1, 1})',
        input_size=(2, 3, 4, 4, 4),
        desc='stride_pad_gpu_input_nooverlap',
    ),
    dict(
        fullname='AvgPool3d_divisor',
        constructor=lambda: nn.AvgPool3d((2, 2, 2), divisor_override=1),
        cpp_constructor_args='torch::nn::AvgPool3dOptions({2, 2, 2}).divisor_override(1)',
        input_size=(2, 3, 4, 4, 4),
        check_with_long_tensor=True,
    ),
    dict(
        fullname='AvgPool3d_divisor_stride',
        constructor=lambda: nn.AvgPool3d(2, (2, 2, 2), divisor_override=1),
        cpp_constructor_args='torch::nn::AvgPool3dOptions(2).stride({2, 2, 2}).divisor_override(1)',
        input_size=(2, 3, 5, 5, 5),
        check_with_long_tensor=True,
    ),
    dict(
        fullname='AvgPool3d_divisor_stride_pad',
        constructor=lambda: nn.AvgPool3d(2, 2, (1, 1, 1), divisor_override=1),
        cpp_constructor_args='torch::nn::AvgPool3dOptions(2).stride(2).padding({1, 1, 1}).divisor_override(1)',
        input_size=(2, 3, 5, 5, 5),
        check_with_long_tensor=True,
    ),
    dict(
        fullname='AvgPool3d_divisor_stride_pad_gpu_fixedkw_output',
        constructor=lambda: nn.AvgPool3d(4, 2, (1, 2, 1), divisor_override=1),
        cpp_constructor_args='torch::nn::AvgPool3dOptions(4).stride(2).padding({1, 2, 1}).divisor_override(1)',
        input_size=(2, 3, 5, 5, 5),
        check_with_long_tensor=True,
    ),
    dict(
        fullname='AvgPool3d_divisor_stride_pad_gpu_general_output',
        constructor=lambda: nn.AvgPool3d((2, 4, 8), 1, (1, 1, 2), divisor_override=1),
        cpp_constructor_args='torch::nn::AvgPool3dOptions({2, 4, 8}).stride(1).padding({1, 1, 2}).divisor_override(1)',
        input_size=(2, 3, 2, 4, 8),
        check_with_long_tensor=True,
    ),
    dict(
        fullname='AvgPool3d_divisor_stride1_pad0_gpu_input',
        constructor=lambda: nn.AvgPool3d(3, 1, 0, divisor_override=1),
        cpp_constructor_args='torch::nn::AvgPool3dOptions(3).stride(1).padding(0).divisor_override(1)',
        input_size=(2, 3, 4, 4, 4),
        check_with_long_tensor=True,
    ),
    dict(
        fullname='AvgPool3d_divisor_stride_pad_gpu_input_nooverlap',
        constructor=lambda: nn.AvgPool3d(2, 2, (1, 1, 1), divisor_override=1),
        cpp_constructor_args='torch::nn::AvgPool3dOptions(2).stride(2).padding({1, 1, 1}).divisor_override(1)',
        input_size=(2, 3, 4, 4, 4),
        check_with_long_tensor=True,
    ),
    dict(
        module_name='ReplicationPad3d',
        constructor_args=((1, 2, 3, 3, 2, 1),),
        cpp_constructor_args='torch::nn::ReplicationPad3dOptions({1, 2, 3, 3, 2, 1})',
        input_size=(2, 3, 2, 2, 2),
    ),
    dict(
        module_name='ReplicationPad3d',
        constructor_args=((1, 2, 3, 3, 2, 1),),
        cpp_constructor_args='torch::nn::ReplicationPad3dOptions({1, 2, 3, 3, 2, 1})',
        input_size=(3, 2, 2, 2),
        reference_fn=single_batch_reference_fn,
        desc='no_batch_dim',
    ),
    dict(
        module_name='ReplicationPad3d',
        constructor_args=((1, 2, 3, 3, 2, 1),),
        cpp_constructor_args='torch::nn::ReplicationPad3dOptions({1, 2, 3, 3, 2, 1})',
        input_fn=lambda: torch.rand(2, 3, 2, 2, 2, dtype=torch.complex128, requires_grad=True),
        skip_half=True,
        desc='complex'
    ),
    dict(
        module_name='Embedding',
        constructor_args=(4, 3),
        cpp_constructor_args='torch::nn::EmbeddingOptions(4, 3)',
        input_fn=lambda: torch.empty(2, 3, dtype=torch.long).random_(4),
        check_gradgrad=False,
    ),
    dict(
        module_name='Embedding',
        constructor_args=(4, 3),
        cpp_constructor_args='torch::nn::EmbeddingOptions(4, 3)',
        input_fn=lambda: torch.empty(1, 512, dtype=torch.long).random_(4).expand(7, 512),
        check_gradgrad=False,
        desc='discontiguous'
    ),
    dict(
        module_name='EmbeddingBag',
        constructor_args=(4, 3),
        cpp_constructor_args='torch::nn::EmbeddingBagOptions(4, 3)',
        input_fn=lambda: torch.empty(2, 3, dtype=torch.long).random_(4),
        check_gradgrad=False,
        desc='mean',
    ),
    dict(
        module_name='EmbeddingBag',
        constructor_args=(4, 3),
        cpp_constructor_args='torch::nn::EmbeddingBagOptions(4, 3)',
        input_fn=lambda: torch.empty(1, 512, dtype=torch.long).random_(4).expand(7, 512),
        check_gradgrad=False,
        desc='discontiguous',
    ),
    dict(
        module_name='EmbeddingBag',
        constructor_args=(4, 3, None, 2., False, 'sum'),
        cpp_constructor_args='''torch::nn::EmbeddingBagOptions(4, 3)
                                .max_norm(c10::nullopt).norm_type(2.).scale_grad_by_freq(false).mode(torch::kSum)''',
        input_fn=lambda: torch.empty(2, 3, dtype=torch.long).random_(4),
        check_gradgrad=False,
        desc='sum',
    ),
    dict(
        module_name='EmbeddingBag',
        constructor_args=(4, 3, None, 2., False, 'max'),
        cpp_constructor_args='''torch::nn::EmbeddingBagOptions(4, 3)
                                .max_norm(c10::nullopt).norm_type(2.).scale_grad_by_freq(false).mode(torch::kMax)''',
        input_fn=lambda: torch.empty(2, 3, dtype=torch.long).random_(4),
        check_gradgrad=False,
        desc='max',
    ),
    dict(
        fullname='EmbeddingBag_mean_padding_idx',
        constructor=lambda: nn.EmbeddingBag(4, 3, padding_idx=1),
        cpp_constructor_args='torch::nn::EmbeddingBagOptions(4, 3).padding_idx(1)',
        input_fn=lambda: torch.stack([torch.randperm(3), torch.randperm(3)]),
        check_gradgrad=False,
    ),
    dict(
        fullname='EmbeddingBag_sum_padding_idx',
        constructor=lambda: nn.EmbeddingBag(4, 3, None, 2., False, 'sum', padding_idx=1),
        cpp_constructor_args='''torch::nn::EmbeddingBagOptions(4, 3)
                                .max_norm(c10::nullopt).norm_type(2.).scale_grad_by_freq(false).mode(torch::kSum).padding_idx(1)''',
        input_fn=lambda: torch.stack([torch.randperm(3), torch.randperm(3)]),
        check_gradgrad=False,
    ),
    dict(
        fullname='EmbeddingBag_max_padding_idx',
        constructor=lambda: nn.EmbeddingBag(4, 3, None, 2., False, 'max', padding_idx=1),
        cpp_constructor_args='''torch::nn::EmbeddingBagOptions(4, 3)
                                .max_norm(c10::nullopt).norm_type(2.).scale_grad_by_freq(false).mode(torch::kMax).padding_idx(1)''',
        input_fn=lambda: torch.stack([torch.randperm(3), torch.randperm(3)]),
        check_gradgrad=False,
    ),
    dict(
        fullname='EmbeddingBag_sparse',
        constructor=lambda: nn.EmbeddingBag(4, 3, sparse=True),
        cpp_constructor_args='torch::nn::EmbeddingBagOptions(4, 3).sparse(true)',
        input_fn=lambda: torch.randperm(2).repeat(1, 2),
        check_gradgrad=False,
        has_sparse_gradients=True,
    ),
    dict(
        constructor=lambda: nn.Embedding(4, 3, sparse=True),
        cpp_constructor_args='torch::nn::EmbeddingOptions(4, 3).sparse(true)',
        input_fn=lambda: torch.randperm(2).repeat(1, 2),
        fullname='Embedding_sparse',
        check_gradgrad=False,
        has_sparse_gradients=True,
    ),
    dict(
        module_name='PixelShuffle',
        constructor_args=(3,),
        cpp_constructor_args='torch::nn::PixelShuffleOptions(3)',
        input_size=(1, 9, 4, 4),
    ),
    dict(
        module_name='PixelUnshuffle',
        constructor_args=(3,),
        cpp_constructor_args='torch::nn::PixelUnshuffleOptions(3)',
        input_size=(1, 1, 12, 12),
    ),
    dict(
        constructor=wrap_functional(F.interpolate, size=12, scale_factor=None, mode='nearest'),
        cpp_options_args='''F::InterpolateFuncOptions()
                            .size(std::vector<int64_t>({12})).scale_factor(c10::nullopt).mode(torch::kNearest)''',
        input_size=(1, 2, 4),
        fullname='interpolate_nearest_1d',
        pickle=False,
    ),
    dict(
        constructor=wrap_functional(F.interpolate, size=12, scale_factor=None, mode='nearest'),
        cpp_options_args='''F::InterpolateFuncOptions()
                            .size(std::vector<int64_t>({12})).scale_factor(c10::nullopt).mode(torch::kNearest)''',
        input_size=(0, 2, 4),
        fullname='interpolate_nearest_1d_zero_dim',
        pickle=False,
    ),
    dict(
        constructor=wrap_functional(F.interpolate, size=(12, ), scale_factor=None, mode='nearest'),
        cpp_options_args='''F::InterpolateFuncOptions()
                            .size(std::vector<int64_t>({12})).scale_factor(c10::nullopt).mode(torch::kNearest)''',
        input_size=(1, 2, 3),
        fullname='interpolate_nearest_tuple_1d',
        pickle=False,
    ),
    dict(
        constructor=wrap_functional(F.interpolate, size=None, scale_factor=4., mode='nearest'),
        cpp_options_args='''F::InterpolateFuncOptions()
                            .size(c10::nullopt).scale_factor(std::vector<double>({4.})).mode(torch::kNearest)''',
        input_size=(1, 2, 4),
        fullname='interpolate_nearest_scale_1d',
        pickle=False,
    ),
    dict(
        constructor=wrap_functional(F.interpolate, size=12, scale_factor=None, mode='linear', align_corners=False),
        cpp_options_args='''F::InterpolateFuncOptions()
                            .size(std::vector<int64_t>({12}))
                            .scale_factor(c10::nullopt)
                            .mode(torch::kLinear)
                            .align_corners(false)''',
        input_size=(1, 2, 4),
        fullname='interpolate_linear_1d',
        pickle=False,
    ),
    dict(
        constructor=wrap_functional(F.interpolate, size=(4, ), scale_factor=None, mode='linear', align_corners=False),
        cpp_options_args='''F::InterpolateFuncOptions()
                            .size(std::vector<int64_t>({4}))
                            .scale_factor(c10::nullopt)
                            .mode(torch::kLinear)
                            .align_corners(false)''',
        input_size=(1, 2, 3),
        fullname='interpolate_linear_tuple_1d',
        pickle=False,
    ),
    dict(
        constructor=wrap_functional(F.interpolate, size=None, scale_factor=4., mode='linear', align_corners=False),
        cpp_options_args='''F::InterpolateFuncOptions()
                            .size(c10::nullopt)
                            .scale_factor(std::vector<double>({4.}))
                            .mode(torch::kLinear)
                            .align_corners(false)''',
        input_size=(1, 2, 4),
        fullname='interpolate_linear_scale_1d',
        pickle=False,
    ),
    dict(
        constructor=wrap_functional(F.interpolate, size=12, scale_factor=None, mode='linear', align_corners=False),
        cpp_options_args='''F::InterpolateFuncOptions()
                            .size(std::vector<int64_t>({12}))
                            .scale_factor(c10::nullopt)
                            .mode(torch::kLinear)
                            .align_corners(false)''',
        input_size=(0, 2, 4),
        fullname='interpolate_linear_1d_zero_dim',
        pickle=False,
    ),
    dict(
        constructor=wrap_functional(F.interpolate, size=12, scale_factor=None, mode='linear', align_corners=True),
        cpp_options_args='''F::InterpolateFuncOptions()
                            .size(std::vector<int64_t>({12}))
                            .scale_factor(c10::nullopt)
                            .mode(torch::kLinear)
                            .align_corners(true)''',
        input_size=(1, 2, 4),
        fullname='interpolate_linear_1d_align_corners',
        pickle=False,
    ),
    dict(
        constructor=wrap_functional(F.interpolate, size=None, scale_factor=4., mode='linear', align_corners=True),
        cpp_options_args='''F::InterpolateFuncOptions()
                            .size(c10::nullopt)
                            .scale_factor(std::vector<double>({4.}))
                            .mode(torch::kLinear)
                            .align_corners(true)''',
        input_size=(1, 2, 4),
        fullname='interpolate_linear_scale_1d_align_corners',
        pickle=False,
    ),
    dict(
        constructor=wrap_functional(F.interpolate, size=2, scale_factor=None, mode='nearest'),
        cpp_options_args='''F::InterpolateFuncOptions()
                            .size(std::vector<int64_t>({2, 2}))
                            .scale_factor(c10::nullopt)
                            .mode(torch::kNearest)''',
        input_size=(1, 128, 1, 1),
        fullname='interpolate_nearest_2d_launch_configs',
        pickle=False,
    ),
    dict(
        constructor=wrap_functional(F.interpolate, size=12, scale_factor=None, mode='nearest'),
        cpp_options_args='''F::InterpolateFuncOptions()
                            .size(std::vector<int64_t>({12, 12}))
                            .scale_factor(c10::nullopt)
                            .mode(torch::kNearest)''',
        input_size=(1, 2, 4, 4),
        fullname='interpolate_nearest_2d',
        pickle=False,
    ),
    dict(
        constructor=wrap_functional(F.interpolate, size=(12, 16), scale_factor=None, mode='nearest'),
        cpp_options_args='''F::InterpolateFuncOptions()
                            .size(std::vector<int64_t>({12, 16}))
                            .scale_factor(c10::nullopt)
                            .mode(torch::kNearest)''',
        input_size=(1, 2, 3, 4),
        fullname='interpolate_nearest_tuple_2d',
        pickle=False,
    ),
    dict(
        constructor=wrap_functional(F.interpolate, size=None, scale_factor=4., mode='nearest'),
        cpp_options_args='''F::InterpolateFuncOptions()
                            .size(c10::nullopt)
                            .scale_factor(std::vector<double>({4., 4.}))
                            .mode(torch::kNearest)''',
        input_size=(1, 2, 4, 4),
        fullname='interpolate_nearest_scale_2d',
        pickle=False,
    ),
    dict(
        constructor=wrap_functional(F.interpolate, size=12, scale_factor=None, mode='nearest'),
        cpp_options_args='''F::InterpolateFuncOptions()
                            .size(std::vector<int64_t>({12, 12}))
                            .scale_factor(c10::nullopt)
                            .mode(torch::kNearest)''',
        input_size=(0, 2, 4, 4),
        fullname='interpolate_nearest_2d_zero_dim',
        pickle=False,
    ),
    dict(
        constructor=wrap_functional(F.interpolate, size=12, scale_factor=None, mode='bilinear', align_corners=False),
        cpp_options_args='''F::InterpolateFuncOptions()
                            .size(std::vector<int64_t>({12, 12}))
                            .scale_factor(c10::nullopt)
                            .mode(torch::kBilinear)
                            .align_corners(false)''',
        input_size=(1, 2, 4, 4),
        fullname='interpolate_bilinear_2d',
        pickle=False,
    ),
    dict(
        constructor=wrap_functional(F.interpolate, size=12, scale_factor=None, mode='bilinear', align_corners=False),
        cpp_options_args='''F::InterpolateFuncOptions()
                            .size(std::vector<int64_t>({12, 12}))
                            .scale_factor(c10::nullopt)
                            .mode(torch::kBilinear)
                            .align_corners(false)''',
        input_size=(0, 2, 4, 4),
        fullname='interpolate_bilinear_2d_zero_dim',
        pickle=False,
    ),
    dict(
        constructor=wrap_functional(F.interpolate, size=(4, 6), scale_factor=None,
                                    mode='bilinear', align_corners=False),
        cpp_options_args='''F::InterpolateFuncOptions()
                            .size(std::vector<int64_t>({4, 6}))
                            .scale_factor(c10::nullopt)
                            .mode(torch::kBilinear)
                            .align_corners(false)''',
        input_size=(1, 2, 2, 3),
        fullname='interpolate_bilinear_tuple_2d',
        pickle=False,
    ),
    dict(
        constructor=wrap_functional(F.interpolate, size=None, scale_factor=4.,
                                    mode='bilinear', align_corners=False),
        cpp_options_args='''F::InterpolateFuncOptions()
                            .size(c10::nullopt)
                            .scale_factor(std::vector<double>({4., 4.}))
                            .mode(torch::kBilinear)
                            .align_corners(false)''',
        input_size=(1, 2, 4, 4),
        fullname='interpolate_bilinear_scale_2d',
        pickle=False,
    ),
    dict(
        constructor=wrap_functional(F.interpolate, size=None, scale_factor=(2., 2.),
                                    mode='bilinear', align_corners=False),
        cpp_options_args='''F::InterpolateFuncOptions()
                            .size(c10::nullopt)
                            .scale_factor(std::vector<double>({2., 2.}))
                            .mode(torch::kBilinear)
                            .align_corners(false)''',
        input_size=(1, 2, 4, 4),
        fullname='interpolate_bilinear_scale_tuple_shared_2d',
        pickle=False,
    ),
    dict(
        constructor=wrap_functional(F.interpolate, size=None, scale_factor=(2., 1.),
                                    mode='bilinear', align_corners=False),
        cpp_options_args='''F::InterpolateFuncOptions()
                            .size(c10::nullopt)
                            .scale_factor(std::vector<double>({2., 1.}))
                            .mode(torch::kBilinear)
                            .align_corners(false)''',
        input_size=(1, 2, 4, 4),
        fullname='interpolate_bilinear_scale_tuple_skewed_2d',
        pickle=False,
    ),
    dict(
        constructor=wrap_functional(F.interpolate, size=(4, 6), scale_factor=None, mode='bilinear', align_corners=True),
        cpp_options_args='''F::InterpolateFuncOptions()
                            .size(std::vector<int64_t>({4, 6}))
                            .scale_factor(c10::nullopt)
                            .mode(torch::kBilinear)
                            .align_corners(true)''',
        input_size=(1, 2, 4, 4),
        fullname='interpolate_bilinear_tuple_2d_align_corners',
        pickle=False,
    ),
    dict(
        constructor=wrap_functional(F.interpolate, size=None, scale_factor=(2., 1.),
                                    mode='bilinear', align_corners=True),
        cpp_options_args='''F::InterpolateFuncOptions()
                            .size(c10::nullopt)
                            .scale_factor(std::vector<double>({2., 1.}))
                            .mode(torch::kBilinear)
                            .align_corners(true)''',
        input_size=(1, 2, 4, 4),
        fullname='interpolate_bilinear_scale_tuple_skewed_2d_align_corners',
        pickle=False,
    ),
    dict(
        constructor=wrap_functional(F.interpolate, size=12, scale_factor=None, mode='bicubic', align_corners=False),
        cpp_options_args='''F::InterpolateFuncOptions()
                            .size(std::vector<int64_t>({12, 12}))
                            .scale_factor(c10::nullopt)
                            .mode(torch::kBicubic)
                            .align_corners(false)''',
        input_size=(1, 2, 4, 4),
        fullname='interpolate_bicubic_2d',
        pickle=False,
    ),
    dict(
        constructor=wrap_functional(F.interpolate, size=12, scale_factor=None, mode='bicubic', align_corners=False),
        cpp_options_args='''F::InterpolateFuncOptions()
                            .size(std::vector<int64_t>({12, 12}))
                            .scale_factor(c10::nullopt)
                            .mode(torch::kBicubic)
                            .align_corners(false)''',
        input_size=(0, 2, 4, 4),
        fullname='interpolate_bicubic_2d_zero_dim',
        pickle=False,
    ),
    dict(
        constructor=wrap_functional(F.interpolate, size=(4, 6), scale_factor=None,
                                    mode='bicubic', align_corners=False),
        cpp_options_args='''F::InterpolateFuncOptions()
                            .size(std::vector<int64_t>({4, 6}))
                            .scale_factor(c10::nullopt)
                            .mode(torch::kBicubic)
                            .align_corners(false)''',
        input_size=(1, 2, 2, 3),
        fullname='interpolate_bicubic_tuple_2d',
        pickle=False,
    ),
    dict(
        constructor=wrap_functional(F.interpolate, size=None, scale_factor=4., mode='bicubic', align_corners=False),
        cpp_options_args='''F::InterpolateFuncOptions()
                            .size(c10::nullopt)
                            .scale_factor(std::vector<double>({4., 4.}))
                            .mode(torch::kBicubic)
                            .align_corners(false)''',
        input_size=(1, 2, 4, 4),
        fullname='interpolate_bicubic_scale_2d',
        pickle=False,
    ),
    dict(
        constructor=wrap_functional(F.interpolate, size=None, scale_factor=(2., 2.),
                                    mode='bicubic', align_corners=False),
        cpp_options_args='''F::InterpolateFuncOptions()
                            .size(c10::nullopt)
                            .scale_factor(std::vector<double>({2., 2.}))
                            .mode(torch::kBicubic)
                            .align_corners(false)''',
        input_size=(1, 2, 4, 4),
        fullname='interpolate_bicubic_scale_tuple_shared_2d',
        pickle=False,
    ),
    dict(
        constructor=wrap_functional(F.interpolate, size=None, scale_factor=(2., 1.),
                                    mode='bicubic', align_corners=False),
        cpp_options_args='''F::InterpolateFuncOptions()
                            .size(c10::nullopt)
                            .scale_factor(std::vector<double>({2., 1.}))
                            .mode(torch::kBicubic)
                            .align_corners(false)''',
        input_size=(1, 2, 4, 4),
        fullname='interpolate_bicubic_scale_tuple_skewed_2d',
        pickle=False,
    ),
    dict(
        constructor=wrap_functional(F.interpolate, size=(4, 6), scale_factor=None, mode='bicubic', align_corners=True),
        cpp_options_args='''F::InterpolateFuncOptions()
                            .size(std::vector<int64_t>({4, 6}))
                            .scale_factor(c10::nullopt)
                            .mode(torch::kBicubic)
                            .align_corners(true)''',
        input_size=(1, 2, 4, 4),
        fullname='interpolate_bicubic_tuple_2d_align_corners',
        pickle=False,
    ),
    dict(
        constructor=wrap_functional(F.interpolate, size=None, scale_factor=(2., 1.),
                                    mode='bicubic', align_corners=True),
        cpp_options_args='''F::InterpolateFuncOptions()
                            .size(c10::nullopt)
                            .scale_factor(std::vector<double>({2., 1.}))
                            .mode(torch::kBicubic)
                            .align_corners(true)''',
        input_size=(1, 2, 4, 4),
        fullname='interpolate_bicubic_scale_tuple_skewed_2d_align_corners',
        pickle=False,
    ),
    dict(
        constructor=wrap_functional(F.interpolate, size=12, scale_factor=None, mode='nearest'),
        cpp_options_args='''F::InterpolateFuncOptions()
                            .size(std::vector<int64_t>({12, 12, 12}))
                            .scale_factor(c10::nullopt)
                            .mode(torch::kNearest)''',
        input_size=(1, 2, 4, 4, 4),
        fullname='interpolate_nearest_3d',
        pickle=False,
    ),
    dict(
        constructor=wrap_functional(F.interpolate, size=12, scale_factor=None, mode='nearest'),
        cpp_options_args='''F::InterpolateFuncOptions()
                            .size(std::vector<int64_t>({12, 12, 12}))
                            .scale_factor(c10::nullopt)
                            .mode(torch::kNearest)''',
        input_size=(0, 2, 4, 4, 4),
        fullname='interpolate_nearest_3d_zero_dim',
        pickle=False,
    ),
    dict(
        constructor=wrap_functional(F.interpolate, size=(12, 16, 16), scale_factor=None, mode='nearest'),
        cpp_options_args='''F::InterpolateFuncOptions()
                            .size(std::vector<int64_t>({12, 16, 16}))
                            .scale_factor(c10::nullopt)
                            .mode(torch::kNearest)''',
        input_size=(1, 2, 3, 4, 4),
        fullname='interpolate_nearest_tuple_3d',
        pickle=False,
    ),
    dict(
        constructor=wrap_functional(F.interpolate, size=None, scale_factor=4., mode='nearest'),
        cpp_options_args='''F::InterpolateFuncOptions()
                            .size(c10::nullopt)
                            .scale_factor(std::vector<double>({4., 4., 4.}))
                            .mode(torch::kNearest)''',
        input_size=(1, 2, 4, 4, 4),
        fullname='interpolate_nearest_scale_3d',
        pickle=False,
    ),
    dict(
        constructor=wrap_functional(F.interpolate, size=12, scale_factor=None, mode='trilinear', align_corners=False),
        cpp_options_args='''F::InterpolateFuncOptions()
                            .size(std::vector<int64_t>({12, 12, 12}))
                            .scale_factor(c10::nullopt)
                            .mode(torch::kTrilinear)
                            .align_corners(false)''',
        input_size=(1, 2, 4, 4, 4),
        fullname='interpolate_trilinear_3d',
        pickle=False,
    ),
    dict(
        constructor=wrap_functional(F.interpolate, size=12, scale_factor=None, mode='trilinear', align_corners=False),
        cpp_options_args='''F::InterpolateFuncOptions()
                            .size(std::vector<int64_t>({12, 12, 12}))
                            .scale_factor(c10::nullopt)
                            .mode(torch::kTrilinear)
                            .align_corners(false)''',
        input_size=(0, 2, 4, 4, 4),
        fullname='interpolate_trilinear_3d_zero_dim',
        pickle=False,
    ),
    dict(
        constructor=wrap_functional(F.interpolate, size=(4, 6, 6),
                                    scale_factor=None, mode='trilinear', align_corners=False),
        cpp_options_args='''F::InterpolateFuncOptions()
                            .size(std::vector<int64_t>({4, 6, 6}))
                            .scale_factor(c10::nullopt)
                            .mode(torch::kTrilinear)
                            .align_corners(false)''',
        input_size=(1, 2, 2, 3, 3),
        fullname='interpolate_trilinear_tuple_3d',
        pickle=False,
    ),
    dict(
        constructor=wrap_functional(F.interpolate, size=None, scale_factor=3., mode='trilinear', align_corners=False),
        cpp_options_args='''F::InterpolateFuncOptions()
                            .size(c10::nullopt)
                            .scale_factor(std::vector<double>({3., 3., 3.}))
                            .mode(torch::kTrilinear)
                            .align_corners(false)''',
        input_size=(1, 2, 3, 4, 5),
        fullname='interpolate_trilinear_scale_3d',
        # See https://github.com/pytorch/pytorch/issues/5006
        precision=3e-4,
        pickle=False,
    ),
    dict(
        constructor=wrap_functional(F.interpolate, size=(4, 6, 6), scale_factor=None,
                                    mode='trilinear', align_corners=True),
        cpp_options_args='''F::InterpolateFuncOptions()
                            .size(std::vector<int64_t>({4, 6, 6}))
                            .scale_factor(c10::nullopt)
                            .mode(torch::kTrilinear)
                            .align_corners(true)''',
        input_size=(1, 2, 2, 3, 3),
        fullname='interpolate_trilinear_tuple_3d_align_corners',
        pickle=False,
    ),
    dict(
        constructor=wrap_functional(F.interpolate, size=None, scale_factor=3., mode='trilinear', align_corners=True),
        cpp_options_args='''F::InterpolateFuncOptions()
                            .size(c10::nullopt)
                            .scale_factor(std::vector<double>({3., 3., 3.}))
                            .mode(torch::kTrilinear)
                            .align_corners(true)''',
        input_size=(1, 2, 3, 4, 4),
        fullname='interpolate_trilinear_scale_3d_align_corners',
        # See https://github.com/pytorch/pytorch/issues/5006
        precision=3e-4,
        pickle=False,
    ),


    dict(
        module_name='AdaptiveMaxPool1d',
        constructor_args=(3,),
        cpp_constructor_args='torch::nn::AdaptiveMaxPool1dOptions(3)',
        input_fn=lambda: _rand_tensor_non_equal(1, 3, 5),
    ),
    dict(
        module_name='AdaptiveMaxPool1d',
        constructor_args=(3,),
        cpp_constructor_args='torch::nn::AdaptiveMaxPool1dOptions(3)',
        input_fn=lambda: _rand_tensor_non_equal(3, 5),
        desc='no_batch_dim',
    ),
    dict(
        module_name='AdaptiveMaxPool2d',
        constructor_args=(3,),
        cpp_constructor_args='torch::nn::AdaptiveMaxPool2dOptions(3)',
        input_fn=lambda: _rand_tensor_non_equal(1, 3, 5, 6),
        desc='single',
    ),
    dict(
        module_name='AdaptiveMaxPool2d',
        constructor_args=((3, 4),),
        cpp_constructor_args='torch::nn::AdaptiveMaxPool2dOptions({3, 4})',
        input_fn=lambda: _rand_tensor_non_equal(1, 3, 5, 6),
        desc='tuple',
    ),
    dict(
        module_name='AdaptiveMaxPool2d',
        constructor_args=(3,),
        cpp_constructor_args='torch::nn::AdaptiveMaxPool2dOptions(3)',
        input_fn=lambda: _rand_tensor_non_equal(3, 5, 6),
        reference_fn=single_batch_reference_fn,
        desc='no_batch_dim',
    ),
    dict(
        module_name='AdaptiveMaxPool2d',
        constructor_args=((3, None),),
        cpp_constructor_args='torch::nn::AdaptiveMaxPool2dOptions({3, c10::nullopt})',
        input_fn=lambda: _rand_tensor_non_equal(1, 3, 5, 6),
        desc='tuple_none',
    ),
    dict(
        module_name='AdaptiveMaxPool3d',
        constructor_args=(3,),
        cpp_constructor_args='torch::nn::AdaptiveMaxPool3dOptions(3)',
        input_fn=lambda: _rand_tensor_non_equal(2, 3, 5, 6, 7),
        desc='single',
    ),
    dict(
        module_name='AdaptiveMaxPool3d',
        constructor_args=(3,),
        cpp_constructor_args='torch::nn::AdaptiveMaxPool3dOptions(3)',
        input_fn=lambda: _rand_tensor_non_equal(3, 5, 6, 7),
        reference_fn=single_batch_reference_fn,
        desc='no_batch_dim',
    ),
    dict(
        module_name='AdaptiveMaxPool3d',
        constructor_args=((3, 4, 5),),
        cpp_constructor_args='torch::nn::AdaptiveMaxPool3dOptions({3, 4, 5})',
        input_fn=lambda: _rand_tensor_non_equal(2, 3, 5, 6, 7),
        desc='tuple',
    ),
    dict(
        module_name='AdaptiveMaxPool3d',
        constructor_args=((3, None, 5),),
        cpp_constructor_args='torch::nn::AdaptiveMaxPool3dOptions({3, c10::nullopt, 5})',
        input_fn=lambda: _rand_tensor_non_equal(2, 3, 5, 6, 7),
        desc='tuple_none',
    ),
    dict(
        module_name='AdaptiveMaxPool3d',
        constructor_args=(3,),
        cpp_constructor_args='torch::nn::AdaptiveMaxPool3dOptions(3)',
        input_fn=lambda: _rand_tensor_non_equal(2, 3, 12, 9, 3),
        desc='single_nonatomic',
    ),
    dict(
        module_name='AdaptiveMaxPool3d',
        constructor_args=((3, 4, 5),),
        cpp_constructor_args='torch::nn::AdaptiveMaxPool3dOptions({3, 4, 5})',
        input_fn=lambda: _rand_tensor_non_equal(2, 3, 6, 4, 10),
        desc='tuple_nonatomic',
    ),
    dict(
        module_name='AdaptiveAvgPool1d',
        constructor_args=(3,),
        cpp_constructor_args='torch::nn::AdaptiveAvgPool1dOptions(3)',
        input_fn=lambda: torch.rand(1, 3, 5),
    ),
    dict(
        module_name='AdaptiveAvgPool1d',
        constructor_args=(3,),
        cpp_constructor_args='torch::nn::AdaptiveAvgPool1dOptions(3)',
        input_fn=lambda: torch.rand(3, 5),
        reference_fn=single_batch_reference_fn,
        desc='no_batch_dim',
    ),
    dict(
        module_name='AdaptiveAvgPool1d',
        constructor_args=(1,),
        cpp_constructor_args='torch::nn::AdaptiveAvgPool1dOptions(1)',
        input_fn=lambda: torch.rand(1, 3, 5),
        desc='one_output',
    ),
    dict(
        module_name='AdaptiveAvgPool2d',
        constructor_args=(3,),
        cpp_constructor_args='torch::nn::AdaptiveAvgPool2dOptions(3)',
        input_fn=lambda: torch.rand(1, 3, 5, 6),
        desc='single',
    ),
    dict(
        module_name='AdaptiveAvgPool2d',
        constructor_args=(3,),
        cpp_constructor_args='torch::nn::AdaptiveAvgPool2dOptions(3)',
        input_fn=lambda: torch.rand(3, 5, 6),
        reference_fn=single_batch_reference_fn,
        desc='no_batch_dim',
    ),
    dict(
        module_name='AdaptiveAvgPool2d',
        constructor_args=(1,),
        cpp_constructor_args='torch::nn::AdaptiveAvgPool2dOptions(1)',
        input_fn=lambda: torch.rand(1, 3, 5, 6),
        desc='single_1x1output',
    ),
    dict(
        module_name='AdaptiveAvgPool2d',
        constructor_args=((3, 4),),
        cpp_constructor_args='torch::nn::AdaptiveAvgPool2dOptions({3, 4})',
        input_fn=lambda: torch.rand(1, 3, 5, 6),
        desc='tuple',
    ),
    dict(
        module_name='AdaptiveAvgPool2d',
        constructor_args=((3, None),),
        cpp_constructor_args='torch::nn::AdaptiveAvgPool2dOptions({3, c10::nullopt})',
        input_fn=lambda: torch.rand(1, 3, 5, 6),
        desc='tuple_none',
    ),
    dict(
        module_name='AdaptiveAvgPool3d',
        constructor_args=(3,),
        cpp_constructor_args='torch::nn::AdaptiveAvgPool3dOptions(3)',
        input_fn=lambda: torch.rand(2, 3, 5, 2, 7),
        desc='single',
    ),
    dict(
        module_name='AdaptiveAvgPool3d',
        constructor_args=(3,),
        cpp_constructor_args='torch::nn::AdaptiveAvgPool3dOptions(3)',
        input_fn=lambda: torch.rand(3, 5, 2, 7),
        reference_fn=single_batch_reference_fn,
        desc='no_batch_dim',
    ),
    dict(
        module_name='AdaptiveAvgPool3d',
        constructor_args=((3, 4, 5),),
        cpp_constructor_args='torch::nn::AdaptiveAvgPool3dOptions({3, 4, 5})',
        input_fn=lambda: torch.rand(2, 3, 5, 3, 7),
        desc='tuple',
    ),
    dict(
        module_name='AdaptiveAvgPool3d',
        constructor_args=((None, 4, 5),),
        cpp_constructor_args='torch::nn::AdaptiveAvgPool3dOptions({c10::nullopt, 4, 5})',
        input_fn=lambda: torch.rand(2, 3, 5, 3, 7),
        desc='tuple_none',
    ),
    dict(
        module_name='AdaptiveAvgPool3d',
        constructor_args=((3, 2, 2),),
        cpp_constructor_args='torch::nn::AdaptiveAvgPool3dOptions({3, 2, 2})',
        input_fn=lambda: torch.rand(1, 1, 3, 2, 6),
        desc='last_dim',
    ),
    dict(
        module_name='SELU',
        input_size=(3, 2, 5),
        check_inplace=True
    ),
    dict(
        module_name='SELU',
        input_size=(),
        check_inplace=True,
        desc='scalar'
    ),
    dict(
        module_name='CELU',
        input_size=(3, 2, 5),
        constructor_args=(2.,),
        cpp_constructor_args='torch::nn::CELUOptions().alpha(2.)',
        check_inplace=True,
        reference_fn=lambda x, *_: torch.where(x >= 0, x, 2. * ((.5 * x).exp() - 1)),
    ),
    dict(
        module_name='CELU',
        input_size=(),
        constructor_args=(2.,),
        cpp_constructor_args='torch::nn::CELUOptions().alpha(2.)',
        check_inplace=True,
        reference_fn=lambda x, *_: torch.where(x >= 0, x, 2. * ((.5 * x).exp() - 1)),
        desc='scalar'
    ),
    dict(
        module_name='GLU',
        input_size=(5, 6),
    ),
    dict(
        module_name='GLU',
        constructor_args=(1,),
        cpp_constructor_args='torch::nn::GLUOptions(1)',
        input_size=(5, 6, 7),
        desc='dim',
    ),
    dict(
        module_name='GELU',
        constructor_args=('none',),
        cpp_constructor_args='torch::nn::GELUOptions().approximate(\"none\")',
        input_size=(),
        desc='scalar',
        reference_fn=lambda x, *_: x * 0.5 * (1.0 + torch.erf(x / math.sqrt(2.0))),
    ),
    dict(
        module_name='GELU',
        constructor_args=('none',),
        cpp_constructor_args='torch::nn::GELUOptions().approximate(\"none\")',
        input_size=(3, 2, 5),
        reference_fn=lambda x, *_: x * 0.5 * (1.0 + torch.erf(x / math.sqrt(2.0))),
    ),
    dict(
        module_name='SiLU',
        input_size=(),
        desc='scalar',
        reference_fn=lambda x, *_: x * torch.sigmoid(x),
    ),
    dict(
        module_name='SiLU',
        input_size=(5, 6, 7),
        reference_fn=lambda x, *_: x * torch.sigmoid(x),
    ),
    dict(
        module_name='Mish',
        input_size=(),
        desc='scalar',
        reference_fn=lambda x, *_: x * torch.tanh(F.softplus(x)),
    ),
    dict(
        module_name='Mish',
        input_size=(5, 6, 7),
        reference_fn=lambda x, *_: x * torch.tanh(F.softplus(x)),
    ),
    dict(
        constructor=wrap_functional(F.softmax, dim=-1),
        cpp_options_args='F::SoftmaxFuncOptions(-1)',
        input_size=(2, 128),  # trigger the last-dim algo in CUDA
        fullname='softmax_lastdim',
        pickle=False,
    ),
    dict(
        constructor=wrap_functional(F.softmax, dim=1, dtype=torch.float64),
        cpp_options_args='F::SoftmaxFuncOptions(1).dtype(torch::kFloat64)',
        input_size=(2, 128),
        fullname='softmax_lastdim_dtype',
        pickle=False,
        test_cuda=False
    ),
    dict(
        constructor=wrap_functional(F.softmax, dim=1),
        cpp_options_args='F::SoftmaxFuncOptions(1)',
        input_size=(2, 128, 2, 2),  # trigger special case of spatial CUDA algo
        fullname='softmax_spatial_special',
        pickle=False,
    ),
    dict(
        constructor=wrap_functional(F.softmax, dim=1),
        cpp_options_args='F::SoftmaxFuncOptions(1)',
        input_size=(2, 2, 4, 4),  # regular spatial algorithm
        fullname='softmax_spatial',
        pickle=False,
    ),
    dict(
        constructor=wrap_functional(F.softmax, dim=1, dtype=torch.float64),
        cpp_options_args='F::SoftmaxFuncOptions(1).dtype(torch::kFloat64)',
        input_size=(2, 2, 4, 4),  # regular spatial algorithm
        fullname='softmax_spatial_dtype',
        pickle=False,
        test_cuda=False
    ),
    dict(
        constructor=wrap_functional(F.softmax, dim=0),
        cpp_options_args='F::SoftmaxFuncOptions(0)',
        input_size=(2, 3, 4, 5),
        fullname='softmax_functional_dim0',
        test_cuda=False,
        pickle=False,
    ),
    dict(
        constructor=wrap_functional(F.softmax, dim=3),
        cpp_options_args='F::SoftmaxFuncOptions(3)',
        input_size=(2, 3, 4, 5),
        fullname='softmax_functional_dim3',
        test_cuda=False,
        pickle=False,
    ),
    dict(
        constructor=wrap_functional(F.softmax, dim=-1),
        cpp_options_args='F::SoftmaxFuncOptions(-1)',
        input_size=(),
        fullname='softmax_functional_scalar',
        test_cuda=False,
        pickle=False,
    ),
    dict(
        constructor=wrap_functional(F.log_softmax, dim=-1),
        cpp_options_args='F::LogSoftmaxFuncOptions(-1)',
        input_size=(2, 128),  # trigger the last-dim algo in CUDA
        fullname='log_softmax_lastdim',
        pickle=False,
    ),
    dict(
        constructor=wrap_functional(F.log_softmax, dim=1),
        cpp_options_args='F::LogSoftmaxFuncOptions(1)',
        input_size=(2, 128, 2, 2),  # trigger special case of spatial CUDA algo
        fullname='log_softmax_spatial_special',
        pickle=False,
    ),
    dict(
        constructor=wrap_functional(F.log_softmax, dim=1),
        cpp_options_args='F::LogSoftmaxFuncOptions(1)',
        input_size=(2, 2, 4, 4),  # regular spatial algorithm
        fullname='log_softmax_spatial',
        pickle=False,
    ),
    dict(
        constructor=wrap_functional(F.log_softmax, dim=0),
        cpp_options_args='F::LogSoftmaxFuncOptions(0)',
        input_size=(2, 3, 4, 5),
        fullname='log_softmax_dim0',
        pickle=False,
    ),
    dict(
        constructor=wrap_functional(F.log_softmax, dim=3),
        cpp_options_args='F::LogSoftmaxFuncOptions(3)',
        input_size=(2, 3, 4, 5),
        fullname='log_softmax_dim3',
        pickle=False,
    ),
    dict(
        constructor=wrap_functional(F.log_softmax, dim=0),
        cpp_options_args='F::LogSoftmaxFuncOptions(0)',
        input_size=(),
        fullname='log_softmax_scalar',
        pickle=False,
    ),
    dict(
        module_name='Softmax2d',
        input_size=(3, 4, 5),
        reference_fn=single_batch_reference_fn,
        desc='no_batch_dim',
    ),
    dict(
        module_name='Softmax',
        constructor_args=(-1,),
        cpp_constructor_args='torch::nn::SoftmaxOptions(-1)',
        input_size=(4, 5),
        reference_fn=single_batch_reference_fn,
        desc='no_batch_dim',
    ),
    dict(
        module_name='LogSoftmax',
        constructor_args=(-1,),
        cpp_constructor_args='torch::nn::LogSoftmaxOptions(1)',
        input_size=(4, 5),
        reference_fn=single_batch_reference_fn,
        desc='no_batch_dim',
    ),


    dict(
        fullname='Unfold',
        constructor=lambda: nn.Unfold((2, 2), (1, 1), (0, 0), (1, 1)),
        cpp_constructor_args='torch::nn::UnfoldOptions({2, 2}).dilation({1, 1}).padding({0, 0}).stride({1, 1})',
        input_size=(2, 4, 3, 3),
        check_gradgrad=False,
        test_cuda=True,
    ),
    dict(
        fullname='Fold',
        constructor=lambda: nn.Fold((3, 3), (2, 2), (1, 1), (0, 0), (1, 1)),
        cpp_constructor_args='torch::nn::FoldOptions({3, 3}, {2, 2}).dilation({1, 1}).padding({0, 0}).stride({1, 1})',
        input_size=(2, 16, 4),
        check_gradgrad=False,
        test_cuda=True,
    ),
    dict(
        fullname='Fold_no_batch_dim_input',
        constructor=lambda: nn.Fold((3, 3), (2, 2), (1, 1), (0, 0), (1, 1)),
        cpp_constructor_args='torch::nn::FoldOptions({3, 3}, {2, 2}).dilation({1, 1}).padding({0, 0}).stride({1, 1})',
        input_size=(16, 4),
        check_gradgrad=False,
        ref=single_batch_reference_fn,
        test_cuda=True,
    ),
    dict(
        fullname='Unfold_int_input',
        constructor=lambda: nn.Unfold(2, 1, 0, 1),
        cpp_constructor_args='torch::nn::UnfoldOptions(2).dilation(1).padding(0).stride(1)',
        input_size=(2, 4, 3, 3),
        check_gradgrad=False,
        test_cuda=True,
    ),
    dict(
        fullname='Fold_int_input',
        constructor=lambda: nn.Fold(3, 2, 1, 0, 1),
        cpp_constructor_args='torch::nn::FoldOptions(3, 2).dilation(1).padding(0).stride(1)',
        input_size=(2, 16, 4),
        check_gradgrad=False,
        test_cuda=True,
    ),
    dict(
        fullname='Fold_no_batch_dim_int_input',
        constructor=lambda: nn.Fold(3, 2, 1, 0, 1),
        cpp_constructor_args='torch::nn::FoldOptions(3, 2).dilation(1).padding(0).stride(1)',
        input_size=(16, 4),
        ref=single_batch_reference_fn,
        check_gradgrad=False,
        test_cuda=True,
    ),
    dict(
        module_name='Threshold',
        constructor_args=(2., 1.),
        cpp_constructor_args='torch::nn::ThresholdOptions(2., 1.)',
        input_size=(),
        check_inplace=True,
        desc='threshold_value_scalar'
    ),

    dict(
        module_name='ReLU',
        input_size=(),
        check_inplace=True,
        desc='scalar'
    ),
    dict(
        module_name='ReLU6',
        input_size=(),
        check_inplace=True,
        desc='scalar'
    ),
    dict(
        module_name='RReLU',
        constructor_args=(0.1, 0.9),
        cpp_constructor_args='torch::nn::RReLUOptions().lower(0.1).upper(0.9)',
        input_size=(),
        desc='with_up_down_scalar',
        test_cuda=False,
    ),
    dict(
        module_name='Hardtanh',
        input_size=(),
        reference_fn=lambda i, *_: i.clamp(-1, 1),
        desc='scalar'
    ),
    dict(
        module_name='Sigmoid',
        input_size=(),
        desc='scalar',
    ),
    dict(
        module_name='Tanh',
        input_size=(),
        desc='scalar',
    ),
    dict(
        module_name='Softmax',
        constructor_args=(0,),
        cpp_constructor_args='torch::nn::SoftmaxOptions(0)',
        input_size=(),
        reference_fn=lambda i, *_: torch.exp(i).div(torch.exp(i).sum(0, True)),
        desc='scalar',
    ),
    dict(
        module_name='LogSoftmax',
        constructor_args=(0,),
        cpp_constructor_args='torch::nn::LogSoftmaxOptions(0)',
        input_size=(),
        reference_fn=lambda i, *_: torch.exp(i).div_(torch.exp(i).sum(0, False)).log_(),
        desc='multiparam_scalar',
    ),
    dict(
        module_name='ELU',
        constructor_args=(2.,),
        cpp_constructor_args='torch::nn::ELUOptions().alpha(2.)',
        input_size=(),
        desc='scalar',
    ),
    dict(
        module_name='Hardshrink',
        constructor_args=(2.,),
        cpp_constructor_args='torch::nn::HardshrinkOptions(2.)',
        input_size=(),
        desc='scalar',
    ),
    dict(
        module_name='LeakyReLU',
        constructor_args=(0.5,),
        cpp_constructor_args='torch::nn::LeakyReLUOptions().negative_slope(0.5)',
        input_size=(),
        check_inplace=True,
        desc='with_negval_scalar'
    ),
    dict(
        module_name='LogSigmoid',
        input_size=(),
        reference_fn=lambda i, *_: i.sigmoid().log(),
        desc='scalar'
    ),
    dict(
        module_name='Softplus',
        constructor_args=(2, -100),
        cpp_constructor_args='torch::nn::SoftplusOptions().beta(2).threshold(-100)',
        input_size=(),
        reference_fn=(
            lambda i, *_: ((i * 2) > -100).type_as(i) * i
            + ((i * 2) <= -100).type_as(i) * 1.0 / 2.0 * torch.log(1 + torch.exp(2 * i))
        ),
        desc='beta_threshold_scalar',
    ),
    dict(
        module_name='Softshrink',
        constructor_args=(1,),
        cpp_constructor_args='torch::nn::SoftshrinkOptions(1)',
        input_size=(),
        desc='lambda_scalar',
    ),
    dict(
        module_name='PReLU',
        input_size=(),
        reference_fn=lambda i, p, _: torch.clamp(i, min=0) + torch.clamp(i, max=0) * p[0][0],
        desc='scalar',
    ),
    dict(
        module_name='Softsign',
        input_size=(),
        reference_fn=lambda i, *_: i.div(1 + torch.abs(i)),
        desc='scalar',
    ),
    dict(
        module_name='Softmin',
        constructor_args=(0,),
        cpp_constructor_args='torch::nn::SoftminOptions(0)',
        input_size=(),
        desc='scalar',
    ),
    dict(
        module_name='Softmin',
        constructor_args=(-1,),
        cpp_constructor_args='torch::nn::SoftminOptions(-1)',
        input_size=(3, 4, 10),
        reference_fn=single_batch_reference_fn,
        desc='no_batch_dim',
    ),
    dict(
        module_name='Tanhshrink',
        input_size=(),
        desc='scalar',
    ),
    dict(
        fullname='Padding12_1dcircular',
        constructor=wrap_functional(F.pad, pad=(1, 2), mode='circular'),
        cpp_options_args='F::PadFuncOptions({1, 2}).mode(torch::kCircular)',
        input_fn=lambda: torch.arange(6, out=torch.DoubleTensor()).reshape([1, 2, 3]),
        reference_fn=lambda i, *_: padding1d_circular(i, (1, 2)),
        skip_double=TEST_WITH_ROCM,
        pickle=False,
    ),
    dict(
        fullname='Padding31_1dcircular',
        constructor=wrap_functional(F.pad, pad=(3, 1), mode='circular'),
        cpp_options_args='F::PadFuncOptions({3, 1}).mode(torch::kCircular)',
        input_fn=lambda: torch.arange(6, out=torch.DoubleTensor()).reshape([1, 2, 3]),
        reference_fn=lambda i, *_: padding1d_circular(i, (3, 1)),
        skip_double=TEST_WITH_ROCM,
        pickle=False,
    ),
    dict(
        fullname='Padding33_1dcircular',
        constructor=wrap_functional(F.pad, pad=(3, 3), mode='circular'),
        cpp_options_args='F::PadFuncOptions({3, 3}).mode(torch::kCircular)',
        input_fn=lambda: torch.arange(6, out=torch.DoubleTensor()).reshape([1, 2, 3]),
        reference_fn=lambda i, *_: padding1d_circular(i, (3, 3)),
        skip_double=TEST_WITH_ROCM,
        pickle=False,
    ),
    dict(
        fullname='Padding1221_2dcircular',
        constructor=wrap_functional(F.pad, pad=(1, 2, 2, 1), mode='circular'),
        cpp_options_args='F::PadFuncOptions({1, 2, 2, 1}).mode(torch::kCircular)',
        input_fn=lambda: torch.arange(6, out=torch.DoubleTensor()).reshape([1, 1, 2, 3]),
        reference_fn=lambda i, *_: padding2d_circular(i, (1, 2, 2, 1)),
        skip_double=TEST_WITH_ROCM,
        pickle=False,
    ),
    dict(
        fullname='Padding2322_2dcircular',
        constructor=wrap_functional(F.pad, pad=(2, 3, 2, 2), mode='circular'),
        cpp_options_args='F::PadFuncOptions({2, 3, 2, 2}).mode(torch::kCircular)',
        input_fn=lambda: torch.arange(6, out=torch.DoubleTensor()).reshape([1, 1, 2, 3]),
        reference_fn=lambda i, *_: padding2d_circular(i, (2, 3, 2, 2)),
        skip_double=TEST_WITH_ROCM,
        pickle=False,
    ),
    dict(
        fullname='Padding3331_2dcircular',
        constructor=wrap_functional(F.pad, pad=(3, 3, 3, 1), mode='circular'),
        cpp_options_args='F::PadFuncOptions({3, 3, 3, 1}).mode(torch::kCircular)',
        input_fn=lambda: torch.arange(9, out=torch.DoubleTensor()).reshape([1, 1, 3, 3]),
        reference_fn=lambda i, *_: padding2d_circular(i, (3, 3, 3, 1)),
        skip_double=TEST_WITH_ROCM,
        pickle=False,
    ),
    dict(
        fullname='Padding122112_3dcircular',
        constructor=wrap_functional(F.pad, pad=(1, 2, 2, 1, 1, 2), mode='circular'),
        cpp_options_args='F::PadFuncOptions({1, 2, 2, 1, 1, 2}).mode(torch::kCircular)',
        input_fn=lambda: torch.arange(12, out=torch.DoubleTensor()).reshape([1, 1, 2, 2, 3]),
        reference_fn=lambda i, *_: padding3d_circular(i, (1, 2, 2, 1, 1, 2)),
        skip_double=TEST_WITH_ROCM,
        pickle=False,
    ),
    dict(
        fullname='Padding322112_3dcircular',
        constructor=wrap_functional(F.pad, pad=(3, 2, 2, 1, 1, 2), mode='circular'),
        cpp_options_args='F::PadFuncOptions({3, 2, 2, 1, 1, 2}).mode(torch::kCircular)',
        input_fn=lambda: torch.arange(12, out=torch.DoubleTensor()).reshape([1, 1, 2, 2, 3]),
        reference_fn=lambda i, *_: padding3d_circular(i, (3, 2, 2, 1, 1, 2)),
        skip_double=TEST_WITH_ROCM,
        pickle=False,
    ),
    dict(
        fullname='Padding332122_3dcircular',
        constructor=wrap_functional(F.pad, pad=(3, 3, 2, 1, 2, 2), mode='circular'),
        cpp_options_args='F::PadFuncOptions({3, 3, 2, 1, 2, 2}).mode(torch::kCircular)',
        input_fn=lambda: torch.arange(12, out=torch.DoubleTensor()).reshape([1, 1, 2, 2, 3]),
        reference_fn=lambda i, *_: padding3d_circular(i, (3, 3, 2, 1, 2, 2)),
        skip_double=TEST_WITH_ROCM,
        pickle=False,
    ),
    dict(
        module_name='PairwiseDistance',
        input_fn=lambda: (torch.randn(10, 8), torch.randn(10, 8)),
    ),
    dict(
        module_name='PairwiseDistance',
        input_fn=lambda: (torch.randn(10, 1), torch.randn(10, 8)),
        desc='broadcast_lhs'
    ),
    dict(
        module_name='PairwiseDistance',
        input_fn=lambda: (torch.randn(10, 8), torch.randn(1, 8)),
        desc='broadcast_rhs'
    ),
    dict(
        module_name='PairwiseDistance',
        constructor_args=(1.5, 1e-05, True),
        cpp_constructor_args='torch::nn::PairwiseDistanceOptions().p(1.5).eps(1e-05).keepdim(true)',
        input_fn=lambda: (torch.randn(10, 8), torch.randn(10, 8)),
        desc='with_non_default_args',
    ),
    dict(
        module_name='PairwiseDistance',
        input_fn=lambda: (torch.randn(8), torch.randn(8)),
        reference_fn=single_batch_reference_fn,
        desc='no_batch_dim',
    ),
    dict(
        module_name='TransformerEncoderLayer',
        constructor_args=(4, 2, 16, 0.0),
        cpp_constructor_args='''torch::nn::TransformerEncoderLayerOptions(4, 2)
                                .dim_feedforward(16)
                                .dropout(0.0)''',
        input_size=(2, 3, 4),
        desc='relu_activation',
        with_tf32=True,
        tf32_precision=0.1,
        # TODO(#50743): figure out the error
        # RuntimeError: The size of tensor a (6) must match the size of tensor b (4)
        # at non-singleton dimension 2
        check_batched_grad=False,
        check_gradgrad=False,
    ),
    dict(
        module_name='TransformerEncoderLayer',
        constructor_args=(4, 2, 8, 0.0, F.gelu),
        cpp_constructor_args='''torch::nn::TransformerEncoderLayerOptions(4, 2)
                                .dim_feedforward(8)
                                .dropout(0.0)
                                .activation(torch::kGELU)''',
        input_size=(2, 3, 4),
        check_gradgrad=False,
        desc='gelu_activation',
        with_tf32=True,
        tf32_precision=0.05,
    ),
    dict(
        module_name='TransformerDecoderLayer',
        constructor_args=(4, 2, 8, 0.0),
        cpp_constructor_args='''torch::nn::TransformerDecoderLayerOptions(4, 2)
                                .dim_feedforward(8)
                                .dropout(0.0)''',
        input_fn=lambda: (torch.rand(3, 3, 4), torch.rand(2, 3, 4)),
        check_gradgrad=False,
        desc='relu_activation',
        with_tf32=True,
        tf32_precision=0.05,
    ),
    dict(
        module_name='TransformerDecoderLayer',
        constructor_args=(4, 2, 8, 0.0, F.gelu),
        cpp_constructor_args='''torch::nn::TransformerDecoderLayerOptions(4, 2)
                                .dim_feedforward(8)
                                .dropout(0.0)
                                .activation(torch::kGELU)''',
        input_fn=lambda: (torch.rand(3, 3, 4), torch.rand(2, 3, 4)),
        check_gradgrad=False,
        desc='gelu_activation',
        with_tf32=True,
        tf32_precision=0.05,
    ),
    dict(
        module_name='Transformer',
        constructor_args=(4, 2, 2, 2, 8, 0.0, F.relu),
        cpp_constructor_args='''torch::nn::TransformerOptions()
                                .d_model(4)
                                .nhead(2)
                                .num_encoder_layers(2)
                                .num_decoder_layers(2)
                                .dim_feedforward(8)
                                .dropout(0.0)
                                .activation(torch::kReLU)''',
        input_fn=lambda:(torch.rand(3, 3, 4), torch.rand(2, 3, 4), torch.rand(3, 3)),
        check_gradgrad=False,
        desc='multilayer_coder',
        with_tf32=True,
        tf32_precision=0.02,
    ),
    dict(
        module_name='Linear',
        constructor_args=(3, 5),
        cpp_constructor_args='torch::nn::LinearOptions(3, 5)',
        input_fn=lambda: torch.rand(3),
        reference_fn=lambda i, p, _: torch.mm(i.view(1, -1), p[0].t()).view(-1) + p[1],
        desc="no_batch_dim",
        with_tf32=True,
        tf32_precision=0.005,
    ),
    dict(
        module_name='Flatten',
        cpp_constructor_args='torch::nn::FlattenOptions().start_dim(-3).end_dim(-1)',
        constructor_args=(-3, -1),
        input_size=(3, 4, 5),
        reference_fn=single_batch_reference_fn,
        desc="no_batch_dim",
    ),
    dict(
        module_name='Unflatten',
        cpp_constructor_args='torch::nn::UnflattenOptions(-2, {2, 2})',
        constructor_args=(-2, torch.Size([2, 2])),
        input_size=(3, 4, 5),
        reference_fn=single_batch_reference_fn,
        desc="no_batch_dim",
    ),
]

# add conv padding mode tests:
for padding_mode, cpp_padding_mode in zip(
        ['reflect', 'circular', 'replicate', 'zeros'],
        ['torch::kReflect', 'torch::kCircular', 'torch::kReplicate', 'torch::kZeros']):
    # conv signature:
    #     in_channels, out_channels, kernel_size, stride=1,
    #     padding=0, dilation=1, groups=1,
    #     bias=True, padding_mode='zeros'
    for d in (1, 2, 3):
        if d == 3 and padding_mode == 'reflect':
            # FIXME: remove after implementing reflection pad 3d
            #        https://github.com/pytorch/pytorch/issues/27655
            continue
        padding = tuple(range(1, d + 1))
        cpp_padding = '{' + ', '.join(map(str, padding)) + '}'
        input_size = (2, 2) + (4,) * d
        output_size = (2, 3) + tuple(p + 1 for p in padding)  # simplified from `(4 + 2 * p - 3) // 2 + 1`
        new_module_tests.append(
            dict(
                module_name='Conv{}d'.format(d),
                constructor_args=(2, 3, 3, 2, padding, 1, 1, True, padding_mode),
                cpp_constructor_args='''torch::nn::Conv{}dOptions(2, 3, 3)
                                        .stride(2)
                                        .padding({})
                                        .dilation(1)
                                        .groups(1)
                                        .bias(true)
                                        .padding_mode({})'''.format(d, cpp_padding, cpp_padding_mode),
                input_size=input_size,
                output_size=output_size,
                cudnn=True,
                desc='{}_stride2_pad2'.format(padding_mode),
                with_tf32=True,
                tf32_precision=0.05
            ),
        )

# Check that non linear activations work with no batch dimensions
non_linear_activations_no_batch = [
    'ELU', 'Hardshrink', 'Hardsigmoid', 'Hardtanh', 'Hardswish', 'LeakyReLU',
    'LogSigmoid', 'PReLU', 'ReLU', 'ReLU6', 'RReLU', 'SELU', 'CELU', 'GELU', 'GLU',
    'Sigmoid', 'SiLU', 'Mish', 'Softplus', 'Softshrink', 'Softsign', 'Tanh',
    'Tanhshrink', 'Threshold'
]
non_linear_activations_extra_info: Dict[str, dict] = {
    'CELU': {'constructor_args': (2.,)},
    'Threshold': {'constructor_args': (2., 1.)},
    'Hardsigmoid': {'check_gradgrad': False, 'check_jit': False},
    'Hardswish': {'check_gradgrad': False, 'check_jit': False},
    # For RRelu, test that compare CPU and GPU results fail because RNG
    # is different between CPU and GPU
    'RReLU': {'test_cuda': False},
}
for non_linear_activation in non_linear_activations_no_batch:
    activation_test_info = dict(
        module_name=non_linear_activation,
        input_size=(4,),
        reference_fn=single_batch_reference_fn,
        desc='no_batch_dim',
        test_cpp_api_parity=False,
    )
    extra_info = non_linear_activations_extra_info.get(non_linear_activation, {})
    activation_test_info.update(extra_info)
    new_module_tests.append(activation_test_info)


def kldivloss_reference(input, target, reduction='mean'):
    result = target * (target.log() - input)
    if reduction == 'mean':
        return result.mean()
    elif reduction == 'sum':
        return result.sum()
    elif reduction == 'batchmean' and result.dim() != 0:
        return result.sum() / result.size(0)
    return result


def kldivloss_log_target_reference(input, target, reduction='mean'):
    result = torch.exp(target) * (target - input)
    if reduction == 'mean':
        return result.mean()
    elif reduction == 'sum':
        return result.sum()
    elif reduction == 'batchmean' and result.dim() != 0:
        return result.sum() / result.size(0)
    return result


def nlllossNd_reference(input, target, weight=None, ignore_index=-100,
                        reduction='mean'):
    assert input.dim() >= 3
    N = input.size(0)
    C = input.size(1)
    out_size = (N,) + input.size()[2:]
    output = torch.zeros(out_size).type_as(input)

    if weight is None:
        weight = torch.ones(C).type_as(input)
    total_weight = 0
    for tup in product(*[range(size) for size in out_size]):
        t_nx = target[tup]
        norm = 0. if ignore_index == t_nx else weight[t_nx].item()
        input_index = list(tup)
        input_index.insert(1, t_nx)
        output[tup] = -input[tuple(input_index)] * norm
        total_weight += norm

    if reduction == 'mean':
        return output.sum() / total_weight
    elif reduction == 'sum':
        return output.sum()
    return output


def cross_entropy_loss_prob_target_reference(input, target, weight=None, reduction='mean',
                                             label_smoothing=0.0):
    assert input.dim() >= 2

    input = torch.log_softmax(input, 1)
    C = input.size(1)
    if weight is None:
        weight = torch.ones(C).type_as(input)
    weight = weight.view(1, C, *(1 for _ in input.shape[2:]))

    if label_smoothing > 0.0:
        assert label_smoothing <= 1.0
        target = (target * (1 - label_smoothing) + label_smoothing / C)

    output = -(input * target * weight).sum(dim=1)
    if reduction == 'mean':
        return output.mean()
    elif reduction == 'sum':
        return output.sum()
    return output


def cross_entropy_loss_indices_target_reference(input, target, weight=None, ignore_index=-100,
                                                reduction='mean', label_smoothing=0.0):
    log_softmax_input = torch.log_softmax(input, 1)
    nllloss = F.nll_loss(
        log_softmax_input,
        target,
        weight,
        ignore_index=ignore_index,
        reduction=reduction)

    if label_smoothing == 0.0:
        return nllloss

    assert 0.0 < label_smoothing <= 1.0

    input = torch.log_softmax(input, 1)
    C = input.size(1)
    if weight is not None:
        input = input * weight.view(1, C, *(1 for _ in input.shape[2:]))

    smooth_loss = -torch.sum(input, 1)

    ignore_mask = target == ignore_index
    smooth_loss.masked_fill_(ignore_mask, 0.0)

    if reduction == 'mean':
        if weight is not None:
            # TODO: This code can path can be removed if #61309 is resolved
            # loss is normalized by the weights to be consistent with nll_loss_nd
            ret = torch.sum(smooth_loss) / weight.gather(0, target.masked_select(ignore_mask.logical_not()).flatten()).sum()
        else:
            ret = torch.mean(smooth_loss.masked_select(ignore_mask.logical_not()))
    elif reduction == 'sum':
        ret = torch.sum(smooth_loss)
    else:
        ret = smooth_loss

    return (1 - label_smoothing) * nllloss + ret * (label_smoothing / C)


def cross_entropy_loss_reference(input, target, weight=None, ignore_index=-100, reduction='mean',
                                 label_smoothing=0.0):
    if input.shape == target.shape:
        return cross_entropy_loss_prob_target_reference(
            input,
            target,
            weight=weight,
            reduction=reduction,
            label_smoothing=label_smoothing)
    else:
        return cross_entropy_loss_indices_target_reference(
            input, target, weight=weight, reduction=reduction,
            ignore_index=ignore_index, label_smoothing=label_smoothing
        )


def nllloss_reference(input, target, weight=None, ignore_index=-100,
                      reduction='mean'):

    def nll_loss_helper(input, target, weight, ignore_index):
        if target == ignore_index:
            return (0, 0)
        norm = 1 if weight is None else weight[target]
        result = -input[target] * norm
        return (result, norm)

    losses_and_weights = [nll_loss_helper(i, t, weight, ignore_index)
                          for i, t in zip(input, target)]
    losses, weights = zip(*losses_and_weights)
    losses_tensor = input.new_tensor(losses)
    if reduction == 'mean':
        return sum(losses_tensor) / sum(weights)
    elif reduction == 'sum':
        return sum(losses_tensor)
    else:
        return losses_tensor


def smoothl1loss_reference(input, target, reduction='mean', beta=1.0):
    abs_diff = (input - target).abs()
    ge_beta_mask = (abs_diff >= beta).type_as(abs_diff)
    lt_beta_mask = (abs_diff < beta).type_as(abs_diff)
    # when beta <= 0 we should just use l1_loss
    if beta == 0:
        output = abs_diff
    else:
        output = ge_beta_mask * (abs_diff - 0.5 * beta) + lt_beta_mask * 0.5 * (abs_diff ** 2) / beta
    if reduction == 'mean':
        return output.mean()
    elif reduction == 'sum':
        return output.sum()
    return output


def huberloss_reference(input, target, reduction='mean', delta=1.0):
    abs_diff = (input - target).abs()
    ge_delta_mask = (abs_diff >= delta)
    lt_delta_mask = (abs_diff < delta)
    output = ge_delta_mask * delta * (abs_diff - 0.5 * delta) + lt_delta_mask * 0.5 * (abs_diff ** 2)
    if reduction == 'mean':
        return output.mean()
    elif reduction == 'sum':
        return output.sum()
    return output


def _multilabelmarginloss_reference(input, target):
    targets = []
    for target_index in target:
        if target_index < 0:
            break
        targets.append(target_index)

    sum = 0
    for target_index in targets:
        for i in range(0, len(input)):
            if i not in targets:
                sum += max(0, 1 - input[target_index] + input[i])

    return sum


def multilabelmarginloss_reference(input, target, reduction='mean'):
    # make everything 2-dimensional
    input_dim = input.dim()
    if input.dim() < 2:
        assert target.dim() < 2
        input = input.unsqueeze(0) if input.dim() == 1 else input.unsqueeze(0).unsqueeze(0)
        target = target.unsqueeze(0) if target.dim() == 1 else target.unsqueeze(0).unsqueeze(0)

    n = input.size(0)
    dim = input.size(1)
    output = input.new(n).zero_()
    for i in range(0, n):
        output[i] = _multilabelmarginloss_reference(input[i], target[i])

    if reduction == 'mean':
        return output.mean() / dim
    elif reduction == 'sum':
        return output.sum() / dim
    elif input_dim < 2:
        # we know we have (1, C) X (1, C) -> (1,), so squeeze will get us
        # back to correct dimensionality
        return output.squeeze() / dim
    else:
        return output / dim


def hingeembeddingloss_reference(input, target, margin=1.0, reduction='mean'):
    margin_clamp = (margin - input).clamp(min=0).type_as(input)
    output = torch.where(target == 1, input, margin_clamp)

    if reduction == 'mean':
        return output.mean()
    elif reduction == 'sum':
        return output.sum()
    return output


def softmarginloss_reference(input, target, reduction='mean'):
    output = (1 + (-input * target).exp()).log()

    if reduction == 'mean':
        return output.mean()
    elif reduction == 'sum':
        return output.sum()
    return output


def _multimarginloss_reference(input, target_idx, p, margin, weight):
    if weight is None:
        weight = input.new(len(input)).fill_(1)

    output = 0
    for i in range(0, len(input)):
        if i != target_idx:
            output += max(0, weight[target_idx] * (margin - input[target_idx] + input[i]) ** p)
    return output


def multimarginloss_reference(input, target, p=1, margin=1, weight=None, reduction='mean'):
    if input.dim() < 2:
        input = input.unsqueeze(0) if input.dim() == 1 else input.unsqueeze(0).unsqueeze(0)

    target_dim = target.dim()
    if target.dim() == 0:
        target = target.unsqueeze(0)

    n = input.size(0)
    dim = input.size(1)
    output = input.new(n)
    for x in range(0, n):
        output[x] = _multimarginloss_reference(input[x], target[x], p, margin, weight)

    if reduction == 'mean':
        return output.mean() / dim
    elif reduction == 'sum':
        return output.sum() / dim
    elif target_dim == 0:
        return output.squeeze(0) / dim
    return output / dim


def cosineembeddingloss_reference(input1, input2, target, margin=0, reduction='mean'):
    def _cos(a, b):
        cos = a.new(a.size(0))
        for i in range(0, a.size(0)):
            cos[i] = (a[i] * b[i]).sum() / ((((a[i] * a[i]).sum() + 1e-12) * ((b[i] * b[i]).sum() + 1e-12)) ** 0.5)
        return cos

    output = torch.where(target == 1, 1 - _cos(input1, input2), (_cos(input1, input2) - margin).clamp(min=0))

    if reduction == 'mean':
        return output.mean()
    elif reduction == 'sum':
        return output.sum()
    return output


def tripletmarginloss_reference(anchor, positive, negative, margin=1.0, p=2, eps=1e-6, swap=False,
                                reduction='mean'):
    d_p = torch.pairwise_distance(anchor, positive, p, eps)
    d_n = torch.pairwise_distance(anchor, negative, p, eps)
    if swap:
        d_s = torch.pairwise_distance(positive, negative, p, eps)
        d_n = torch.min(d_n, d_s)

    output = torch.clamp(margin + d_p - d_n, min=0.0)
    if reduction == 'mean':
        return output.mean()
    elif reduction == 'sum':
        return output.sum()
    return output


def marginrankingloss_reference(input1, input2, target, margin=0, reduction='mean'):
    output = (-target * (input1 - input2) + margin).clamp(min=0)
    if reduction == 'mean':
        return output.mean()
    elif reduction == 'sum':
        return output.sum()
    return output


# this directly follows Graves et al's paper, in contrast to the production implementation, it does not use log-space
def ctcloss_reference(log_probs, targets, input_lengths, target_lengths, blank=0, reduction='mean'):
    input_lengths = torch.as_tensor(input_lengths, dtype=torch.long)
    target_lengths = torch.as_tensor(target_lengths, dtype=torch.long)
    dt = log_probs.dtype
    log_probs = log_probs.double()  # we need the accuracy as we are not in logspace
    targets = targets.long()
    cum_target_lengths = target_lengths.cumsum(0)
    losses = []
    for i in range(log_probs.size(1)):
        input_length = input_lengths[i].item()
        target_length = target_lengths[i].item()
        cum_target_length = cum_target_lengths[i].item()
        targets_prime = targets.new_full((2 * target_length + 1,), blank)
        if targets.dim() == 2:
            targets_prime[1::2] = targets[i, :target_length]
        else:
            targets_prime[1::2] = targets[cum_target_length - target_length:cum_target_length]
        probs = log_probs[:input_length, i].exp()
        alpha = log_probs.new_zeros((target_length * 2 + 1,))
        alpha[0] = probs[0, blank]
        alpha[1] = probs[0, targets_prime[1]]
        mask_third = (targets_prime[:-2] != targets_prime[2:])
        for t in range(1, input_length):
            alpha_next = alpha.clone()
            alpha_next[1:] += alpha[:-1]
            alpha_next[2:] += torch.where(mask_third, alpha[:-2], alpha.new_zeros(1))
            alpha = probs[t, targets_prime] * alpha_next
        losses.append(-alpha[-2:].sum().log()[None])
    output = torch.cat(losses, 0)
    if reduction == 'mean':
        return (output / target_lengths.to(dtype=output.dtype, device=output.device)).mean()
    elif reduction == 'sum':
        return output.sum()
    output = output.to(dt)
    return output


def padding1d_circular(input, pad):
    r""" input:
            [[[0., 1., 2.],
              [3., 4., 5.]]]
          pad: (1, 2)
          output:
            [[[2., 0., 1., 2., 0., 1.],
              [5., 3., 4., 5., 3., 4.]]]
    """
    return torch.cat([input[:, :, -pad[0]:], input,
                      input[:, :, 0:pad[1]]], dim=2)


def padding2d_circular(input, pad):
    r"""input:
             [[[[0., 1., 2],
                [3., 4., 5.]]]]
            pad: (1, 2, 2, 1)
    output:
        [[[[2., 0., 1., 2., 0., 1.],
           [5., 3., 4., 5., 3., 4.],
           [2., 0., 1., 2., 0., 1.],
           [5., 3., 4., 5., 3., 4.],
           [2., 0., 1., 2., 0., 1.]]]]
    """
    input = torch.cat([input[:, :, -pad[2]:], input, input[:, :, 0:pad[3]]], dim=2)
    return torch.cat([input[:, :, :, -pad[0]:], input, input[:, :, :, 0:pad[1]]], dim=3)


def padding3d_circular(input, pad):
    r"""input:
            [[[[[ 0.,  1.,  2.],
                [ 3.,  4.,  5.]],
               [[ 6.,  7.,  8.],
                [ 9., 10., 11.]]]]]
        pad: (1, 2, 2, 1, 1, 2)
        output: [[[[[ 8.,  6.,  7.,  8.,  6.,  7.],
               [11.,  9., 10., 11.,  9., 10.],
               [ 8.,  6.,  7.,  8.,  6.,  7.],
               [11.,  9., 10., 11.,  9., 10.],
               [ 8.,  6.,  7.,  8.,  6.,  7.]],

              [[ 2.,  0.,  1.,  2.,  0.,  1.],
               [ 5.,  3.,  4.,  5.,  3.,  4.],
               [ 2.,  0.,  1.,  2.,  0.,  1.],
               [ 5.,  3.,  4.,  5.,  3.,  4.],
               [ 2.,  0.,  1.,  2.,  0.,  1.]],

              [[ 8.,  6.,  7.,  8.,  6.,  7.],
               [11.,  9., 10., 11.,  9., 10.],
               [ 8.,  6.,  7.,  8.,  6.,  7.],
               [11.,  9., 10., 11.,  9., 10.],
               [ 8.,  6.,  7.,  8.,  6.,  7.]],

              [[ 2.,  0.,  1.,  2.,  0.,  1.],
               [ 5.,  3.,  4.,  5.,  3.,  4.],
               [ 2.,  0.,  1.,  2.,  0.,  1.],
               [ 5.,  3.,  4.,  5.,  3.,  4.],
               [ 2.,  0.,  1.,  2.,  0.,  1.]],

              [[ 8.,  6.,  7.,  8.,  6.,  7.],
               [11.,  9., 10., 11.,  9., 10.],
               [ 8.,  6.,  7.,  8.,  6.,  7.],
               [11.,  9., 10., 11.,  9., 10.],
               [ 8.,  6.,  7.,  8.,  6.,  7.]]]]]
    """
    input = torch.cat([input[:, :, -pad[4]:], input, input[:, :, 0:pad[5]]], dim=2)
    input = torch.cat([input[:, :, :, -pad[2]:], input, input[:, :, :, 0:pad[3]]], dim=3)
    return torch.cat([input[:, :, :, :, -pad[0]:], input, input[:, :, :, :, 0:pad[1]]], dim=4)


loss_reference_fns: Dict['str', Callable] = {
    'KLDivLoss': kldivloss_reference,
    'KLDivLoss_log_target': kldivloss_log_target_reference,
    'NLLLoss': nllloss_reference,
    'NLLLossNd': nlllossNd_reference,
    'SmoothL1Loss': smoothl1loss_reference,
    'HuberLoss': huberloss_reference,
    'MultiLabelMarginLoss': multilabelmarginloss_reference,
    'HingeEmbeddingLoss': hingeembeddingloss_reference,
    'SoftMarginLoss': softmarginloss_reference,
    'MultiMarginLoss': multimarginloss_reference,
    'CosineEmbeddingLoss': cosineembeddingloss_reference,
    'TripletMarginLoss': tripletmarginloss_reference,
    'MarginRankingLoss': marginrankingloss_reference,
    'CTCLoss': ctcloss_reference,
    'CrossEntropyLoss': cross_entropy_loss_reference
}


criterion_tests = [
    dict(
        module_name='L1Loss',
        input_size=(2, 3, 4),
        target_fn=lambda: torch.randn((2, 3, 4), requires_grad=True),
        reference_fn=lambda i, t, _: 1. / i.numel() *
        sum((a - b).abs().sum() for a, b in zip(i, t)),
        check_complex=True,
    ),
    dict(
        module_name='NLLLoss',
        input_fn=lambda: torch.rand(15, 10).log(),
        target_fn=lambda: torch.empty(15).uniform_().mul(10).floor().long(),
        reference_fn=lambda i, t, m:
            nllloss_reference(i, t, reduction=get_reduction(m)),
        check_sum_reduction=True,
        check_bfloat16=True,
    ),
    dict(
        module_name='NLLLoss',
        constructor_args=(None, None, 2),
        cpp_constructor_args='torch::nn::NLLLossOptions().weight({}).ignore_index(2)',
        input_fn=lambda: torch.rand(15, 10).log(),
        target_fn=lambda: torch.empty(15).uniform_().mul(10).floor().long(),
        reference_fn=lambda i, t, _: nllloss_reference(i, t, ignore_index=2),
        desc='ignore_index',
        check_bfloat16=True,
    ),
    dict(
        module_name='NLLLoss',
        constructor_args_fn=lambda: (torch.rand(10),),
        cpp_constructor_args='torch::nn::NLLLossOptions().weight(torch::rand(10))',
        input_fn=lambda: torch.rand(15, 10).add(1e-2).log(),
        target_fn=lambda: torch.empty(15).uniform_().mul(10).floor().long(),
        reference_fn=lambda i, t, m:
            nllloss_reference(i, t, weight=get_weight(m)),
        desc='weights',
        check_bfloat16=True,
    ),
    dict(
        module_name='NLLLoss',
        constructor_args_fn=lambda: (torch.rand(10), None, 2),
        cpp_constructor_args='torch::nn::NLLLossOptions().weight(torch::rand(10)).ignore_index(2)',
        input_fn=lambda: torch.rand(15, 10).add(1e-2).log(),
        target_fn=lambda: torch.empty(15).uniform_().mul(10).floor().long(),
        reference_fn=lambda i, t, m:
            nllloss_reference(i, t, weight=get_weight(m), ignore_index=2),
        desc='weights_ignore_index',
        check_bfloat16=True,
    ),
    dict(
        module_name='NLLLoss',
        constructor_args_fn=lambda: (torch.rand(10), None, -1),
        cpp_constructor_args='torch::nn::NLLLossOptions().weight(torch::rand(10)).ignore_index(-1)',
        input_fn=lambda: torch.rand(15, 10).add(1e-2).log(),
        target_fn=lambda: torch.empty(15).uniform_().mul(10 + 1).floor().long() - 1,
        reference_fn=lambda i, t, m:
            nllloss_reference(i, t, weight=get_weight(m), ignore_index=-1),
        desc='weights_ignore_index_neg',
        check_bfloat16=True,
    ),
    dict(
        module_name='KLDivLoss',
        input_fn=lambda: torch.rand(10, 10).log(),
        target_fn=lambda: torch.rand(10, 10),
        reference_fn=lambda i, t, m:
            kldivloss_reference(i, t, get_reduction(m)),
        check_sum_reduction=True,
    ),
    dict(
        module_name='KLDivLoss',
        constructor=wraps(nn.KLDivLoss)(partial(nn.KLDivLoss, log_target=True)),
        cpp_constructor_args='torch::nn::KLDivLossOptions().log_target(true)',
        input_fn=lambda: torch.rand(10, 10).log(),
        target_fn=lambda: torch.rand(10, 10).log(),
        reference_fn=lambda i, t, m:
            kldivloss_log_target_reference(i, t, get_reduction(m)),
        check_sum_reduction=True,
        desc='log_target',
    ),
    dict(
        module_name='MSELoss',
        input_size=(2, 3, 4, 5),
        target_fn=lambda: torch.randn((2, 3, 4, 5), requires_grad=True),
        reference_fn=lambda i, t, m: ((i - t).abs().pow(2).sum() / (i.numel()
                                      if get_reduction(m) == 'mean' else 1)),
        check_sum_reduction=True,
    ),
    dict(
        module_name='BCELoss',
        input_fn=lambda: torch.rand(15, 10).clamp_(1e-2, 1 - 1e-2),
        target_fn=lambda: torch.randn(15, 10).gt(0).double(),
        reference_fn=lambda i, t, m: -(t * i.log() + (1 - t) * (1 - i).log()).sum() /
            (i.numel() if get_reduction(m) else 1),
        check_bfloat16=True,
    ),
    dict(
        module_name='BCELoss',
        constructor_args_fn=lambda: (torch.rand(10),),
        cpp_constructor_args='torch::nn::BCELossOptions().weight(torch::rand(10))',
        input_fn=lambda: torch.rand(15, 10).clamp_(1e-2, 1 - 1e-2),
        target_fn=lambda: torch.randn(15, 10).gt(0).double(),
        reference_fn=lambda i, t, m: -((t * i.log() + (1 - t) * (1 - i).log()) * get_weight(m)).sum() /
            (i.numel() if get_reduction(m) else 1),
        desc='weights',
        check_bfloat16=True,
    ),
    dict(
        module_name='CrossEntropyLoss',
        input_size=(15, 10),
        target_fn=lambda: torch.empty(15).uniform_().mul(10).floor().long(),
    ),
    dict(
        module_name='CrossEntropyLoss',
        constructor_args_fn=lambda: (torch.rand(10),),
        cpp_constructor_args='torch::nn::CrossEntropyLossOptions().weight(torch::rand(10))',
        input_size=(15, 10),
        target_fn=lambda: torch.empty(15).uniform_().mul(10).floor().long(),
        desc='weights',
    ),
    dict(
        module_name='HingeEmbeddingLoss',
        input_size=(10,),
        target_fn=lambda: torch.randn(10).gt(0).double().mul_(2).sub(1),
        reference_fn=lambda i, t, m:
            hingeembeddingloss_reference(i, t, reduction=get_reduction(m)),
        check_sum_reduction=True,
    ),
    dict(
        module_name='HingeEmbeddingLoss',
        constructor_args=(0.5,),
        cpp_constructor_args='torch::nn::HingeEmbeddingLossOptions().margin(0.5)',
        input_size=(10,),
        target_fn=lambda: torch.randn(10).gt(0).double().mul_(2).sub(1),
        reference_fn=lambda i, t, m:
            hingeembeddingloss_reference(i, t, margin=0.5, reduction=get_reduction(m)),
        desc='margin',
        check_sum_reduction=True,
    ),
    dict(
        module_name='MultiLabelMarginLoss',
        input_size=(10,),
        target_fn=lambda: torch.rand(10).mul(10).floor().long(),
        reference_fn=lambda i, t, m:
            multilabelmarginloss_reference(i, t, reduction=get_reduction(m)),
        desc="1d",
        check_sum_reduction=True,
        check_gradgrad=False,
        check_bfloat16=True,
    ),
    dict(
        module_name='MultiLabelMarginLoss',
        input_size=(5, 10),
        target_fn=lambda: torch.rand(5, 10).mul(10).floor().long(),
        reference_fn=lambda i, t, m:
            multilabelmarginloss_reference(i, t, reduction=get_reduction(m)),
        check_sum_reduction=True,
        check_gradgrad=False,
        check_bfloat16=True,
    ),
    dict(
        module_name='MultiLabelSoftMarginLoss',
        input_size=(5, 10),
        target_fn=lambda: torch.rand(5, 10).mul(2).floor(),
        reference_fn=lambda i, t, m: -(t * i.sigmoid().log() + (1 - t) * (-i).sigmoid().log()).sum() / i.numel(),
        check_gradgrad=False,
    ),
    dict(
        module_name='MultiMarginLoss',
        input_size=(5, 10),
        target_fn=lambda: torch.rand(5).mul(8).floor().long(),
        reference_fn=lambda i, t, m:
            multimarginloss_reference(i, t, reduction=get_reduction(m)),
        check_sum_reduction=True,
        check_gradgrad=False,
    ),
    dict(
        module_name='MultiMarginLoss',
        input_size=(10,),
        target_fn=lambda: torch.rand(1).mul(8).floor().long(),
        reference_fn=lambda i, t, m:
            multimarginloss_reference(i, t, reduction=get_reduction(m)),
        desc='1d',
        check_sum_reduction=True,
        check_gradgrad=False,
    ),
    dict(
        module_name='MultiMarginLoss',
        constructor_args=(2,),
        cpp_constructor_args='torch::nn::MultiMarginLossOptions().p(2)',
        input_fn=lambda: torch.rand(5, 10).clamp_(1e-2, 1 - 1e-2),
        target_fn=lambda: torch.rand(5).mul(8).floor().long(),
        reference_fn=lambda i, t, m:
            multimarginloss_reference(i, t, p=2, reduction=get_reduction(m)),
        desc='p',
        check_sum_reduction=True,
        check_gradgrad=False,
    ),
    dict(
        module_name='MultiMarginLoss',
        constructor_args=(1, 0.5),
        cpp_constructor_args='torch::nn::MultiMarginLossOptions().p(1).margin(0.5)',
        legacy_constructor_args=(1, None, 0.5),
        input_size=(5, 10),
        target_fn=lambda: torch.rand(5).mul(8).floor().long(),
        reference_fn=lambda i, t, m:
            multimarginloss_reference(i, t, margin=0.5, reduction=get_reduction(m)),
        desc='margin',
        check_sum_reduction=True,
        check_gradgrad=False,
    ),
    dict(
        module_name='MultiMarginLoss',
        constructor_args=(1, 1., torch.rand(10).double()),
        cpp_constructor_args='torch::nn::MultiMarginLossOptions().p(1).margin(1.).weight(torch::rand(10))',
        legacy_constructor_args=(1, torch.rand(10).double()),
        input_size=(5, 10),
        target_fn=lambda: torch.rand(5).mul(8).floor().long(),
        reference_fn=lambda i, t, m:
            multimarginloss_reference(i, t, weight=get_weight(m), reduction=get_reduction(m)),
        desc='weights',
        check_sum_reduction=True,
        check_gradgrad=False,
    ),
    dict(
        module_name='SmoothL1Loss',
        input_size=(5, 10),
        target_fn=lambda: torch.randn((5, 10), requires_grad=True),
        check_sum_reduction=True,
        reference_fn=lambda i, t, m, b=1.0:
            smoothl1loss_reference(i, t, reduction=get_reduction(m), beta=b),
    ),
    dict(
        module_name='HuberLoss',
        input_size=(5, 10),
        target_fn=lambda: torch.randn((5, 10), requires_grad=True),
        check_sum_reduction=True,
        check_half=True,
        check_bfloat16=True,
        reference_fn=lambda i, t, m:
            huberloss_reference(i, t, reduction=get_reduction(m)),
    ),
    dict(
        module_name='SoftMarginLoss',
        input_size=(5, 5),
        target_fn=lambda: torch.randn(5, 5).sign(),
        reference_fn=lambda i, t, m:
            softmarginloss_reference(i, t, reduction=get_reduction(m)),
        check_sum_reduction=True,
    ),
    dict(
        module_name='CosineEmbeddingLoss',
        input_fn=lambda: (torch.rand(15, 10), torch.rand(15, 10)),
        target_fn=lambda: torch.randn(15).sign(),
        reference_fn=lambda i, t, m:
            cosineembeddingloss_reference(i[0], i[1], t, reduction=get_reduction(m)),
        check_sum_reduction=True,
    ),
    dict(
        module_name='CosineEmbeddingLoss',
        constructor_args=(0.7,),
        cpp_constructor_args='torch::nn::CosineEmbeddingLossOptions().margin(0.7)',
        input_fn=lambda: (torch.rand(15, 10), torch.rand(15, 10)),
        target_fn=lambda: torch.randn(15).sign(),
        reference_fn=lambda i, t, m:
            cosineembeddingloss_reference(i[0], i[1], t, margin=0.7, reduction=get_reduction(m)),
        desc='margin',
        check_sum_reduction=True,
    ),
    dict(
        module_name='MarginRankingLoss',
        input_fn=lambda: (torch.randn(50).mul(10), torch.randn(50).mul(10)),
        target_fn=lambda: torch.randn(50).sign(),
        reference_fn=lambda i, t, m:
            marginrankingloss_reference(i[0], i[1], t, reduction=get_reduction(m)),
        check_sum_reduction=True,
    ),
    dict(
        module_name='MarginRankingLoss',
        constructor_args=(0.5,),
        cpp_constructor_args='torch::nn::MarginRankingLossOptions().margin(0.5)',
        input_fn=lambda: (torch.randn(50).mul(10), torch.randn(50).mul(10)),
        target_fn=lambda: torch.randn(50).sign(),
        reference_fn=lambda i, t, m:
            marginrankingloss_reference(i[0], i[1], t, margin=0.5, reduction=get_reduction(m)),
        desc='margin',
        check_sum_reduction=True,
    ),
    dict(
        module_name='BCEWithLogitsLoss',
        input_fn=lambda: torch.rand(15, 10).clamp_(1e-2, 1 - 1e-2),
        target_fn=lambda: torch.randn(15, 10).gt(0).double(),
    ),
    dict(
        module_name='BCEWithLogitsLoss',
        constructor_args=(torch.rand(10),),
        cpp_constructor_args='torch::nn::BCEWithLogitsLossOptions().weight(torch::rand(10))',
        input_fn=lambda: torch.rand(15, 10).clamp_(1e-2, 1 - 1e-2),
        target_fn=lambda: torch.randn(15, 10).gt(0).double(),
        desc='weights',
    ),
    dict(
        module_name='BCEWithLogitsLoss',
        constructor_args=(torch.rand(()),),
        cpp_constructor_args='torch::nn::BCEWithLogitsLossOptions().weight(torch::rand({}))',
        input_fn=lambda: torch.rand(()).clamp_(1e-2, 1 - 1e-2),
        target_fn=lambda: torch.randn(()).gt(0).double(),
        desc='scalar_weights'
    ),
    dict(
        module_name='NLLLoss',
        input_size=(2, 3, 5, 5),
        target_fn=lambda: torch.rand(2, 5, 5).mul(3).floor().long(),
        reference_fn=lambda i, t, m:
            loss_reference_fns['NLLLossNd'](i, t, reduction=get_reduction(m)),
        check_sum_reduction=True,
        desc='2d',
        check_bfloat16=True,
    ),
    dict(
        module_name='NLLLoss',
        constructor_args_fn=lambda: (torch.rand(3),),
        cpp_constructor_args='torch::nn::NLLLossOptions().weight(torch::rand(3))',
        input_size=(2, 3, 5, 5),
        target=torch.rand(2, 5, 5).mul(3).floor().long(),
        reference_fn=lambda i, t, m:
            loss_reference_fns['NLLLossNd'](i, t, weight=get_weight(m)),
        desc='2d_weights',
        check_bfloat16=True,
    ),
    dict(
        module_name='NLLLoss',
        constructor_args=(None, None, 1),
        cpp_constructor_args='torch::nn::NLLLossOptions().weight({}).ignore_index(1)',
        input_size=(2, 3, 5, 5),
        target_fn=lambda: torch.rand(2, 5, 5).mul(3).floor().long(),
        reference_fn=lambda i, t, m:
            loss_reference_fns['NLLLossNd'](i, t, ignore_index=1),
        desc='2d_ignore_index',
        check_bfloat16=True,
    ),
    dict(
        module_name='NLLLoss',
        input_size=(2, 3, 5, 5, 2, 2),
        target_fn=lambda: torch.rand(2, 5, 5, 2, 2).mul(3).floor().long(),
        reference_fn=lambda i, t, m:
            loss_reference_fns['NLLLossNd'](i, t, reduction=get_reduction(m)),
        check_sum_reduction=True,
        desc='higher_dim',
        check_bfloat16=True,
    ),
    dict(
        module_name='NLLLoss',
        input_size=(2, 3, 5),
        target_fn=lambda: torch.rand(2, 5).mul(3).floor().long(),
        reference_fn=lambda i, t, m:
            loss_reference_fns['NLLLossNd'](i, t, reduction=get_reduction(m)),
        check_sum_reduction=True,
        desc='dim_is_3',
        check_bfloat16=True,
    ),
    dict(
        module_name='CrossEntropyLoss',
        input_size=(2, 3, 5, 5),
        target_fn=lambda: torch.rand(2, 5, 5).mul(3).floor().long(),
        reference_fn=lambda i, t, m:
            loss_reference_fns['CrossEntropyLoss'](i, t, reduction=get_reduction(m)),
        check_sum_reduction=True,
        desc='2d',
        check_bfloat16=False,
    ),
    dict(
        module_name='CrossEntropyLoss',
        constructor_args_fn=lambda: (torch.rand(3),),
        cpp_constructor_args='torch::nn::CrossEntropyLossOptions().weight(torch::rand(3))',
        input_size=(2, 3, 5, 5),
        target=torch.rand(2, 5, 5).mul(3).floor().long(),
        reference_fn=lambda i, t, m:
            loss_reference_fns['CrossEntropyLoss'](i, t, weight=get_weight(m)),
        desc='2d_weights',
        check_bfloat16=False,
    ),
    dict(
        module_name='CrossEntropyLoss',
        constructor_args=(None, None, 1),
        cpp_constructor_args='torch::nn::CrossEntropyLossOptions().weight({}).ignore_index(1)',
        input_size=(2, 3, 5, 5),
        target_fn=lambda: torch.rand(2, 5, 5).mul(3).floor().long(),
        reference_fn=lambda i, t, m:
            loss_reference_fns['CrossEntropyLoss'](i, t, ignore_index=1),
        desc='2d_ignore_index',
        check_bfloat16=False,
    ),
    dict(
        module_name='CrossEntropyLoss',
        input_size=(2, 3, 5, 5, 2, 2),
        target_fn=lambda: torch.rand(2, 5, 5, 2, 2).mul(3).floor().long(),
        reference_fn=lambda i, t, m:
            loss_reference_fns['CrossEntropyLoss'](i, t, reduction=get_reduction(m)),
        check_sum_reduction=True,
        desc='higher_dim',
        check_bfloat16=False,
    ),
    dict(
        module_name='CrossEntropyLoss',
        input_size=(2, 3, 5),
        target_fn=lambda: torch.rand(2, 5).mul(3).floor().long(),
        reference_fn=lambda i, t, m:
            loss_reference_fns['CrossEntropyLoss'](i, t, reduction=get_reduction(m)),
        check_sum_reduction=True,
        desc='dim_is_3',
        check_bfloat16=False,
    ),
    dict(
        module_name='CrossEntropyLoss',
        input_size=(5, 3),
        target_fn=lambda: torch.rand(5, 3).softmax(dim=1),
        reference_fn=lambda i, t, m:
            loss_reference_fns['CrossEntropyLoss'](i, t, reduction=get_reduction(m)),
        check_sum_reduction=True,
        desc='2d_prob_target',
        check_bfloat16=False,
    ),
    dict(
        module_name='CrossEntropyLoss',
        input_size=(5, 3, 4),
        target_fn=lambda: torch.rand(5, 3, 4).softmax(dim=1),
        reference_fn=lambda i, t, m:
            loss_reference_fns['CrossEntropyLoss'](i, t, reduction=get_reduction(m)),
        check_sum_reduction=True,
        desc='3d_prob_target',
        check_bfloat16=False,
    ),
    dict(
        module_name='CrossEntropyLoss',
        input_size=(5, 3, 4, 2),
        target_fn=lambda: torch.rand(5, 3, 4, 2).softmax(dim=1),
        reference_fn=lambda i, t, m:
            loss_reference_fns['CrossEntropyLoss'](i, t, reduction=get_reduction(m)),
        check_sum_reduction=True,
        desc='4d_prob_target',
        check_bfloat16=False,
    ),
    dict(
        fullname='CrossEntropyLoss_2d_prob_target_smoothing_sum_reduction',
        constructor=lambda *args, **kwargs: nn.CrossEntropyLoss(reduction='sum',
                                                                label_smoothing=0.15),
        cpp_constructor_args='torch::nn::CrossEntropyLossOptions().label_smoothing(0.15).reduction(torch::kSum)',
        input_size=(5, 3),
        target_fn=lambda: torch.rand(5, 3).softmax(dim=1),
        reference_fn=lambda i, t, m:
            loss_reference_fns['CrossEntropyLoss'](i, t, reduction=get_reduction(m), label_smoothing=0.15),
        check_bfloat16=False,
    ),
    dict(
        fullname='CrossEntropyLoss_2d_prob_target_smoothing',
        constructor=lambda *args: nn.CrossEntropyLoss(label_smoothing=0.15),
        cpp_constructor_args='torch::nn::CrossEntropyLossOptions().label_smoothing(0.15)',
        input_size=(5, 3),
        target_fn=lambda: torch.rand(5, 3).softmax(dim=1),
        reference_fn=lambda i, t, m:
            loss_reference_fns['CrossEntropyLoss'](i, t, reduction=get_reduction(m), label_smoothing=0.15),
        check_bfloat16=False,
    ),
    dict(
        fullname='CrossEntropyLoss_2d_prob_target_smoothing_weight',
        constructor_args_fn=lambda: (torch.rand(3).abs(),),
        constructor=lambda weight: nn.CrossEntropyLoss(weight, label_smoothing=0.15),
        cpp_constructor_args='torch::nn::CrossEntropyLossOptions().label_smoothing(0.15).weight(torch::rand(3).abs())',
        input_size=(5, 3),
        target_fn=lambda: torch.rand(5, 3).softmax(dim=1),
        reference_fn=lambda i, t, m:
            loss_reference_fns['CrossEntropyLoss'](i, t, reduction=get_reduction(m), weight=get_weight(m), label_smoothing=0.15),
        check_bfloat16=False,
    ),
    dict(
        fullname='CrossEntropyLoss_3d_prob_target_smoothing_sum_reduction',
        constructor=lambda *args: nn.CrossEntropyLoss(reduction='sum',
                                                                label_smoothing=0.15),
        cpp_constructor_args='torch::nn::CrossEntropyLossOptions().label_smoothing(0.15).reduction(torch::kSum)',
        input_size=(5, 3, 4),
        target_fn=lambda: torch.rand(5, 3, 4).softmax(dim=1),
        reference_fn=lambda i, t, m:
            loss_reference_fns['CrossEntropyLoss'](i, t, reduction=get_reduction(m), label_smoothing=0.15),
        check_bfloat16=False,
    ),
    dict(
        fullname='CrossEntropyLoss_3d_prob_target_smoothing',
        constructor=lambda *args: nn.CrossEntropyLoss(label_smoothing=0.15),
        cpp_constructor_args='torch::nn::CrossEntropyLossOptions().label_smoothing(0.15)',
        input_size=(5, 3, 4),
        target_fn=lambda: torch.rand(5, 3, 4).softmax(dim=1),
        reference_fn=lambda i, t, m:
            loss_reference_fns['CrossEntropyLoss'](i, t, reduction=get_reduction(m), label_smoothing=0.15),
        check_bfloat16=False,
    ),
    dict(
        fullname='CrossEntropyLoss_3d_indices_target_smoothing',
        constructor=lambda *args: nn.CrossEntropyLoss(label_smoothing=0.15),
        cpp_constructor_args='torch::nn::CrossEntropyLossOptions().label_smoothing(0.15)',
        input_size=(2, 3, 5),
        target_fn=lambda: torch.rand(2, 5).mul(3).floor().long(),
        reference_fn=lambda i, t, m:
            loss_reference_fns['CrossEntropyLoss'](i, t, reduction=get_reduction(m), label_smoothing=0.15),
        check_bfloat16=False,
    ),
    dict(
        fullname='CrossEntropyLoss_3d_indices_target_smoothing_ignore_index',
        constructor=lambda *args: nn.CrossEntropyLoss(label_smoothing=0.15, ignore_index=1),
        cpp_constructor_args='torch::nn::CrossEntropyLossOptions().label_smoothing(0.15).ignore_index(1)',
        input_size=(2, 3, 5),
        target_fn=lambda: torch.rand(2, 5).mul(3).floor().long(),
        reference_fn=lambda i, t, m:
            loss_reference_fns['CrossEntropyLoss'](i, t, reduction=get_reduction(m), label_smoothing=0.15, ignore_index=1),
        check_bfloat16=False,
    ),
    dict(
        fullname='CrossEntropyLoss_3d_indices_target_smoothing_sum_reduction',
        constructor=lambda *args: nn.CrossEntropyLoss(reduction='sum', label_smoothing=0.15),
        cpp_constructor_args='torch::nn::CrossEntropyLossOptions().label_smoothing(0.15).reduction(torch::kSum)',
        input_size=(2, 3, 5),
        target_fn=lambda: torch.rand(2, 5).mul(3).floor().long(),
        reference_fn=lambda i, t, m:
            loss_reference_fns['CrossEntropyLoss'](i, t, reduction=get_reduction(m), label_smoothing=0.15),
        check_bfloat16=False,
    ),
    dict(
        fullname='CrossEntropyLoss_3d_indices_target_smoothing_sum_reduction_ignore_index',
        constructor=lambda *args: nn.CrossEntropyLoss(reduction='sum', label_smoothing=0.15,
                                                      ignore_index=1),
        cpp_constructor_args='torch::nn::CrossEntropyLossOptions().label_smoothing(0.15).reduction(torch::kSum).ignore_index(1)',
        input_size=(2, 3, 5),
        target_fn=lambda: torch.rand(2, 5).mul(3).floor().long(),
        reference_fn=lambda i, t, m:
            loss_reference_fns['CrossEntropyLoss'](i, t, reduction=get_reduction(m), label_smoothing=0.15, ignore_index=1),
        check_bfloat16=False,
    ),
    dict(
        fullname='CrossEntropyLoss_2d_indices_target_smoothing',
        constructor=lambda *args: nn.CrossEntropyLoss(label_smoothing=0.15),
        cpp_constructor_args='torch::nn::CrossEntropyLossOptions().label_smoothing(0.15)',
        input_size=(15, 10),
        target_fn=lambda: torch.empty(15).uniform_().mul(10).floor().long(),
        reference_fn=lambda i, t, m:
            loss_reference_fns['CrossEntropyLoss'](i, t, reduction=get_reduction(m), label_smoothing=0.15),
        check_bfloat16=False,
    ),
    dict(
        fullname='CrossEntropyLoss_2d_indices_target_smoothing_sum_reduction',
        constructor=lambda *args: nn.CrossEntropyLoss(reduction='sum', label_smoothing=0.15),
        cpp_constructor_args='torch::nn::CrossEntropyLossOptions().label_smoothing(0.15).reduction(torch::kSum)',
        input_size=(15, 10),
        target_fn=lambda: torch.empty(15).uniform_().mul(10).floor().long(),
        reference_fn=lambda i, t, m:
            loss_reference_fns['CrossEntropyLoss'](i, t, reduction=get_reduction(m), label_smoothing=0.15),
        check_bfloat16=False,
    ),
    dict(
        fullname='CrossEntropyLoss_2d_indices_target_smoothing_ignore_index',
        constructor=lambda *args: nn.CrossEntropyLoss(label_smoothing=0.15, ignore_index=3),
        cpp_constructor_args='torch::nn::CrossEntropyLossOptions().label_smoothing(0.15).ignore_index(3)',
        input_size=(15, 10),
        target_fn=lambda: torch.empty(15).uniform_().mul(10).floor().long(),
        reference_fn=lambda i, t, m:
            loss_reference_fns['CrossEntropyLoss'](i, t, reduction=get_reduction(m), label_smoothing=0.15, ignore_index=3),
        check_bfloat16=False,
    ),
    dict(
        fullname='CrossEntropyLoss_2d_indices_target_smoothing_weight',
        constructor_args_fn=lambda: (torch.rand(10).abs(),),
        constructor=lambda weight: nn.CrossEntropyLoss(weight, label_smoothing=0.15),
        cpp_constructor_args='torch::nn::CrossEntropyLossOptions().label_smoothing(0.15).weight(torch::rand(10).abs())',
        input_size=(15, 10),
        target_fn=lambda: torch.empty(15).uniform_().mul(10).floor().long(),
        reference_fn=lambda i, t, m:
            loss_reference_fns['CrossEntropyLoss'](i, t, reduction=get_reduction(m), weight=get_weight(m), label_smoothing=0.15),
        check_bfloat16=False,
    ),
    dict(
        module_name='CrossEntropyLoss',
        constructor_args_fn=lambda: (torch.rand(3),),
        cpp_constructor_args='torch::nn::CrossEntropyLossOptions().weight(torch::rand(3))',
        input_size=(5, 3),
        target_fn=lambda: torch.rand(5, 3).softmax(dim=1),
        reference_fn=lambda i, t, m:
            loss_reference_fns['CrossEntropyLoss'](i, t, reduction=get_reduction(m), weight=get_weight(m)),
        check_sum_reduction=True,
        desc='2d_prob_target_weights',
        check_bfloat16=False,
    ),
    dict(
        module_name='CrossEntropyLoss',
        constructor_args_fn=lambda: (torch.rand(3),),
        cpp_constructor_args='torch::nn::CrossEntropyLossOptions().weight(torch::rand(3))',
        input_size=(5, 3, 4),
        target_fn=lambda: torch.rand(5, 3, 4).softmax(dim=1),
        reference_fn=lambda i, t, m:
            loss_reference_fns['CrossEntropyLoss'](i, t, reduction=get_reduction(m), weight=get_weight(m)),
        check_sum_reduction=True,
        desc='3d_prob_target_weights',
        check_bfloat16=False,
    ),
    dict(
        module_name='CrossEntropyLoss',
        constructor_args_fn=lambda: (torch.rand(3),),
        cpp_constructor_args='torch::nn::CrossEntropyLossOptions().weight(torch::rand(3))',
        input_size=(5, 3, 4, 2),
        target_fn=lambda: torch.rand(5, 3, 4, 2).softmax(dim=1),
        reference_fn=lambda i, t, m:
            loss_reference_fns['CrossEntropyLoss'](i, t, reduction=get_reduction(m), weight=get_weight(m)),
        check_sum_reduction=True,
        desc='4d_prob_target_weights',
        check_bfloat16=False,
    ),
    dict(
        module_name='PoissonNLLLoss',  # Default is log_input=True, full=False
        input_size=(2, 3, 4, 5),
        target_fn=lambda: torch.randn(2, 3, 4, 5).floor_().abs_(),
        reference_fn=lambda i, t, _: (i.exp() - t.mul(i)).mean(),
        desc='no_full_loss',
    ),
    dict(
        module_name='PoissonNLLLoss',
        constructor_args=(False, False),  # log_input=False, full=False
        cpp_constructor_args='torch::nn::PoissonNLLLossOptions().log_input(false).full(false)',
        input_fn=lambda: torch.randn(2, 3, 4, 5).abs_().add_(0.001),
        target_fn=lambda: torch.randn(2, 3, 4, 5).floor_().abs_(),
        reference_fn=lambda i, t, _: (i - t.mul((i + 1e-8).log())).mean(),
        desc='no_full_loss_no_log_input',
    ),
    dict(
        module_name='PoissonNLLLoss',
        constructor_args=(True, True),  # log_input=True, full=True
        cpp_constructor_args='torch::nn::PoissonNLLLossOptions().log_input(true).full(true)',
        input_size=(2, 3, 4, 5),
        target_fn=lambda: torch.randn(2, 3, 4, 5).floor_().abs_(),
        reference_fn=lambda i, t, _:
            (i.exp() - t.mul(i) + (t.mul(t.log()) - t + 0.5 * (2. * pi * t).log()).masked_fill(t <= 1, 0)).mean(),
        desc='full_loss',
    ),
    dict(
        module_name='PoissonNLLLoss',
        constructor_args=(False, True),  # log_input=False, full=True
        cpp_constructor_args='torch::nn::PoissonNLLLossOptions().log_input(false).full(true)',
        input_fn=lambda: torch.randn(2, 3, 4, 5).abs_().add_(0.001),
        target_fn=lambda: torch.randn(2, 3, 4, 5).floor_().abs_(),
        reference_fn=lambda i, t, _: (
            i - t.mul((i + 1e-8).log()) + (t.mul(t.log()) - t + 0.5 * (2. * pi * t).log()).masked_fill(t <= 1, 0)
        ).mean(),
        desc='full_loss_no_log_input',
    ),
    dict(
        module_name='L1Loss',
        input_size=(),
        target_fn=lambda: torch.randn((), requires_grad=True),
        reference_fn=lambda i, t, _: 1. / i.numel() * (i - t).abs().sum(),
        desc='scalar',
        check_complex=True,
    ),
    dict(
        module_name='KLDivLoss',
        input_fn=lambda: torch.rand(()).log(),
        target_fn=lambda: torch.rand(()),
        reference_fn=lambda i, t, m:
            kldivloss_reference(i, t, get_reduction(m)),
        check_sum_reduction=True,
        desc='scalar',
    ),
    dict(
        module_name='KLDivLoss',
        constructor=wraps(nn.KLDivLoss)(partial(nn.KLDivLoss, log_target=True)),
        cpp_constructor_args='torch::nn::KLDivLossOptions().log_target(true)',
        input_fn=lambda: torch.rand(()).log(),
        target_fn=lambda: torch.rand(()).log(),
        reference_fn=lambda i, t, m:
            kldivloss_log_target_reference(i, t, get_reduction(m)),
        check_sum_reduction=True,
        desc='scalar_log_target',
    ),
    dict(
        module_name='MSELoss',
        input_size=(),
        target_fn=lambda: torch.randn((), requires_grad=True),
        reference_fn=lambda i, t, m: ((i - t).abs().pow(2).sum() /
                                      (i.numel() if get_reduction(m) == 'mean' else 1)),
        check_sum_reduction=True,
        desc='scalar',
        check_bfloat16=True,
    ),
    dict(
        module_name='MSELoss',
        input_fn=lambda: torch.ones(5, 68, 64, 64, dtype=torch.float) / 10,
        target_fn=lambda: torch.zeros(5, 68, 64, 64, dtype=torch.float),
        reference_fn=lambda i, t, m: ((i - t).abs().pow(2).sum() /
                                      (i.numel() if get_reduction(m) == 'mean' else 1)),
        check_forward_only=True,
        desc='prec',
        check_bfloat16=True,
    ),
    dict(
        module_name='BCELoss',
        constructor_args_fn=lambda: (torch.rand(()),),
        cpp_constructor_args='torch::nn::BCELossOptions().weight(torch::rand({}))',
        input_fn=lambda: torch.rand(()).clamp_(1e-2, 1 - 1e-2),
        target_fn=lambda: torch.rand(()).gt(0).double(),
        reference_fn=lambda i, t, m: -((t * i.log() + (1 - t) * (1 - i).log()) * get_weight(m)).sum() /
            (i.numel() if get_reduction(m) == 'mean' else 1),
        desc='scalar_weights',
        check_bfloat16=True,
    ),
    dict(
        module_name='HingeEmbeddingLoss',
        constructor_args=(0.5,),
        cpp_constructor_args='torch::nn::HingeEmbeddingLossOptions().margin(0.5)',
        input_size=(),
        target_fn=lambda: torch.randn(()).gt(0).double().mul_(2).sub(1),
        desc='scalar_margin',
        check_sum_reduction=True,
    ),
    dict(
        module_name='SmoothL1Loss',
        input_size=(),
        target_fn=lambda: torch.randn((), requires_grad=True),
        check_sum_reduction=True,
        reference_fn=lambda i, t, m, b=1.0:
            smoothl1loss_reference(i, t, reduction=get_reduction(m), beta=b),
        desc='scalar',
    ),
    dict(
        module_name='MultiLabelSoftMarginLoss',
        constructor_args=(torch.rand(10),),
        cpp_constructor_args='torch::nn::MultiLabelSoftMarginLossOptions().weight(torch::rand(10))',
        input_fn=lambda: torch.randn(5, 10),
        target_fn=lambda: torch.rand(5, 10).mul(2).floor(),
        reference_fn=lambda i, t, m: -((t * i.sigmoid().log() + (1 - t) * (-i).sigmoid().log()) * get_weight(m)).sum() /
            (i.numel() if get_reduction(m) == 'mean' else i.size(1) if get_reduction(m) == 'sum' else 1),
        desc='weights',
        check_sum_reduction=True,
        check_gradgrad=False,
    ),
    dict(
        module_name='CTCLoss',
        constructor_args=(14,),  # blank=14
        extra_args=([50, 50, 50], [30, 25, 20]),  # input_lengths, target_lengths
        input_fn=lambda: torch.randn(50, 3, 15).log_softmax(2),
        target_fn=lambda: torch.randint(0, 14, (3, 30), dtype=torch.long),
        reference_fn=lambda i, t, il, tl, m:
            ctcloss_reference(i, t, il, tl, blank=14, reduction=get_reduction(m)),
        desc='lengths_intlists',
        check_forward_only=True,
        check_sum_reduction=True,
        check_gradgrad=False,
        check_half=False,
        # `CTCLoss` in C++ frontend doesn't accept integer list for `input_lengths` or `target_lengths`
        test_cpp_api_parity=False,
        check_jit=False,
    ),
    dict(
        module_name='CTCLoss',
        constructor_args=(14,),  # blank=14
        cpp_constructor_args='torch::nn::CTCLossOptions().blank(14)',
        extra_args=(torch.tensor([50, 50, 50]), torch.tensor([30, 25, 20])),  # input_lengths, target_lengths
        input_fn=lambda: torch.randn(50, 3, 15).log_softmax(2),
        target_fn=lambda: torch.randint(0, 14, (3, 30), dtype=torch.long),
        reference_fn=lambda i, t, il, tl, m:
            ctcloss_reference(i, t, il, tl, blank=14, reduction=get_reduction(m)),
        desc='lengths_tensors',
        check_forward_only=True,
        check_sum_reduction=True,
        check_gradgrad=False,
        check_half=False,
    ),
    # Test is flaky
    # See https://github.com/pytorch/pytorch/issues/29380.
    # dict(
    #     module_name='CTCLoss',
    #     desc='1d_target',
    #     constructor_args=(14,),  # blank=14
    #     extra_args=([50, 50, 50], [30, 25, 20]),  # input_lengths, target_lengths
    #     input_fn=lambda: torch.randn(50, 3, 15).log_softmax(2),
    #     target_fn=lambda: torch.randint(0, 14, (3, 30), dtype=torch.long),
    #     reference_fn=lambda i, t, il, tl, m:
    #         ctcloss_reference(i, t, il, tl, blank=14, reduction=get_reduction(m)),
    #     check_sum_reduction=True,
    #     check_gradgrad=False,
    #     check_half=False,
    # ),
    dict(
        module_name='CTCLoss',
        desc='2d_int_target_lengths_intlists',
        constructor_args=(0,),  # blank=0
        extra_args=([50, 50, 50], [30, 25, 20]),  # input_lengths, target_lengths
        input_fn=lambda: torch.randn(50, 3, 15).log_softmax(2),
        target_fn=lambda: torch.randint(1, 15, (3, 30), dtype=torch.int),
        reference_fn=lambda i, t, il, tl, m:
            ctcloss_reference(i, t, il, tl, blank=0, reduction=get_reduction(m)),
        check_forward_only=True,
        check_sum_reduction=True,
        check_gradgrad=False,
        check_half=False,
        # `CTCLoss` in C++ frontend doesn't accept integer list for `input_lengths` or `target_lengths`
        test_cpp_api_parity=False,
        check_jit=False,
    ),
    dict(
        module_name='CTCLoss',
        desc='2d_int_target_lengths_tensors',
        constructor_args=(0,),  # blank=0
        cpp_constructor_args='torch::nn::CTCLossOptions().blank(0)',
        extra_args=(torch.tensor([50, 50, 50]), torch.tensor([30, 25, 20])),  # input_lengths, target_lengths
        input_fn=lambda: torch.randn(50, 3, 15).log_softmax(2),
        target_fn=lambda: torch.randint(1, 15, (3, 30), dtype=torch.int),
        reference_fn=lambda i, t, il, tl, m:
            ctcloss_reference(i, t, il, tl, blank=0, reduction=get_reduction(m)),
        check_forward_only=True,
        check_sum_reduction=True,
        check_gradgrad=False,
        check_half=False,
    ),
    dict(
        module_name='CTCLoss',
        desc='2d_lengths_tensors',
        constructor_args=(0,),  # blank=0
        cpp_constructor_args='torch::nn::CTCLossOptions().blank(0)',
        extra_args=(torch.tensor([50, 50, 50]), torch.tensor([30, 25, 20])),  # input_lengths, target_lengths
        input_fn=lambda: torch.randn(50, 3, 15).log_softmax(2),
        target_fn=lambda: torch.randint(1, 15, (3, 30), dtype=torch.int),
        reference_fn=lambda i, t, il, tl, m:
            ctcloss_reference(i, t, il, tl, blank=0, reduction=get_reduction(m)),
        check_forward_only=True,
        check_sum_reduction=True,
        check_gradgrad=False,
        check_half=False,
    ),
]


def single_batch_reference_criterion_fn(*args):
    """Reference function for criterion supporting no batch dimensions.

    The criterion is passed the input and target in batched form with a single item.
    The output is squeezed to compare with the no-batch input.
    """
    criterion = args[-1]

    def unsqueeze_inp(inp):
        if isinstance(inp, (list, tuple)):
            return [t.unsqueeze(0) for t in inp]
        return inp.unsqueeze(0)

    def flatten(xs):
        result = []
        if isinstance(xs, (list, tuple)):
            for x in xs:
                result.extend(flatten(x))
        else:
            result.append(xs)
        return result

    single_batch_input_args = flatten([unsqueeze_inp(input) for input in args[:-1]])

    output = criterion(*single_batch_input_args)
    reduction = get_reduction(criterion)

    if reduction == 'none':
        return output.squeeze(0)
    # reduction is 'sum' or 'mean' which results in a scalar
    return output


# Check that regression criterion work with no batch dimensions
regression_criterion_no_batch = [
    'L1Loss', 'MSELoss', 'PoissonNLLLoss', 'HuberLoss', 'SmoothL1Loss'
]
reductions = ['none', 'mean', 'sum']
for name, reduction in product(regression_criterion_no_batch, reductions):
    regression_test_info = dict(
        fullname="{}_no_batch_dim_{}".format(name, reduction),
        constructor=lambda *args, name=name: getattr(nn, name)(reduction=reduction),
        input_size=(3, ),
        target_size=(3, ),
        reference_fn=single_batch_reference_criterion_fn,
        test_cpp_api_parity=False,
    )
    criterion_tests.append(regression_test_info)


for reduction in reductions:
    regression_test_info = dict(
        fullname=f"KLDivLoss_no_batch_dim_{reduction}",
        constructor=lambda: nn.KLDivLoss(reduction=reduction),
        input_fn=lambda: torch.rand((3,)).log(),
        target_fn=lambda: torch.rand((3,)),
        reference_fn=single_batch_reference_criterion_fn,
        test_cpp_api_parity=False,
    )
    criterion_tests.append(regression_test_info)


# Check that classification criterion work with no batch dimensions
# List of tuples of (name, input_fn, target_fn)
classification_criterion_no_batch = [
    ('BCELoss', lambda: torch.sigmoid(torch.randn(9)), lambda: torch.randn(9)),
    ('BCEWithLogitsLoss', lambda: torch.randn(9), lambda: torch.randn(9)),
    ('HingeEmbeddingLoss', lambda: torch.randn(9), lambda: torch.tensor([-1, 1, 1] * 3)),
    ('MultiLabelMarginLoss', lambda: torch.randn(4), lambda: torch.tensor([3, 0, -1, 1])),
    ('SoftMarginLoss', lambda: torch.randn(9), lambda: torch.tensor([-1, 1, 1] * 3)),
    ('NLLLoss', lambda: F.log_softmax(torch.randn(3), dim=0), lambda: torch.tensor(1)),
    ('CosineEmbeddingLoss', lambda: (torch.randn(9), torch.randn(9)), lambda: torch.tensor(1)),
    # For MarginRankingLoss, input_fn : (x1, x2) and target_fn : target
    ('MarginRankingLoss', lambda: (torch.randn(()), torch.randn(())), lambda: torch.randn(()).sign()),
    # For TripletMarginLoss, input_fn : (anchor, positive) and target_fn : negative
    ('TripletMarginLoss', lambda: (torch.randn(9), torch.randn(9)), lambda: torch.randn(9)),
    ('MultiLabelSoftMarginLoss', lambda: torch.randn(9), lambda: torch.randn(9)),
]
classification_criterion_no_batch_extra_info: Dict[str, dict] = {
    'MultiLabelMarginLoss': {'check_gradgrad': False},
}
# TODO : Fix these discrepancies
classification_cpp_parity = {
    'BCELoss': False,
    'BCEWithLogitsLoss': False,
    'HingeEmbeddingLoss': False,
    'NLLLoss': False,
    'SoftMarginLoss': False,
}
reductions = ['none', 'mean', 'sum']
for (name, input_fn, target_fn), reduction in product(classification_criterion_no_batch,
                                                      reductions):
    classification_test_info = dict(
        fullname="{}_no_batch_dim_{}".format(name, reduction),
        constructor=lambda *args, name=name: getattr(nn, name)(reduction=reduction),
        input_fn=lambda f=input_fn: f(),
        target_fn=lambda f=target_fn: f(),
        reference_fn=single_batch_reference_criterion_fn,
        test_cpp_api_parity=True,
        has_parity=classification_cpp_parity.get(name, True)
    )
    extra_info = classification_criterion_no_batch_extra_info.get(name, {})
    classification_test_info.update(extra_info)
    criterion_tests.append(classification_test_info)


class NNTestCase(TestCase):

    # _forward is defined in classes inheriting from NNTestCase
    @abstractmethod
    def _forward(self, *args, **kwargs):
        raise NotImplementedError

    @abstractmethod
    def _get_parameters(self, module: nn.Module) -> Tuple[List[nn.Parameter], List[nn.Parameter]]:
        raise NotImplementedError

    @abstractmethod
    def _zero_grad_parameters(self, module: nn.Module) -> None:
        raise NotImplementedError

    @abstractmethod
    def _backward(self, module: nn.Module,
                  input: _TensorOrTensors, output: torch.Tensor,
                  grad_output: Union[torch.Tensor, Sequence[torch.Tensor]],
                  create_graph: bool = False):
        raise NotImplementedError

    def _jacobian(self, input, num_out):
        if isinstance(input, tuple):
            return tuple(self._jacobian(elem, num_out) for elem in input)
        elif isinstance(input, list):
            return [self._jacobian(elem, num_out) for elem in input]
        else:
            return torch.zeros(input.nelement(), num_out)

    def _flatten_tensors(self, x):
        if isinstance(x, torch.Tensor):
            if x.is_sparse:
                return x.to_dense().view(-1)
            else:
                return x.view(-1)
        else:
            return tuple(self._flatten_tensors(a) for a in x)

    def _zero_grad_input(self, input):
        if isinstance(input, torch.Tensor):
            if input.requires_grad and input.grad is not None:
                input.grad.zero_()
                input.grad.detach_()
        else:
            for i in input:
                self._zero_grad_input(i)

    def _analytical_jacobian(self, module, input: _TensorOrTensors, jacobian_input=True, jacobian_parameters=True):
        output = self._forward(module, input)
        output_size = output.nelement()

        if jacobian_input:
            jacobian_inp = self._jacobian(input, output_size)
            flat_jacobian_input = list(_iter_tensors(jacobian_inp))

        if jacobian_parameters:
            num_param = sum(p.numel() for p in self._get_parameters(module)[0])
            jacobian_param = torch.zeros(num_param, output_size)

        for i in range(output_size):
            param, d_param = self._get_parameters(module)
            # make non grad zeros
            d_param = [torch.zeros_like(p) if d is None else d for (p, d) in zip(param, d_param)]

            d_out = torch.zeros_like(output)
            flat_d_out = d_out.view(-1)
            flat_d_out[i] = 1

            if jacobian_parameters:
                self._zero_grad_parameters(module)
            # Tensors will accumulate gradient from multiple steps
            if jacobian_input:
                self._zero_grad_input(input)
            d_input = self._backward(module, input, output, d_out)

            if jacobian_input:
                for jacobian_x, d_x in zip(flat_jacobian_input, _iter_tensors(d_input)):
                    jacobian_x[:, i] = d_x.contiguous().view(-1)
            if jacobian_parameters:
                jacobian_param[:, i] = torch.cat(self._flatten_tensors(d_param), 0)

        res: Tuple[torch.Tensor, ...] = tuple()
        if jacobian_input:
            res += jacobian_inp,
        if jacobian_parameters:
            res += jacobian_param,

        return res

    def _numerical_jacobian(self, module, input: _TensorOrTensors, jacobian_input=True, jacobian_parameters=True):
        def fw(*input):
            return self._forward(module, input).detach()

        res: Tuple[torch.Tensor, ...] = tuple()
        if jacobian_input:
            res += _get_numerical_jacobian(fw, input, eps=1e-6),
        if jacobian_parameters:
            param, _ = self._get_parameters(module)
            to_cat = []
            for p in param:
                jacobian = _get_numerical_jacobian(fw, input, target=p, eps=1e-6)
                # get_numerical_jacobian returns a list of tuples but we require a tensor
                to_cat.append(jacobian[0][0])
            res += (torch.cat(to_cat, 0),)
        return res

    def check_jacobian(self, module, input: _TensorOrTensors, jacobian_input=True):
        jacobian_parameters = bool(self._get_parameters(module)[0])
        analytical = self._analytical_jacobian(module, input, jacobian_input, jacobian_parameters)
        numerical = self._numerical_jacobian(module, input, jacobian_input, jacobian_parameters)
        analytical_t = list(_iter_tensors(analytical))
        numerical_t = list(_iter_tensors(numerical))

        differences = []
        for a, n in zip(analytical_t, numerical_t):
            if a.numel() != 0:
                differences.append(a.add(n, alpha=-1).abs().max())
            # TODO: compare structure (ensure analytic jacobian has correct shape)
        if len(differences) > 0:
            self.assertLessEqual(max(differences), PRECISION)  # type: ignore[type-var]


class TestBase:

    _required_arg_names = {'constructor_args', 'input', 'extra_args'}

    def __init__(self, constructor, desc='', reference_fn=None, fullname=None, **kwargs):
        self.desc = desc
        self.fullname = fullname
        self.constructor = constructor
        self.reference_fn = reference_fn
        for name in self._required_arg_names:
            if name not in kwargs and name + '_fn' not in kwargs and name + '_size' not in kwargs:
                if name in {'constructor_args', 'extra_args'}:
                    kwargs[name] = tuple()
                else:
                    raise ValueError("{}: Specify {} by a value, a function to generate it, or it's size!"
                                     .format(self.get_name(), name))
        self._extra_kwargs = kwargs
        self._arg_cache = {}

    def get_name(self):
        if self.fullname is not None:
            return 'test_' + self.fullname

        test_name = 'test_' + self.constructor.__name__
        if self.desc:
            test_name += '_' + self.desc
        return test_name

    def _unpack(self, value):
        if isinstance(value, torch.Tensor):
            return value
        elif is_iterable(value):
            return type(value)(self._unpack(v) for v in value)
        else:
            return value

    @property
    def constructor_args(self):
        return self._get_arg('constructor_args', True)

    @property
    def extra_args(self):
        return self._get_arg('extra_args', True)

    def _get_arg(self, name, unpack):
        assert name in self._required_arg_names

        if name not in self._arg_cache:
            fn_name = name + '_fn'
            size_name = name + '_size'

            if name in self._extra_kwargs:
                self._arg_cache[name] = self._extra_kwargs[name]
            elif fn_name in self._extra_kwargs:
                self._arg_cache[name] = self._extra_kwargs[fn_name]()
            else:
                assert size_name in self._extra_kwargs, \
                    "Missing `{}`, `{}` or `{}` for {}".format(name, size_name, fn_name, self.get_name())

                def map_tensor_sizes(sizes):
                    if isinstance(sizes, list):
                        return [map_tensor_sizes(s) for s in sizes]
                    elif isinstance(sizes, torch.Tensor):
                        return sizes.double()
                    else:
                        return torch.randn(sizes)

                self._arg_cache[name] = map_tensor_sizes(self._extra_kwargs[size_name])

        return self._unpack(self._arg_cache[name]) if unpack else self._arg_cache[name]

    def _get_input(self, unpack=True):
        return self._get_arg('input', unpack)

    def __call__(self, test_case):
        raise NotImplementedError


class ModuleTest(TestBase):

    @abstractmethod
    def _do_test(self, test_case: Any, module: nn.Module, input: Any) -> Any:
        raise NotImplementedError

    def __init__(self, *args, **kwargs):
        super().__init__(*args, **kwargs)
        self.jacobian_input = kwargs.get('jacobian_input', True)
        self.should_test_cuda = kwargs.get('test_cuda', True)
        self.should_test_pickle = kwargs.get('pickle', True)
        self.check_gradgrad = kwargs.get('check_gradgrad', True)
        self.FIXME_no_cuda_gradgrad_comparison = \
            kwargs.get('FIXME_no_cuda_gradgrad_comparison', False)
        self.precision = kwargs.get('precision', 2e-4)
        self.check_forward_only = kwargs.get('check_forward_only', False)

    def __call__(self, test_case):
        module = self.constructor(*self.constructor_args)
        input = self._get_input()

        if self.reference_fn is not None:
            out = test_case._forward(module, input)
            ref_input = deepcopy(input)
            ref_module = deepcopy(module)
            expected_out = self.reference_fn(ref_input, test_case._get_parameters(module)[0], ref_module)
            test_case.assertEqual(out, expected_out, exact_dtype=False)
        if self.check_forward_only:
            return
        self.test_noncontig(test_case, module, input)

        if self.should_test_pickle:
            # TODO: do this with in-memory files as soon as torch.save will support it
            with tempfile.TemporaryFile() as f:
                test_case._forward(module, input)
                torch.save(module, f)
                f.seek(0)
                module_copy = torch.load(f)
                test_case.assertEqual(test_case._forward(module, input), test_case._forward(module_copy, input))

        self._do_test(test_case, module, input)

    def noncontiguize(self, obj):
        if isinstance(obj, list):
            return [self.noncontiguize(o) for o in obj]
        elif isinstance(obj, tuple):
            return tuple(self.noncontiguize(o) for o in obj)
        tensor = obj
        ndim = tensor.dim()
        # Always making only the last dimension noncontiguous is easy to hide
        # bugs because .view(-1) will still work. So try to find a dim with size
        # > 1 and make that non-contiguous, i.e., stack + select on the
        # dimension directly after that.
        dim = ndim
        for d in range(ndim):
            if tensor.size(d) > 1:
                dim = d + 1
                break
        noncontig = torch.stack([torch.empty_like(tensor), tensor], dim).select(dim, 1).detach()
        assert noncontig.numel() == 1 or noncontig.numel() == 0 or not noncontig.is_contiguous()
        noncontig.requires_grad = tensor.requires_grad
        return noncontig

    def test_noncontig(self, test_case, module, input):
        # check no scalars, can't make non-contig
        if isinstance(input, torch.Tensor) and input.dim() == 0:
            return
        if any(i.dim() == 0 for i in input if isinstance(i, torch.Tensor)):
            return

        test_case._zero_grad_parameters(module)
        test_case._zero_grad_input(input)
        with freeze_rng_state():
            output = test_case._forward(module, input)
            if getattr(module, "return_indices", False):
                output = output[0]
            grad_output = output.new(output.shape).normal_()
            output = output.clone()
            d_input = deepcopy(test_case._backward(module, input, output, grad_output))
            d_param = deepcopy(test_case._get_parameters(module)[1])

        nc_input = self.noncontiguize(input)
        nc_grad_output = self.noncontiguize(grad_output)
        for contig_i, contig_g in product((True, False), repeat=2):
            i = input if contig_i else nc_input
            # Some ops, e.g., nn.Flatten, return gradient that shares
            # storage with the grad_output. Hence we copy here.
            go = deepcopy(grad_output if contig_g else nc_grad_output)
            test_case._zero_grad_parameters(module)
            test_case._zero_grad_input(i)
            with freeze_rng_state():
                out = test_case._forward(module, i)
                if getattr(module, "return_indices", False):
                    out = out[0]
                grad = test_case._backward(module, i, out, go)

                test_case.assertEqual(out, output)
                test_case.assertEqual(grad, d_input, atol=1e-4, rtol=0)
                test_case.assertEqual(test_case._get_parameters(module)[1], d_param)

    def test_cuda(self, test_case):
        if not TEST_CUDA or not self.should_test_cuda:
            raise unittest.SkipTest('Excluded from CUDA tests')

        cpu_input = self._get_input()
        type_map = {torch.double: torch.float}
        cpu_input_tuple = cpu_input if isinstance(cpu_input, tuple) else (cpu_input,)

        is_any_input_complex = any(map(lambda t: isinstance(t, torch.Tensor) and t.dtype.is_complex, cpu_input_tuple))

        gpu_input_tuple = to_gpu(cpu_input_tuple, type_map=type_map)

        cpu_module = self.constructor(*self.constructor_args)
        gpu_module = self.constructor(*self.constructor_args).float().cuda()
        cpu_param = test_case._get_parameters(cpu_module)
        gpu_param = test_case._get_parameters(gpu_module)
        for cpu_p, gpu_p in zip(cpu_param[0], gpu_param[0]):
            gpu_p.data.copy_(cpu_p)

        test_case._zero_grad_input(cpu_input_tuple)
        test_case._zero_grad_input(gpu_input_tuple)
        test_case._zero_grad_parameters(cpu_module)
        test_case._zero_grad_parameters(gpu_module)
        cpu_output = test_case._forward(cpu_module, cpu_input_tuple)
        gpu_output = test_case._forward(gpu_module, gpu_input_tuple)
        if getattr(cpu_module, "return_indices", False):
            cpu_output = cpu_output[0]
            gpu_output = gpu_output[0]
        test_case.assertEqual(cpu_output, gpu_output, atol=self.precision, rtol=0, exact_dtype=False)

        # Run backwards on CPU and GPU and compare results
        for _ in range(5):
            cpu_gradOutput = cpu_output.clone().normal_()
            gpu_gradOutput = cpu_gradOutput.type_as(gpu_output)
            cpu_gradInput = test_case._backward(cpu_module, cpu_input_tuple, cpu_output, cpu_gradOutput)
            gpu_gradInput = test_case._backward(gpu_module, gpu_input_tuple, gpu_output, gpu_gradOutput)
            test_case.assertEqual(cpu_gradInput, gpu_gradInput, atol=self.precision, rtol=0, exact_dtype=False)
            for cpu_d_p, gpu_d_p in zip(cpu_param[1], gpu_param[1]):
                test_case.assertEqual(cpu_d_p, gpu_d_p, atol=self.precision, rtol=0)

        # Run double-backwards on CPU and GPU and compare results
        if self.check_gradgrad and not self.FIXME_no_cuda_gradgrad_comparison:
            cpu_output = cpu_module(*cpu_input_tuple)
            gpu_output = gpu_module(*gpu_input_tuple)
            if getattr(cpu_module, "return_indices", False):
                cpu_output = cpu_output[0]
                gpu_output = gpu_output[0]

            cpu_gradOutput = torch.randn_like(cpu_output, requires_grad=True)
            gpu_gradOutput = cpu_gradOutput.type_as(gpu_output).detach()
            gpu_gradOutput.requires_grad = True

            cpu_gradInputs = torch.autograd.grad(
                cpu_output,
                cpu_input_tuple + tuple(cpu_module.parameters()),
                cpu_gradOutput,
                create_graph=True)
            gpu_gradInputs = torch.autograd.grad(
                gpu_output,
                gpu_input_tuple + tuple(gpu_module.parameters()),
                gpu_gradOutput,
                create_graph=True)

            for cpu_d_i, gpu_d_i in zip(cpu_gradInputs, gpu_gradInputs):
                test_case.assertEqual(cpu_d_i, gpu_d_i, atol=self.precision, rtol=0, exact_dtype=False)

            # We mix output into the second backwards computation so that
            # torch.autograd.grad doesn't complain that some inputs
            # are unreachable (which can happen if you differentiate
            # only on the gradient.
            if is_any_input_complex:
                outputs_cpu = cpu_output.sum().abs() + sum(x.sum().abs() for x in cpu_gradInputs)
                outputs_gpu = gpu_output.sum().abs() + sum(x.sum().abs() for x in gpu_gradInputs)
            else:
                outputs_cpu = cpu_output.sum() + sum(x.sum() for x in cpu_gradInputs)
                outputs_gpu = gpu_output.sum() + sum(x.sum() for x in gpu_gradInputs)

            cpu_gg = torch.autograd.grad(
                outputs_cpu,
                cpu_input_tuple + (cpu_gradOutput,) + tuple(cpu_module.parameters()),
                retain_graph=True)
            gpu_gg = torch.autograd.grad(
                outputs_gpu,
                gpu_input_tuple + (gpu_gradOutput,) + tuple(gpu_module.parameters()),
                retain_graph=True)
            test_case.assertEqual(cpu_gradInput, gpu_gradInput, atol=self.precision, rtol=0, exact_dtype=False)
            for cpu_d_p, gpu_d_p in zip(cpu_gg, gpu_gg):
                test_case.assertEqual(cpu_d_p, gpu_d_p, atol=self.precision, rtol=0, exact_dtype=False)

        self.test_noncontig(test_case, gpu_module, gpu_input_tuple)


class InputVariableMixin:
    def _get_input(self):
        input = TestBase._get_input(self, False)  # type: ignore[arg-type]

        def map_variables(i):
            if isinstance(i, torch.Tensor):
                if i.is_floating_point() or i.is_complex():
                    i.requires_grad = True
                return i
            else:
                return type(i)(map_variables(elem) for elem in i)

        return map_variables(input)


class NewModuleTest(InputVariableMixin, ModuleTest):  # type: ignore[misc]
    def __init__(self, *args, **kwargs):
        super().__init__(*args, **kwargs)
        self.cudnn = kwargs.get('cudnn', False)
        self.check_inplace = kwargs.get('check_inplace', False)
        self.check_gradgrad = kwargs.get('check_gradgrad', True)
        self.skip_double = kwargs.get('skip_double', False)
        self.skip_half = kwargs.get('skip_half', False)
        self.with_tf32 = kwargs.get('with_tf32', False)
        self.tf32_precision = kwargs.get('tf32_precision', 0.001)
        self.test_cpu = kwargs.get('test_cpu', True)
        self.has_sparse_gradients = kwargs.get('has_sparse_gradients', False)
        self.check_batched_grad = kwargs.get('check_batched_grad', True)
        self.gradcheck_fast_mode = kwargs.get('gradcheck_fast_mode', None)
        self.supports_forward_ad = kwargs.get('supports_forward_ad', False)
        self.supports_fwgrad_bwgrad = kwargs.get('supports_fwgrad_bwgrad', False)

    def _check_gradients(self, test_case, module, input_tuple):
        params = tuple(x for x in module.parameters())
        num_inputs = len(input_tuple)

        def fn_to_gradcheck(*inputs_and_params, **kwargs):
            assert not kwargs
            return test_case._forward(module, inputs_and_params[:num_inputs])

        # gradcheck doesn't support operators that take in dense inputs but
        # return sparse parameters. This only happens in the case of nn.Embedding
        # and nn.EmbeddingBag. Instead, we call `self.check_jacobian`, which
        # is a slightly different version of gradcheck that can handle this.
        if self.has_sparse_gradients:
            assert num_inputs == 1
            test_input_jacobian = torch.is_floating_point(input_tuple[0])
            test_case.check_jacobian(module, input_tuple[0], test_input_jacobian)
        else:
            test_case.assertTrue(gradcheck(fn_to_gradcheck, input_tuple + params,
                                           check_batched_grad=self.check_batched_grad,
                                           fast_mode=self.gradcheck_fast_mode,
                                           check_forward_ad=self.supports_forward_ad))

        if self.check_gradgrad:
            test_case.assertTrue(gradgradcheck(fn_to_gradcheck, input_tuple + params,
                                               check_batched_grad=self.check_batched_grad,
                                               fast_mode=self.gradcheck_fast_mode,
                                               check_fwd_over_rev=self.supports_fwgrad_bwgrad))

    def _do_test(self, test_case, module, input):
        num_threads = torch.get_num_threads()
        torch.set_num_threads(1)
        input_tuple = input if isinstance(input, tuple) else (input,)

        self._check_gradients(test_case, module, input_tuple)

        # check if module can be printed
        module.__repr__()

        if self.check_inplace:
            # check if the inplace variant of the module gives the same result
            # as the out-of-place

            # check_inplace doesn't support multiple input tensors, since we don't have any modules
            # that modify the inputs in-place and that accept more than one input
            assert len(input_tuple) == 1
            input = input_tuple[0]

            module_ip = self.constructor(*self.constructor_args, inplace=True)

            input_version = input._version
            with freeze_rng_state():
                output = module(input)
            test_case.assertEqual(input._version, input_version)

            input_ip = deepcopy(input)
            input_ip_clone = input_ip.clone()
            with freeze_rng_state():
                output_ip = module_ip(input_ip_clone)
            test_case.assertNotEqual(input_ip_clone._version, input_version)
            test_case.assertEqual(output, output_ip)
            grad = output.data.clone().normal_()
            if input.grad is not None:
                with torch.no_grad():
                    input.grad.zero_()
            if input_ip.grad is not None:
                with torch.no_grad():
                    input_ip.grad.zero_()
            output.backward(grad)
            output_ip.backward(grad)
            test_case.assertEqual(input.grad, input_ip.grad)

        def assert_module_parameters_are(tensor_type, device_id=None):
            for p in module.parameters():
                test_case.assertIsInstance(p, tensor_type)
                if device_id is not None:
                    test_case.assertEqual(p.get_device(), device_id)

        if all(isinstance(t, torch.LongTensor) for t in input_tuple) and TEST_CUDA:
            # check that cuda() moves module parameters to correct GPU device,
            # and that float() casts parameters correctly
            input_tuple = tuple(t.cuda() for t in input_tuple)
            module.float().cuda()
            module(*input_tuple)
            assert_module_parameters_are(torch.cuda.FloatTensor, 0)  # type: ignore[attr-defined]

            if torch.cuda.device_count() > 1:
                input_tuple = tuple(t.cuda(1) for t in input_tuple)
                module.cuda(1)
                with torch.cuda.device(1):
                    module(*input_tuple)
                assert_module_parameters_are(torch.cuda.FloatTensor, 1)  # type: ignore[attr-defined]
        else:
            # check that float()/double() casters work correctly
            def to_type(tensor, real, complex):
                if tensor.is_complex():
                    return tensor.to(complex)
                elif tensor.is_floating_point():
                    return tensor.to(real)
                else:
                    return tensor

            def to_half(x):
                # TODO: torch.complex32 when properly supported
                return to_type(x, torch.float16, None)

            def to_single(x):
                return to_type(x, torch.float32, torch.complex64)

            def to_double(x):
                return to_type(x, torch.float64, torch.complex128)

            # to float
            input_tuple = tuple(to_single(t) for t in input_tuple)
            module.float()
            module(*input_tuple)
            assert_module_parameters_are(torch.FloatTensor)

            # and back to double
            input_tuple = tuple(to_double(t) for t in input_tuple)
            module.double()
            module(*input_tuple)
            assert_module_parameters_are(torch.DoubleTensor)

            if TEST_CUDA and self.should_test_cuda:
                # check that cuda() moves module parameters to correct GPU device,
                # and that float() casts parameters correctly

                # to GPU0
                input_tuple = tuple(to_single(t).cuda() for t in input_tuple)
                module.float().cuda()
                module(*input_tuple)
                assert_module_parameters_are(torch.cuda.FloatTensor, 0)  # type: ignore[attr-defined]

                # to CPU
                input_tuple = tuple(t.cpu() for t in input_tuple)
                module.cpu()
                module(*input_tuple)
                assert_module_parameters_are(torch.FloatTensor)

                # back to GPU0
                input_tuple = tuple(t.cuda() for t in input_tuple)
                module.cuda()
                module(*input_tuple)
                assert_module_parameters_are(torch.cuda.FloatTensor, 0)  # type: ignore[attr-defined]

                # test that forwards of module runs correctly without cuDNN
                if self.cudnn:
                    with torch.backends.cudnn.flags(enabled=False):
                        module(*input_tuple)
                        assert_module_parameters_are(torch.cuda.FloatTensor, 0)  # type: ignore[attr-defined]

                if torch.cuda.device_count() >= 2:
                    # test cross-GPU transfer works
                    # to GPU1
                    input_tuple = tuple(t.cuda(1) for t in input_tuple)
                    module.cuda(1)
                    with torch.cuda.device(1):
                        module(*input_tuple)
                    assert_module_parameters_are(torch.cuda.FloatTensor, 1)  # type: ignore[attr-defined]

                if not self.skip_double:
                    # test double()
                    input_tuple = tuple(to_double(t).cuda() for t in input_tuple)
                    module.double().cuda()
                    module(*input_tuple)
                    assert_module_parameters_are(torch.cuda.DoubleTensor, 0)  # type: ignore[attr-defined]

                # test half()
                if not self.skip_half:
                    input_tuple = tuple(to_half(t).cuda() for t in input_tuple)
                    module.half().cuda()
                    module(*input_tuple)
                    assert_module_parameters_are(torch.cuda.HalfTensor, 0)  # type: ignore[attr-defined]
        torch.set_num_threads(num_threads)

    def _get_target(self):
        return self._get_arg('target', False)

    @property
    def constructor_args(self):
        return self._get_arg('constructor_args', False)


class CriterionTest(InputVariableMixin, TestBase):  # type: ignore[misc]
    # TODO: check that criterions don't ignore grad_output

    _required_arg_names = TestBase._required_arg_names.union({'target'})

    def __init__(self, *args, **kwargs):
        super().__init__(*args, **kwargs)
        self.should_test_cuda = kwargs.get('test_cuda', True)
        self.check_forward_only = kwargs.get('check_forward_only', False)
        self.check_gradgrad = kwargs.get('check_gradgrad', True)
        self.check_half = kwargs.get('check_half', True)
        self.check_bfloat16 = kwargs.get('check_bfloat16', False)
        self.check_complex = kwargs.get('check_complex', False)
        self.test_cpu = kwargs.get('test_cpu', True)
        self.with_tf32 = kwargs.get('with_tf32', True)
        self.tf32_precision = kwargs.get('tf32_precision', 0.001)
        self.check_batched_grad = kwargs.get('check_batched_grad', True)

    def __call__(self, test_case):
        module = self.constructor(*self.constructor_args)
        input = self._get_input()

        # Check that these methods don't raise errors
        module.__repr__()
        str(module)

        target = self._get_target()

        if self.reference_fn is not None:
            out = test_case._forward_criterion(module, input, target, extra_args=self.extra_args)
            ref_args = (deepcopy(input), deepcopy(target)) + self.extra_args + (module,)
            expected_out = self.reference_fn(*ref_args)
            test_case.assertEqual(out, expected_out)

        if self.check_forward_only:
            return

        params = tuple(x for x in module.parameters())
        if not isinstance(input, tuple):
            inputs = (input,) + params + (target,)

            def apply_fn(input, target, *params):
                return module(input, target)
        else:
            inputs = input + params + (target,)

            def apply_fn(input1, input2, target, *params):  # type: ignore[misc]
                return module(input1, input2, target)

        gradcheck(apply_fn, inputs, check_batched_grad=self.check_batched_grad)

        if self.check_gradgrad:
            gradgradcheck(apply_fn, inputs, check_batched_grad=self.check_batched_grad)

    def test_cuda(self, test_case, dtype, extra_args=None):
        def convert_dtype(obj, dtype, requires_grad=False):
            if isinstance(obj, torch.Tensor):
                return obj.detach().to(dtype=dtype).requires_grad_(requires_grad)
            elif isinstance(obj, tuple):
                return tuple(convert_dtype(o, dtype, requires_grad) for o in obj)
            else:
                return obj

        if not TEST_CUDA or not self.should_test_cuda:
            raise unittest.SkipTest('Excluded from CUDA tests')

        cpu_input = self._get_input()
        cpu_target = self._get_target()
        cpu_module = self.constructor(*self.constructor_args)
        gpu_module = self.constructor(*self.constructor_args)

        # Convert input, target and module parameters to dtype
        cpu_input = convert_dtype(cpu_input, dtype, True)
        if cpu_target.is_floating_point() or cpu_target.is_complex():
            cpu_target = convert_dtype(cpu_target, dtype)
        cpu_module.type(dtype)
        gpu_module.type(dtype)

        # GPU setup
        gpu_input = to_gpu(cpu_input)
        gpu_target = to_gpu(cpu_target)
        gpu_module.cuda()

        # torch.HalfTensor doesn't support most operations, converting back to default
        if dtype in {torch.half, torch.bfloat16}:
            cpu_input = self._get_input()
            cpu_target = self._get_target()
            # Loss modules with weights require consistent input/module weight types
            cpu_module = self.constructor(*self.constructor_args)

        cpu_output = test_case._forward_criterion(cpu_module, cpu_input, cpu_target, extra_args=extra_args)
        gpu_output = test_case._forward_criterion(gpu_module, gpu_input, gpu_target, extra_args=extra_args)
        # dtype used to be able to be None, so set precision in this way instead of a precision map
        test_case.assertEqual(cpu_output, gpu_output,
                              atol=1e-1 if dtype in {torch.half, torch.bfloat16} else 4e-4, rtol=0, exact_dtype=False)

        cpu_gradInput = test_case._backward_criterion(
            cpu_module, cpu_input, cpu_output, cpu_target, extra_args=extra_args)
        gpu_gradInput = test_case._backward_criterion(
            gpu_module, gpu_input, gpu_output, gpu_target, extra_args=extra_args)
        # dtype used to be able to be None, so set precision in this way instead of a precision map
        test_case.assertEqual(cpu_gradInput, gpu_gradInput,
                              atol=1e-1 if dtype in {torch.half, torch.bfloat16} else 4e-4, rtol=0, exact_dtype=False)

    def _get_target(self):
        return self._get_arg('target', False)

    @property
    def constructor_args(self):
        return self._get_arg('constructor_args', False)

    @property
    def extra_args(self):
        return self._get_arg('extra_args', False)


def _test_bfloat16_ops(test_case, op, device, inp_dims=(), prec=1e-2, scale_factor=None):
    # fp32 compute
    input1 = torch.randn(inp_dims, dtype=torch.float32, device=device, requires_grad=True)
    if scale_factor is not None:
        input1 = (torch.rand(inp_dims, dtype=torch.bfloat16, device=device) * scale_factor).float().requires_grad_()
    out1 = op(input1)
    grad_input1 = torch.randn_like(out1, device=device)
    out1.backward(grad_input1)

    # bfloat16 compute
    op_bfp16 = op.bfloat16()
    input2 = input1.detach().bfloat16().requires_grad_()
    grad_input2 = grad_input1.bfloat16()
    out2 = op_bfp16(input2)
    out2.backward(grad_input2)

    test_case.assertEqual(out1, out2, atol=prec, rtol=prec, exact_dtype=False)
    test_case.assertEqual(input1.grad.data, input2.grad.data, atol=prec, rtol=prec, exact_dtype=False)

def _test_module_empty_input(test_case, module, inp, check_size=True, inference=False):
    if not inference:
        inp.requires_grad_(True)
    out = module(inp)
    if not inference:
        gO = torch.rand_like(out)
        out.backward(gO)
    if check_size:
        test_case.assertEqual(out.size(), inp.size())
    if not inference:
        for p in module.parameters():
            if p.requires_grad:
                test_case.assertEqual(p.grad, torch.zeros_like(p.grad))
        test_case.assertEqual(inp.grad, torch.zeros_like(inp))


def _create_basic_net():
    class Layer(nn.Module):
        def __init__(self):
            super().__init__()
            self.layer_dummy_param = nn.Parameter(torch.empty(3, 5))
            self.register_buffer('layer_dummy_buf', torch.zeros(1, 3, 3, 7))

    class Net(nn.Module):
        def __init__(self):
            super().__init__()
            self.l1 = Layer()
            self.dummy_param = nn.Parameter(torch.empty(3, 5))
            self.register_buffer('dummy_buf', torch.zeros(7, 3, 3, 1))

    l = Layer()
    n = Net()
    s = nn.Sequential(n, n)

    return l, n, s<|MERGE_RESOLUTION|>--- conflicted
+++ resolved
@@ -2454,214 +2454,6 @@
         desc='3d_custom_params',
     ),
     dict(
-<<<<<<< HEAD
-        module_name='ReflectionPad1d',
-        constructor_args=((1, 2),),
-        cpp_constructor_args='torch::nn::ReflectionPad1dOptions({1, 2})',
-        input_size=(2, 3, 8),
-    ),
-    dict(
-        module_name='ReflectionPad1d',
-        constructor_args=((1, 2),),
-        cpp_constructor_args='torch::nn::ReflectionPad1dOptions({1, 2})',
-        input_size=(3, 8),
-        reference_fn=single_batch_reference_fn,
-        desc='batch',
-    ),
-    dict(
-        module_name='ReflectionPad1d',
-        constructor_args=((1, 2),),
-        cpp_constructor_args='torch::nn::ReflectionPad1dOptions({1, 2})',
-        input_fn=lambda: torch.rand(2, 3, 8, dtype=torch.complex128, requires_grad=True),
-        skip_half=True,
-        desc='complex'
-    ),
-    dict(
-        module_name='ReflectionPad2d',
-        constructor_args=((1, 2, 3, 4),),
-        cpp_constructor_args='torch::nn::ReflectionPad2dOptions({1, 2, 3, 4})',
-        input_size=(2, 3, 8, 8),
-    ),
-    dict(
-        module_name='ReflectionPad2d',
-        constructor_args=((1, 2, 3, 4),),
-        cpp_constructor_args='torch::nn::ReflectionPad2dOptions({1, 2, 3, 4})',
-        input_size=(3, 8, 8),
-        reference_fn=single_batch_reference_fn,
-        desc='no_batch_dim',
-    ),
-    dict(
-        module_name='ReflectionPad2d',
-        constructor_args=((1, 2, 3, 4),),
-        cpp_constructor_args='torch::nn::ReflectionPad2dOptions({1, 2, 3, 4})',
-        input_fn=lambda: torch.rand(2, 3, 8, 8, dtype=torch.complex128, requires_grad=True),
-        skip_half=True,
-        desc='complex'
-    ),
-    dict(
-        module_name='ReflectionPad3d',
-        constructor_args=((1, 2, 0, 2, 1, 2),),
-        cpp_constructor_args='torch::nn::ReflectionPad3dOptions({1, 2, 0, 2, 1, 2})',
-        input_size=(2, 3, 8, 8, 8),
-    ),
-    dict(
-        module_name='ReflectionPad3d',
-        constructor_args=((1, 2, 0, 2, 1, 2),),
-        cpp_constructor_args='torch::nn::ReflectionPad3dOptions({1, 2, 0, 2, 1, 2})',
-        input_size=(3, 8, 8, 8),
-        reference_fn=single_batch_reference_fn,
-        desc='no_batch_dim',
-    ),
-    dict(
-        module_name='ReflectionPad3d',
-        constructor_args=((1, 2, 0, 2, 1, 2),),
-        cpp_constructor_args='torch::nn::ReflectionPad3dOptions({1, 2, 0, 2, 1, 2})',
-        input_fn=lambda: torch.rand(2, 3, 8, 8, 8, dtype=torch.complex128, requires_grad=True),
-        skip_half=True,
-        desc='complex'
-    ),
-    dict(
-        module_name='ReplicationPad1d',
-        constructor_args=((1, 2),),
-        cpp_constructor_args='torch::nn::ReplicationPad1dOptions({1, 2})',
-        input_size=(2, 3, 4),
-    ),
-    dict(
-        module_name='ReplicationPad1d',
-        constructor_args=((1, 2),),
-        cpp_constructor_args='torch::nn::ReplicationPad1dOptions({1, 2})',
-        input_size=(3, 4),
-        reference_fn=single_batch_reference_fn,
-        desc='batch',
-    ),
-    dict(
-        module_name='ReplicationPad1d',
-        constructor_args=((1, 2),),
-        cpp_constructor_args='torch::nn::ReplicationPad1dOptions({1, 2})',
-        input_fn=lambda: torch.rand(2, 3, 4, dtype=torch.complex128, requires_grad=True),
-        skip_half=True,
-        desc='complex'
-    ),
-    dict(
-        module_name='ReplicationPad2d',
-        constructor_args=((1, 2, 3, 4),),
-        cpp_constructor_args='torch::nn::ReplicationPad2dOptions({1, 2, 3, 4})',
-        input_size=(2, 3, 4, 4),
-    ),
-    dict(
-        module_name='ReplicationPad2d',
-        constructor_args=((1, 2, 3, 4),),
-        cpp_constructor_args='torch::nn::ReplicationPad2dOptions({1, 2, 3, 4})',
-        input_size=(3, 4, 4),
-        reference_fn=single_batch_reference_fn,
-        desc='no_batch_dim',
-    ),
-    dict(
-        module_name='ReplicationPad2d',
-        constructor_args=((1, 2, 3, 4),),
-        cpp_constructor_args='torch::nn::ReplicationPad2dOptions({1, 2, 3, 4})',
-        input_fn=lambda: torch.rand(2, 3, 4, 4, dtype=torch.complex128, requires_grad=True),
-        skip_half=True,
-        desc='complex'
-    ),
-    dict(
-        module_name='ZeroPad2d',
-        constructor_args=((1, 2, 3, 4),),
-        cpp_constructor_args='torch::nn::ZeroPad2dOptions({1, 2, 3, 4})',
-        input_size=(2, 3, 4, 4),
-    ),
-    dict(
-        module_name='ZeroPad2d',
-        constructor_args=((1, 2, 3, 4),),
-        cpp_constructor_args='torch::nn::ZeroPad2dOptions({1, 2, 3, 4})',
-        input_size=(3, 4, 4),
-        reference_fn=single_batch_reference_fn,
-        desc='no_batch_dim',
-    ),
-    dict(
-        module_name='ZeroPad2d',
-        constructor_args=((1, 2, 3, 4),),
-        cpp_constructor_args='torch::nn::ZeroPad2dOptions({1, 2, 3, 4})',
-        input_fn=lambda: torch.rand(2, 3, 4, 4, dtype=torch.complex128, requires_grad=True),
-        skip_half=True,
-        desc='complex'
-    ),
-    dict(
-        module_name='ZeroPad2d',
-        constructor_args=((-1, -1, -1, -2),),
-        cpp_constructor_args='torch::nn::ZeroPad2dOptions({-1, -1, -1, -2})',
-        input_size=(2, 3, 4, 4),
-        desc='negative_dims'
-    ),
-    dict(
-        module_name='ConstantPad1d',
-        constructor_args=((1, 2), 2.),
-        cpp_constructor_args='torch::nn::ConstantPad1dOptions({1, 2}, 2.)',
-        input_size=(2, 3, 4),
-    ),
-    dict(
-        module_name='ConstantPad1d',
-        constructor_args=((1, 2), 2.),
-        cpp_constructor_args='torch::nn::ConstantPad1dOptions({1, 2}, 2.)',
-        input_size=(3, 4),
-        reference_fn=single_batch_reference_fn,
-        desc='batch',
-    ),
-    dict(
-        module_name='ConstantPad1d',
-        constructor_args=((1, 2), 2.),
-        cpp_constructor_args='torch::nn::ConstantPad1dOptions({1, 2}, 2.)',
-        input_fn=lambda: torch.rand(2, 3, 4, dtype=torch.complex128, requires_grad=True),
-        skip_half=True,
-        desc='complex'
-    ),
-    dict(
-        module_name='ConstantPad2d',
-        constructor_args=((1, 2, 3, 4), 2.),
-        cpp_constructor_args='torch::nn::ConstantPad2dOptions({1, 2, 3, 4}, 2.)',
-        input_size=(2, 3, 4, 4),
-    ),
-    dict(
-        module_name='ConstantPad2d',
-        constructor_args=((1, 2, 3, 4), 2.),
-        cpp_constructor_args='torch::nn::ConstantPad2dOptions({1, 2, 3, 4}, 2.)',
-        input_size=(3, 4, 4),
-        reference_fn=single_batch_reference_fn,
-        desc='no_batch_dim'
-    ),
-    dict(
-        module_name='ConstantPad2d',
-        constructor_args=((1, 2, 3, 4), 2.),
-        cpp_constructor_args='torch::nn::ConstantPad2dOptions({1, 2, 3, 4}, 2.)',
-        input_fn=lambda: torch.rand(2, 3, 4, 4, dtype=torch.complex128, requires_grad=True),
-        skip_half=True,
-        desc='complex'
-    ),
-    dict(
-        module_name='ConstantPad3d',
-        constructor_args=((1, 2, 3, 4, 1, 0), 2.),
-        cpp_constructor_args='torch::nn::ConstantPad3dOptions({1, 2, 3, 4, 1, 0}, 2.)',
-        input_size=(2, 3, 4, 4, 5),
-    ),
-    dict(
-        module_name='ConstantPad3d',
-        constructor_args=((1, 2, 3, 4, 1, 0), 2.),
-        cpp_constructor_args='torch::nn::ConstantPad3dOptions({1, 2, 3, 4, 1, 0}, 2.)',
-        input_size=(3, 4, 4, 5),
-        reference_fn=single_batch_reference_fn,
-        desc='no_batch_dim'
-    ),
-    dict(
-        module_name='ConstantPad3d',
-        constructor_args=((1, 2, 3, 4, 1, 0), 2.),
-        cpp_constructor_args='torch::nn::ConstantPad3dOptions({1, 2, 3, 4, 1, 0}, 2.)',
-        input_fn=lambda: torch.rand(2, 3, 4, 4, 5, dtype=torch.complex128, requires_grad=True),
-        skip_half=True,
-        desc='complex'
-    ),
-    dict(
-=======
->>>>>>> 688427b5
         module_name='Conv3d',
         constructor_args=(2, 3, (2, 3, 2)),
         cpp_constructor_args='torch::nn::Conv3dOptions(2, 3, {2, 3, 2})',
